## Ignition Fuel Tools 1.X to 2.X

### Modifications

1. * All setters (functions that set class variables) have been prefixed
   with `Set` and existing functions deprecated. Acronyms within class and
   function names have been changed from all-caps (e.g URL) to camel-case
   (eg. Url).
    * [Pull request #49](https://bitbucket.org/ignitionrobotics/ign-fuel-tools/pull-request/49)
<<<<<<< HEAD
    * [Pull request #51](https://bitbucket.org/ignitionrobotics/ign-fuel-tools/pull-request/51)
=======
    * [Pull request #52](https://bitbucket.org/ignitionrobotics/ign-fuel-tools/pull-request/52)
>>>>>>> 1949e251

1. Deprecated `env` function. Please use `igition::common::env`.
    * [Pull request #50](https://bitbucket.org/ignitionrobotics/ign-fuel-tools/pull-request/50)

<<<<<<< HEAD
1. ResultTypes have moved from a plain `enum` inside the `Result` class to
   an `enum class ResultType` outside the `Result` class scope. 
    * [Pull request #51](https://bitbucket.org/ignitionrobotics/ign-fuel-tools/pull-requests/51/update-result-style/diff#chg-include/ignition/fuel_tools/Result.hh)

1. `ResultType Result::Type() const` now returns an `enum class`
   instead of a plain `enum`. This should not affect you unless you have
   been mapping `ResultType` to an `int`.
    * [Pull request #51](https://bitbucket.org/ignitionrobotics/ign-fuel-tools/pull-requests/51/update-result-style/diff#chg-include/ignition/fuel_tools/Result.hh)
=======
1. Deprecated the `ModelIdentifier::Category` functions. The Category concept does not exist on fuelserver.
    * [Pull request #52](https://bitbucket.org/ignitionrobotics/ign-fuel-tools/pull-request/52)
 
1. Deprecated the accessor `ModelIdentifier::Likes` for `ModelIdentifier::LikeCount`, and the mutator `ModelIdentifier::Likes` for `ModelIdentifier::SetLikeCount`.
    * [Pull request #52](https://bitbucket.org/ignitionrobotics/ign-fuel-tools/pull-request/52)

1. Deprecated the accessor `ModelIdentifier::Downloads` for `ModelIdentifier::DownloadCount`, and the mutator `ModelIdentifier::Downloads` for `ModelIdentifier::SetDownloadCount`.
    * [Pull request #52](https://bitbucket.org/ignitionrobotics/ign-fuel-tools/pull-request/52)
>>>>>>> 1949e251
<|MERGE_RESOLUTION|>--- conflicted
+++ resolved
@@ -7,25 +7,12 @@
    function names have been changed from all-caps (e.g URL) to camel-case
    (eg. Url).
     * [Pull request #49](https://bitbucket.org/ignitionrobotics/ign-fuel-tools/pull-request/49)
-<<<<<<< HEAD
     * [Pull request #51](https://bitbucket.org/ignitionrobotics/ign-fuel-tools/pull-request/51)
-=======
     * [Pull request #52](https://bitbucket.org/ignitionrobotics/ign-fuel-tools/pull-request/52)
->>>>>>> 1949e251
 
 1. Deprecated `env` function. Please use `igition::common::env`.
     * [Pull request #50](https://bitbucket.org/ignitionrobotics/ign-fuel-tools/pull-request/50)
 
-<<<<<<< HEAD
-1. ResultTypes have moved from a plain `enum` inside the `Result` class to
-   an `enum class ResultType` outside the `Result` class scope. 
-    * [Pull request #51](https://bitbucket.org/ignitionrobotics/ign-fuel-tools/pull-requests/51/update-result-style/diff#chg-include/ignition/fuel_tools/Result.hh)
-
-1. `ResultType Result::Type() const` now returns an `enum class`
-   instead of a plain `enum`. This should not affect you unless you have
-   been mapping `ResultType` to an `int`.
-    * [Pull request #51](https://bitbucket.org/ignitionrobotics/ign-fuel-tools/pull-requests/51/update-result-style/diff#chg-include/ignition/fuel_tools/Result.hh)
-=======
 1. Deprecated the `ModelIdentifier::Category` functions. The Category concept does not exist on fuelserver.
     * [Pull request #52](https://bitbucket.org/ignitionrobotics/ign-fuel-tools/pull-request/52)
  
@@ -34,4 +21,13 @@
 
 1. Deprecated the accessor `ModelIdentifier::Downloads` for `ModelIdentifier::DownloadCount`, and the mutator `ModelIdentifier::Downloads` for `ModelIdentifier::SetDownloadCount`.
     * [Pull request #52](https://bitbucket.org/ignitionrobotics/ign-fuel-tools/pull-request/52)
->>>>>>> 1949e251
+
+
+1. ResultTypes have moved from a plain `enum` inside the `Result` class to
+   an `enum class ResultType` outside the `Result` class scope. 
+    * [Pull request #51](https://bitbucket.org/ignitionrobotics/ign-fuel-tools/pull-requests/51/update-result-style/diff#chg-include/ignition/fuel_tools/Result.hh)
+
+1. `ResultType Result::Type() const` now returns an `enum class`
+   instead of a plain `enum`. This should not affect you unless you have
+   been mapping `ResultType` to an `int`.
+    * [Pull request #51](https://bitbucket.org/ignitionrobotics/ign-fuel-tools/pull-requests/51/update-result-style/diff#chg-include/ignition/fuel_tools/Result.hh)
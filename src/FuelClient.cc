--- conflicted
+++ resolved
@@ -144,11 +144,7 @@
   auto version = _server.Version();
   auto path = ignition::common::joinPaths(_id.Owner(), "models", _id.Name());
 
-<<<<<<< HEAD
-  resp = rest.Request(HttpMethod::GET, serverURL, version, path, {}, {}, "");
-=======
-  resp = rest.Request(REST::GET, serverUrl, version, path, {}, {}, "");
->>>>>>> 0dd00a8d
+  resp = rest.Request(HttpMethod::GET, serverUrl, version, path, {}, {}, "");
   if (resp.statusCode != 200)
     return Result(Result::FETCH_ERROR);
 
@@ -217,11 +213,7 @@
   auto path = ignition::common::joinPaths(_id.Owner(), "models",
     _id.Name() + ".zip");
 
-<<<<<<< HEAD
-  resp = rest.Request(HttpMethod::GET, serverURL, version, path, {}, {}, "");
-=======
-  resp = rest.Request(REST::GET, serverUrl, version, path, {}, {}, "");
->>>>>>> 0dd00a8d
+  resp = rest.Request(HttpMethod::GET, serverUrl, version, path, {}, {}, "");
   if (resp.statusCode != 200)
     return Result(Result::FETCH_ERROR);
 

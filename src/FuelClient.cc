--- conflicted
+++ resolved
@@ -242,7 +242,7 @@
   {
     // Return just the cached models
     ignwarn << "Failed to fetch models from server, returning cached models."
-      << std::endl << _server.AsString() << std::endl;
+            << std::endl << _server.AsString() << std::endl;
 
     ModelIdentifier id;
     id.SetServer(_server);
@@ -776,7 +776,6 @@
     return Result(ResultType::FETCH_ERROR);
   }
 
-<<<<<<< HEAD
   // Check local cache before downloading.
   Model model = this->dataPtr->cache->MatchingModel(id);
   if (!model)
@@ -786,12 +785,6 @@
     if (!result)
       return result;
   }
-=======
-  // Download
-  Result result = this->DownloadModel(id);
-  if (!result)
-    return result;
->>>>>>> 32f1db6f
 
   // TODO(anyone) We shouldn't need to reconstruct the path, SaveModel should
   // be changed to return it
@@ -799,16 +792,12 @@
   // We need to figure out the version for the tip
   if (id.Version() == 0 || id.VersionStr() == "tip")
   {
-<<<<<<< HEAD
-=======
-    Model model = this->dataPtr->cache->MatchingModel(id);
->>>>>>> 32f1db6f
     id.SetVersion(model.Identification().Version());
   }
 
   _path = ignition::common::joinPaths(this->Config().CacheLocation(),
       id.Server().Url().Path().Str(), id.Owner(), "models", id.Name(),
-      id.VersionStr() == "tip" ? "1" : id.VersionStr());
+      id.VersionStr());
 
   return Result(ResultType::UNKNOWN);
 }

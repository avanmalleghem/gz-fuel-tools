--- conflicted
+++ resolved
@@ -198,30 +198,23 @@
   const ModelIdentifier &_id)
 {
   // Server config
-  if (_server.URL().empty() || _server.LocalName().empty() ||
-      _server.Version().empty())
+  if (_id.Server().URL().empty() || _id.Server().LocalName().empty() ||
+      _id.Server().Version().empty())
   {
     ignerr << "Can't download model, server configuration incomplete: "
-          << std::endl << _server.AsString() << std::endl;
-    return Result(Result::FETCH_ERROR);
-  }
-
-<<<<<<< HEAD
+          << std::endl << _id.Server().AsString() << std::endl;
+    return Result(Result::FETCH_ERROR);
+  }
+
   // Local path
   auto path = ignition::common::joinPaths(_id.Owner(),
       "models", _id.Name() + ".zip");
-=======
-  auto serverURL = _id.Server().URL();
-  auto version = _id.Server().Version();
-  auto path = ignition::common::joinPaths(_id.Owner(), "models",
-    _id.Name() + ".zip");
->>>>>>> f8d18201
 
   // Request
   ignition::fuel_tools::REST rest;
   RESTResponse resp;
-  resp = rest.Request(REST::GET, _server.URL(), _server.Version(), path, {},
-      {}, "");
+  resp = rest.Request(REST::GET, _id.Server().URL(), _id.Server().Version(),
+      path, {}, {}, "");
   if (resp.statusCode != 200)
     return Result(Result::FETCH_ERROR);
 
@@ -266,47 +259,34 @@
     return false;
 
   // Get remaining server information, such as local name, from config
-  _srv.URL(scheme + "://" + server);
-  _srv.Version(version);
+  ServerConfig serverConfig;
+  serverConfig.URL(scheme + "://" + server);
+  serverConfig.Version(version);
   for (const auto &s : this->dataPtr->config.Servers())
   {
-    if (s.URL() == _srv.URL())
+    if (s.URL() == serverConfig.URL())
     {
-      if (!version.empty() && s.Version() != _srv.Version())
+      if (!version.empty() && s.Version() != serverConfig.Version())
       {
         ignwarn << "Requested server API version [" << version
                 << "] for server [" << s.URL() << "], but will use ["
                 << s.Version() << "] as given in the config file."
                 << std::endl;
       }
-      _srv = s;
+      serverConfig = s;
       break;
     }
   }
 
-<<<<<<< HEAD
-  if (_srv.LocalName().empty() || _srv.Version().empty())
+  if (_id.Server().LocalName().empty() || _id.Server().Version().empty())
   {
     ignwarn << "Server configuration is incomplete:" << std::endl
-            << _srv.AsString();
+            << _id.Server().AsString();
   }
 
   _id.Owner(owner);
   _id.Name(name);
-  _id.Server(_srv);
-=======
-  std::string scheme = match[1];
-  std::string server = match[2];
-  std::string owner = match[4];
-  std::string name = match[5];
-
-  _id.Owner(owner);
-  _id.Name(name);
-
-  ServerConfig serverConfig;
-  serverConfig.URL(scheme + "://" + server);
   _id.Server(serverConfig);
->>>>>>> f8d18201
 
   return true;
 }
@@ -328,7 +308,7 @@
   if (result)
   {
     _path = ignition::common::joinPaths(this->Config().CacheLocation(),
-      srv.LocalName(), id.Owner(), "models", id.Name());
+      id.Server().LocalName(), id.Owner(), "models", id.Name());
   }
 
   return result;

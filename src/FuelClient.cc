/*
 * Copyright (C) 2017 Open Source Robotics Foundation
 *
 * Licensed under the Apache License, Version 2.0 (the "License");
 * you may not use this file except in compliance with the License.
 * You may obtain a copy of the License at
 *
 *     http://www.apache.org/licenses/LICENSE-2.0
 *
 * Unless required by applicable law or agreed to in writing, software
 * distributed under the License is distributed on an "AS IS" BASIS,
 * WITHOUT WARRANTIES OR CONDITIONS OF ANY KIND, either express or implied.
 * See the License for the specific language governing permissions and
 * limitations under the License.
 *
*/

#ifdef _MSC_VER
#pragma warning(push, 0)
#endif
#include <google/protobuf/text_format.h>
#include <gz/msgs/fuel_metadata.pb.h>
#ifdef _MSC_VER
#pragma warning(pop)
#endif

#include <algorithm>
#include <deque>
#include <iomanip>
#include <iostream>
#include <memory>
#include <regex>
#include <string>

#include <gz/common/Console.hh>
#include <gz/common/Filesystem.hh>
#include <gz/common/Util.hh>

#include <gz/msgs/Utility.hh>

<<<<<<< HEAD
#include "ignition/fuel_tools/ClientConfig.hh"
#include "ignition/fuel_tools/CollectionIdentifier.hh"
#include "ignition/fuel_tools/FuelClient.hh"
#include "ignition/fuel_tools/Helpers.hh"
#include "ignition/fuel_tools/JSONParser.hh"
#include "ignition/fuel_tools/LocalCache.hh"
#include "ignition/fuel_tools/ModelIdentifier.hh"
#include "ModelIterPrivate.hh"
#include "ignition/fuel_tools/RestClient.hh"
#include "ignition/fuel_tools/WorldIdentifier.hh"
#include "WorldIterPrivate.hh"
=======
#include "gz/fuel_tools/ClientConfig.hh"
#include "gz/fuel_tools/CollectionIdentifier.hh"
#include "gz/fuel_tools/FuelClient.hh"
#include "gz/fuel_tools/JSONParser.hh"
#include "gz/fuel_tools/LocalCache.hh"
#include "gz/fuel_tools/ModelIdentifier.hh"
#include "gz/fuel_tools/ModelIterPrivate.hh"
#include "gz/fuel_tools/RestClient.hh"
#include "gz/fuel_tools/WorldIdentifier.hh"
#include "gz/fuel_tools/WorldIterPrivate.hh"
>>>>>>> acb21ad3

using namespace ignition;
using namespace fuel_tools;

/// \brief Private Implementation
class gz::fuel_tools::FuelClientPrivate
{
  /// \brief A model URL,
  /// E.g.: https://fuel.ignitionrobotics.org/1.0/caguero/models/Beer/2
  /// Where the API version and the model version are optional.
  public: const std::string kModelUrlRegexStr{
    // Method
    "^([[:alnum:]\\.\\+\\-]+):\\/\\/"
    // Server
    "([^\\/\\s]+)\\/+"
    // API Version
    "([0-9]+[.][0-9]+)?\\/*"
    // Owner
    "([^\\/\\s]+)\\/+"
    // "models"
    "models\\/+"
    // Name
    "([^\\/]+)\\/*"
    // Version
    "([0-9]*|tip)"
    // Trailing /
    "/?"};

  /// \brief A world URL,
  /// E.g.: https://fuel.ignitionrobotics.org/1.0/OpenRobotics/worlds/Empty/1
  /// Where the API version and the world version are optional.
  public: const std::string kWorldUrlRegexStr{
    // Method
    "^([[:alnum:]\\.\\+\\-]+):\\/\\/"
    // Server
    "([^\\/\\s]+)\\/+"
    // API Version
    "([0-9]+[.][0-9]+)?\\/*"
    // Owner
    "([^\\/\\s]+)\\/+"
    // "worlds"
    "worlds\\/+"
    // Name
    "([^\\/]+)\\/*"
    // Version
    "([0-9]*|tip)"
    // Trailing /
    "/?"};

  /// \brief A model file URL,
  /// E.g.: https://server.org/1.0/owner/models/modelname/files/meshes/mesh.dae
  /// Where the API version is optional, but the model version is required.
  public: const std::string kModelFileUrlRegexStr{
    // Method
    "^([[:alnum:]\\.\\+\\-]+):\\/\\/"
    // Server
    "([^\\/\\s]+)\\/+"
    // API Version
    "([0-9]+[.][0-9]+)?\\/*"
    // Owner
    "([^\\/\\s]+)\\/+"
    // "models"
    "models\\/+"
    // Model
    "([^\\/]+)\\/+"
    // Version
    "([0-9]*|tip)\\/+"
    // "files"
    "files\\/+"
    // File path
    "(.*)"
    // Trailing /
    "/?"};

  /// \brief A world file URL,
  /// E.g.: https://server.org/1.0/owner/worlds/worldname/files/meshes/mesh.dae
  /// Where the API version is optional, but the world version is required.
  public: const std::string kWorldFileUrlRegexStr{
    // Method
    "^([[:alnum:]\\.\\+\\-]+):\\/\\/"
    // Server
    "([^\\/\\s]+)\\/+"
    // API Version
    "([0-9]+[.][0-9]+)?\\/*"
    // Owner
    "([^\\/\\s]+)\\/+"
    // "worlds"
    "worlds\\/+"
    // World
    "([^\\/]+)\\/+"
    // Version
    "([0-9]*|tip)\\/+"
    // "files"
    "files\\/+"
    // File path
    "(.*)"
    // Trailing /
    "/?"};

  /// \brief A collection URL,
  /// E.g.:
  /// https://fuel.ignitionrobotics.org/1.0/OpenRobotics/collections/TestColl
  /// Where the API version is optional
  public: const std::string kCollectionUrlRegexStr{
    // Method
    "^([[:alnum:]\\.\\+\\-]+):\\/\\/"
    // Server
    "([^\\/\\s]+)\\/+"
    // API Version
    "([0-9]+[.][0-9]+)?\\/*"
    // Owner
    "([^\\/\\s]+)\\/+"
    // "collections"
    "collections\\/+"
    // Name
    "([^\\/]+)\\/*"};

  /// \brief Recursively get all the files in the given path.
  /// \param[in] _path Path to process.
  /// \param[out] _files All the files in the given _path.
  public: void AllFiles(const std::string &_path,
              std::vector<std::string> &_files) const;

  /// \brief Populate a model form such that it can be used during
  /// model creation and editing REST calls.
  /// \param[in] _pathToModelDir Path to the model directory.
  /// \param[in] _id Model identifier information.
  /// \param[in] _private True if this model should be private.
  /// \param[in] _owner Model owner name.
  /// \param[out] _form Form to fill.
  /// \return True if the operation completed successfully.
  public: bool FillModelForm(const std::string &_pathToModelDir,
              const ModelIdentifier &_id, bool _private,
              const std::string &_owner,
              std::multimap<std::string, std::string> &_form);

  /// \brief This function requests the available licenses from the
  ///  Fuel server and stores this information locally.
  ///
  /// The UploadModel function can use this information to set
  /// appropriate license information based on a model's metadata.pbtxt
  /// file. If license information is not available, then the
  /// UploadModel function will default to the
  /// "Creative Commons - Public Domain" license.
  /// \param[in] _server Information about the server that provides
  /// license information.
  public: void PopulateLicenses(const ServerConfig &_server);

  /// \brief Client configuration
  public: ClientConfig config;

  /// \brief RESTful client
  public: Rest rest;

  /// \brief Local Cache
  public: std::shared_ptr<LocalCache> cache;

  /// \brief Regex to parse Ignition Fuel model URLs.
  public: std::unique_ptr<std::regex> urlModelRegex;

  /// \brief Regex to parse Ignition Fuel world URLs.
  public: std::unique_ptr<std::regex> urlWorldRegex;

  /// \brief Regex to parse Ignition Fuel model file URLs.
  public: std::unique_ptr<std::regex> urlModelFileRegex;

  /// \brief Regex to parse Ignition Fuel world file URLs.
  public: std::unique_ptr<std::regex> urlWorldFileRegex;

  /// \brief Regex to parse Ignition Fuel Collection URLs.
  public: std::unique_ptr<std::regex> urlCollectionRegex;

  /// \brief The set of licenses where the key is the name of the license
  /// and the value is the license ID on a Fuel server. See the
  /// PopulateLicenses function.
  public: std::map<std::string, unsigned int> licenses;
};

//////////////////////////////////////////////////
FuelClient::FuelClient()
  : FuelClient(ClientConfig(), Rest())
{
}

//////////////////////////////////////////////////
FuelClient::FuelClient(const ClientConfig &_config, const Rest &_rest)
  : dataPtr(std::make_unique<FuelClientPrivate>())
{
  this->dataPtr->config = _config;
  this->dataPtr->rest = _rest;
  this->dataPtr->rest.SetUserAgent(this->dataPtr->config.UserAgent());

#ifndef _WIN32
# pragma GCC diagnostic push
# pragma GCC diagnostic ignored "-Wdeprecated-declarations"
#else
# pragma warning(push)
# pragma warning(disable: 4996)
#endif
  this->dataPtr->cache = std::make_unique<LocalCache>(&(this->dataPtr->config));
#ifndef _WIN32
# pragma GCC diagnostic pop
#else
# pragma warning(pop)
#endif

  this->dataPtr->urlModelRegex.reset(new std::regex(
    this->dataPtr->kModelUrlRegexStr));
  this->dataPtr->urlWorldRegex.reset(new std::regex(
    this->dataPtr->kWorldUrlRegexStr));
  this->dataPtr->urlModelFileRegex.reset(new std::regex(
    this->dataPtr->kModelFileUrlRegexStr));
  this->dataPtr->urlWorldFileRegex.reset(new std::regex(
    this->dataPtr->kWorldFileUrlRegexStr));
  this->dataPtr->urlCollectionRegex.reset(new std::regex(
    this->dataPtr->kCollectionUrlRegexStr));
}

//////////////////////////////////////////////////
FuelClient::FuelClient(const ClientConfig &_config, const Rest &_rest,
      LocalCache *_cache) : FuelClient(_config, _rest)
{
  if (_cache != nullptr)
    this->dataPtr->cache.reset(_cache);
}

//////////////////////////////////////////////////
FuelClient::~FuelClient()
{
}

//////////////////////////////////////////////////
ClientConfig &FuelClient::Config()
{
  return this->dataPtr->config;
}

//////////////////////////////////////////////////
Result FuelClient::ModelDetails(const ModelIdentifier &_id,
    ModelIdentifier &_model) const
{
  return this->ModelDetails(_id, _model, {});
}

//////////////////////////////////////////////////
Result FuelClient::ModelDetails(const ModelIdentifier &_id,
    ModelIdentifier &_model, const std::vector<std::string> &_headers) const
{
  Rest rest;
  RestResponse resp;

  auto serverUrl = _id.Server().Url().Str();
  auto version = _id.Server().Version();
  common::URIPath path;
  path = path / _id.Owner() / "models" / _id.Name();

  std::vector<std::string> headersIncludingServerConfig = _headers;
  AddServerConfigParametersToHeaders(
    _id.Server(), headersIncludingServerConfig);
  resp = rest.Request(HttpMethod::GET, serverUrl, version,
      path.Str(), {}, headersIncludingServerConfig, "");
  if (resp.statusCode != 200)
    return Result(ResultType::FETCH_ERROR);

  _model = JSONParser::ParseModel(resp.data, _id.Server());

  return Result(ResultType::FETCH);
}

//////////////////////////////////////////////////
ModelIter FuelClient::Models(const ServerConfig &_server)
{
  return const_cast<const FuelClient*>(this)->Models(_server);
}

//////////////////////////////////////////////////
ModelIter FuelClient::Models(const ServerConfig &_server) const
{
  ModelIter iter = ModelIterFactory::Create(this->dataPtr->rest,
      _server, "models");

  if (!iter)
  {
    // Return just the cached models
    ignwarn << "Failed to fetch models from server, returning cached models."
            << std::endl << _server.AsString() << std::endl;

    ModelIdentifier id;
    id.SetServer(_server);

    return this->dataPtr->cache->MatchingModels(id);
  }
  return iter;
}

//////////////////////////////////////////////////
Result FuelClient::WorldDetails(const WorldIdentifier &_id,
    WorldIdentifier &_world) const
{

  return this->WorldDetails(_id, _world, {});
}

//////////////////////////////////////////////////
Result FuelClient::WorldDetails(const WorldIdentifier &_id,
    WorldIdentifier &_world, const std::vector<std::string> &_headers) const
{
  auto serverUrl = _id.Server().Url().Str();

  if (serverUrl.empty() || _id.Owner().empty() || _id.Name().empty())
    return Result(ResultType::FETCH_ERROR);

  Rest rest;
  RestResponse resp;

  auto version = _id.Server().Version();
  common::URIPath path;
  path = path / _id.Owner() / "worlds" / _id.Name();

  std::vector<std::string> headersIncludingServerConfig = _headers;
  AddServerConfigParametersToHeaders(
    _id.Server(), headersIncludingServerConfig);

  resp = rest.Request(HttpMethod::GET, serverUrl, version,
      path.Str(), {}, {}, "");
  if (resp.statusCode != 200)
    return Result(ResultType::FETCH_ERROR);

  _world = JSONParser::ParseWorld(resp.data, _id.Server());

  return Result(ResultType::FETCH);
}

//////////////////////////////////////////////////
WorldIter FuelClient::Worlds(const ServerConfig &_server) const
{
  Rest rest(this->dataPtr->rest);
  WorldIter iter = WorldIterFactory::Create(rest, _server, "worlds");

  if (!iter)
  {
    // Return just the cached worlds
    ignwarn << "Failed to fetch worlds from server, returning cached worlds."
            << std::endl << _server.AsString() << std::endl;

    WorldIdentifier id;
    id.SetServer(_server);

    return this->dataPtr->cache->MatchingWorlds(id);
  }
  return iter;
}

//////////////////////////////////////////////////
ModelIter FuelClient::Models(const ModelIdentifier &_id)
{
  return const_cast<const FuelClient*>(this)->Models(_id);
}

//////////////////////////////////////////////////
ModelIter FuelClient::Models(const ModelIdentifier &_id) const
{
  // Check local cache first
  ModelIter localIter = this->dataPtr->cache->MatchingModels(_id);
  if (localIter)
    return localIter;

  // TODO(nkoenig) try to fetch model directly from a server
  // Note: ign-fuel-server doesn't like URLs ending in /
  common::URIPath path;
  if (!_id.Name().empty() && !_id.Owner().empty())
    path = path / _id.Owner() / "models" / _id.Name();
  else if (!_id.Owner().empty())
    path = path / _id.Owner() / "models";

  if (path.Str().empty())
    return localIter;

  ignmsg << _id.UniqueName() << " not found in cache, attempting download\n";

  return ModelIterFactory::Create(this->dataPtr->rest, _id.Server(),
      path.Str());
}

//////////////////////////////////////////////////
ModelIter FuelClient::Models(const CollectionIdentifier &_id) const
{
  return ModelIterFactory::Create(
      this->dataPtr->rest, _id.Server(),
      common::joinPaths(_id.Owner(), "collections", _id.Name(), "models"));
}

//////////////////////////////////////////////////
WorldIter FuelClient::Worlds(const WorldIdentifier &_id) const
{
  // Check local cache first
  WorldIter localIter = this->dataPtr->cache->MatchingWorlds(_id);
  if (localIter)
    return localIter;

  ignmsg << _id.UniqueName() << " not found in cache, attempting download\n";

  // Note: ign-fuel-server doesn't like URLs ending in /
  common::URIPath path;
  if (!_id.Name().empty())
    path = path / _id.Owner() / "worlds" / _id.Name();
  else
    path = path / _id.Owner() / "worlds";

  Rest rest(this->dataPtr->rest);
  return WorldIterFactory::Create(rest, _id.Server(), path.Str());
}

//////////////////////////////////////////////////
WorldIter FuelClient::Worlds(const CollectionIdentifier &_id) const
{
  return WorldIterFactory::Create(
      this->dataPtr->rest, _id.Server(),
      common::joinPaths(_id.Owner(), "collections", _id.Name(), "worlds"));
}

//////////////////////////////////////////////////
Result FuelClient::UploadModel(const std::string &_pathToModelDir,
    const ModelIdentifier &_id, const std::vector<std::string> &_headers,
    bool _private)
{
  return this->UploadModel(_pathToModelDir, _id, _headers, _private, "");
}

//////////////////////////////////////////////////
Result FuelClient::UploadModel(const std::string &_pathToModelDir,
    const ModelIdentifier &_id, const std::vector<std::string> &_headers,
    bool _private, const std::string &_owner)
{
  Rest rest;
  RestResponse resp;

  std::multimap<std::string, std::string> form;
  if (!this->dataPtr->FillModelForm(_pathToModelDir, _id, _private, _owner,
        form))
  {
    return Result(ResultType::UPLOAD_ERROR);
  }

  std::vector<std::string> headersIncludingServerConfig = _headers;
  AddServerConfigParametersToHeaders(
    _id.Server(), headersIncludingServerConfig);
  // Send the request.
  resp = rest.Request(HttpMethod::POST_FORM, _id.Server().Url().Str(),
      _id.Server().Version(), "models", {},
      headersIncludingServerConfig, "", form);

  if (resp.statusCode != 200)
  {
    std::string categories;
    if (form.find("categories") != form.end())
    {
      categories = form.find("categories")->second;
    }

    ignerr << "Failed to upload model." << std::endl
           << "  Server: " << _id.Server().Url().Str() << std::endl
           << "  Server API Version: " <<  _id.Server().Version() << std::endl
           << "  Route: /models\n"
           << "  Categories: " << categories << std::endl
           << "  REST response code: " << resp.statusCode
           << std::endl << std::endl
           << "Suggestions" << std::endl
           << "  1. Is the Server URL correct? Try entering it on a browser.\n"
           << "  2. Do the categories exist? If you are using the Fuel server,"
           << "     then you can get the complete list at"
           << "     https://fuel.ignitionrobotics.org/1.0/categories.\n"
           << "  3. If the owner is specified, make sure you have correct\n"
           << "     permissions." << std::endl;
    return Result(ResultType::FETCH_ERROR);
  }

  return Result(ResultType::UPLOAD);
}

//////////////////////////////////////////////////
Result FuelClient::DeleteModel(const ModelIdentifier &)
{
  ignerr << "Model deletion requires a private-token or JWT to be specified"
    << " in a header. No action is performed.\n";

  return Result(ResultType::DELETE_ERROR);
}

void FuelClient::AddServerConfigParametersToHeaders(
  const ServerConfig &_serverConfig,
  std::vector<std::string> &_headers) const
{
  bool privateTokenDefined = false;
  for (auto header : _headers)
  {
    if (header.find("Private-token:") != std::string::npos)
    {
      privateTokenDefined = true;
    }
  }
  if (!privateTokenDefined)
  {
    if (!_serverConfig.ApiKey().empty())
    {
      _headers.push_back("Private-token: " + _serverConfig.ApiKey());
    }
  }
}

//////////////////////////////////////////////////
Result FuelClient::DeleteUrl(const gz::common::URI &_uri,
    const std::vector<std::string> &_headers)
{
  Rest rest;
  RestResponse resp;

  std::string server;
  std::string version;
  common::URIPath path;
  std::string type;
  std::string name;

  ModelIdentifier modelId;
  WorldIdentifier worldId;
  std::vector<std::string> headersIncludingServerConfig = _headers;
  if (this->ParseModelUrl(_uri, modelId))
  {
    type = "model";
    name = modelId.UniqueName();
    server = modelId.Server().Url().Str();
    version = modelId.Server().Version();
    path = path / modelId.Owner() / "models" / modelId.Name();
    AddServerConfigParametersToHeaders(
      modelId.Server(), headersIncludingServerConfig);
  }
  else if (this->ParseWorldUrl(_uri, worldId))
  {
    type = "world";
    name = worldId.UniqueName();
    server = worldId.Server().Url().Str();
    version = worldId.Server().Version();
    path = path / worldId.Owner() / "worlds" / worldId.Name();
    AddServerConfigParametersToHeaders(
      worldId.Server(), headersIncludingServerConfig);
  }
  else
  {
    ignerr << "Unable to parse URI[" << _uri.Str() << "]\n";
    return Result(ResultType::DELETE_ERROR);
  }

  // Send the request.
  resp = rest.Request(HttpMethod::DELETE, server, version, path.Str(), {},
      headersIncludingServerConfig, "", {});

  if (resp.statusCode != 200)
  {
    ignerr << "Failed to delete resource." << std::endl
           << "  Server: " << server << std::endl
           << "  API Version: " << version << std::endl
           << "  Route: " << path.Str() << std::endl
           << "  REST response code: " << resp.statusCode << std::endl;
    return Result(ResultType::DELETE_ERROR);
  }
  else
  {
    ignmsg << "Deleted " << type << " [" << name << "]" << std::endl;
  }

  return Result(ResultType::DELETE);
}

//////////////////////////////////////////////////
Result FuelClient::DownloadModel(const ModelIdentifier &_id)
{
  return this->DownloadModel(_id, {});
}

//////////////////////////////////////////////////
Result FuelClient::DownloadModel(const ModelIdentifier &_id,
    const std::vector<std::string> &_headers)
{
  std::vector<ModelIdentifier> dependencies;
  auto res = this->DownloadModel(_id, _headers, dependencies);

  if(!res)
    return res;

  for (ModelIdentifier dep : dependencies)
  {
    // Download dependency if not in the local cache
    if (!this->dataPtr->cache->MatchingModel(dep))
    {
      auto dep_res = this->DownloadModel(dep, _headers);

      if(!dep_res)
        return dep_res;
    }
  }

  return res;
}

//////////////////////////////////////////////////
Result FuelClient::DownloadModel(const ModelIdentifier &_id,
    const std::vector<std::string> &_headers,
    std::vector<ModelIdentifier> &_dependencies)
{
  // Server config
  if (!_id.Server().Url().Valid() || _id.Server().Version().empty())
  {
    ignerr << "Can't download model, server configuration incomplete: "
          << std::endl << _id.Server().AsString() << std::endl;
    return Result(ResultType::FETCH_ERROR);
  }

  // Route
  common::URIPath route;
  route = route / _id.Owner() / "models" / _id.Name() / _id.VersionStr() /
        (_id.Name() + ".zip");

  ignmsg << "Downloading model [" << _id.UniqueName() << "]" << std::endl;

  std::vector<std::string> headersIncludingServerConfig = _headers;
  AddServerConfigParametersToHeaders(
    _id.Server(), headersIncludingServerConfig);
  // Request
  Rest rest;
  RestResponse resp;
  resp = rest.Request(HttpMethod::GET, _id.Server().Url().Str(),
      _id.Server().Version(), route.Str(), {},
      headersIncludingServerConfig, "");
  if (resp.statusCode != 200)
  {
    ignerr << "Failed to download model." << std::endl
           << "  Server: " << _id.Server().Url().Str() << std::endl
           << "  Route: " << route.Str() << std::endl
           << "  REST response code: " << resp.statusCode << std::endl;
    return Result(ResultType::FETCH_ERROR);
  }

  // Get version from header
  ModelIdentifier newId = _id;
  unsigned int version = 1;
  if (resp.headers.find("X-Ign-Resource-Version") != resp.headers.end())
  {
    try
    {
      version = std::stoi(resp.headers["X-Ign-Resource-Version"]);
    }
    catch(std::invalid_argument &)
    {
      ignwarn << "Failed to convert X-Ign-Resource-Version header value ["
              << resp.headers["X-Ign-Resource-Version"]
              << "] to integer. Hardcoding version 1." << std::endl;
    }
  }
  else
  {
    ignwarn << "Missing X-Ign-Resource-Version in REST response headers."
            << " Hardcoding version 1." << std::endl;
  }
  newId.SetVersion(version);

  // Save
  // Note that the save function doesn't return the path
  if (!this->dataPtr->cache->SaveModel(newId, resp.data, true))
    return Result(ResultType::FETCH_ERROR);

  return this->ModelDependencies(_id, _dependencies);
}

//////////////////////////////////////////////////
Result FuelClient::ModelDependencies(const ModelIdentifier &_id,
    std::vector<ModelIdentifier> &_dependencies)
{
  _dependencies.clear();

  // Locate any dependencies from the input model and download them.
  std::string path;
  msgs::FuelMetadata meta;
  if (this->CachedModel(common::URI(_id.UniqueName()), path))
  {
    std::string metadataPath =
      common::joinPaths(path, "metadata.pbtxt");
    std::string modelConfigPath =
      common::joinPaths(path, "model.config");

    bool foundMetadataPath = common::exists(metadataPath);
    bool foundModelConfigPath = common::exists(modelConfigPath);

    if (foundMetadataPath || foundModelConfigPath)
    {
      std::string modelPath =
        (foundMetadataPath) ? metadataPath : modelConfigPath;

      // Read the pbtxt file.
      std::ifstream inputFile(modelPath);
      std::string inputStr((std::istreambuf_iterator<char>(inputFile)),
        std::istreambuf_iterator<char>());

      if (foundMetadataPath)
      {
        // Parse the file into the fuel metadata message
        google::protobuf::TextFormat::ParseFromString(inputStr, &meta);
      }
      else
      {
        if (!msgs::ConvertFuelMetadata(inputStr, meta))
        {
          return Result(ResultType::UPLOAD_ERROR);
        }
      }

      for (int i = 0; i < meta.dependencies_size(); ++i)
      {
        common::URI dependencyURI(meta.dependencies(i).uri());

        ModelIdentifier dependencyID;
        if(!this->ParseModelUrl(dependencyURI, dependencyID))
        {
          // There is a potential that depdencies are specified via
          // [model://model_name], which is valid, but not something that we
          // can fetch from Fuel. In that case, warn the user so they have
          // a chance to update their specified dependencies.
          ignwarn << "Error resolving URL for dependency [" <<
            meta.dependencies(i).uri() << "] of model [" <<
            _id.UniqueName() <<"]: Skipping" << std::endl;
        } else {
          _dependencies.push_back(dependencyID);
        }
      }
    }
  }

  return Result(ResultType::FETCH);
}

//////////////////////////////////////////////////
Result FuelClient::ModelDependencies(
    const std::vector<ModelIdentifier> &_ids,
    std::vector<ModelIdentifier> &_dependencies)
{
  std::vector<ModelIdentifier> newDeps;
  for (auto modelId : _ids)
  {
    std::vector<ModelIdentifier> modelDeps;
    auto result = this->ModelDependencies(modelId, modelDeps);

    if (!modelDeps.empty())
    {
      std::vector<ModelIdentifier> recursiveDeps;
      this->ModelDependencies(modelDeps, recursiveDeps);

      for (auto dep : modelDeps)
      {
        newDeps.push_back(dep);
      }

      for (auto dep : recursiveDeps)
      {
        newDeps.push_back(dep);
      }
    }
  }

  _dependencies = std::vector<ModelIdentifier>(newDeps.begin(), newDeps.end());
  return Result(ResultType::FETCH);
}


//////////////////////////////////////////////////
Result FuelClient::DownloadWorld(WorldIdentifier &_id)
{
  return this->DownloadWorld(_id, {});
}

//////////////////////////////////////////////////
Result FuelClient::DownloadWorld(WorldIdentifier &_id,
    const std::vector<std::string> &_headers)
{
  // Server config
  if (!_id.Server().Url().Valid() || _id.Server().Version().empty())
  {
    ignerr << "Can't download world, server configuration incomplete: "
          << std::endl << _id.Server().AsString() << std::endl;
    return Result(ResultType::FETCH_ERROR);
  }

  // Route
  common::URIPath route;
  route = route / _id.Owner() / "worlds" / _id.Name() / _id.VersionStr() /
        (_id.Name() + ".zip");

  ignmsg << "Downloading world [" << _id.UniqueName() << "]" << std::endl;

  std::vector<std::string> headersIncludingServerConfig = _headers;
  AddServerConfigParametersToHeaders(
    _id.Server(), headersIncludingServerConfig);

  // Request
  Rest rest;
  RestResponse resp;
  resp = rest.Request(HttpMethod::GET, _id.Server().Url().Str(),
      _id.Server().Version(), route.Str(), {},
      headersIncludingServerConfig, "");
  if (resp.statusCode != 200)
  {
    ignerr << "Failed to download world." << std::endl
           << "  Server: " << _id.Server().Url().Str() << std::endl
           << "  Route: " << route.Str() << std::endl
           << "  REST response code: " << resp.statusCode << std::endl;
    return Result(ResultType::FETCH_ERROR);
  }

  // Get version from header
  unsigned int version = 1;

  if (resp.headers.find("X-Ign-Resource-Version") != resp.headers.end())
  {
    try
    {
      version = std::stoi(resp.headers["X-Ign-Resource-Version"]);
    }
    catch(std::invalid_argument &)
    {
      ignwarn << "Failed to convert X-Ign-Resource-Version header value ["
              << resp.headers["X-Ign-Resource-Version"]
              << "] to integer. Hardcoding version 1." << std::endl;
    }
  }
  else
  {
    ignwarn << "Missing X-Ign-Resource-Version in REST response headers."
            << " Hardcoding version 1." << std::endl;
  }
  _id.SetVersion(version);

  // Save
  if (!this->dataPtr->cache->SaveWorld(_id, resp.data, true))
    return Result(ResultType::FETCH_ERROR);

  return Result(ResultType::FETCH);
}

//////////////////////////////////////////////////
namespace std
{
  template<> struct hash<ModelIdentifier>
  {
    std::size_t operator()(const ModelIdentifier &_id) const noexcept
    {
      return std::hash<std::string>{}(_id.AsString());
    }
  };
}

//////////////////////////////////////////////////
std::vector<FuelClient::ModelResult> FuelClient::DownloadModels(
    const std::vector<ModelIdentifier> &_ids,
    size_t _jobs)
{
  std::mutex resultMutex;
  std::vector<FuelClient::ModelResult> result;

  std::mutex idsMutex;
  std::deque<ModelIdentifier> idsToDownload(_ids.begin(), _ids.end());
  std::unordered_set<ModelIdentifier> uniqueIds(_ids.begin(), _ids.end());

  std::atomic<bool> running = true;

  auto downloadWorker = [&](){
    ModelIdentifier id;

    while(running)
    {
      // Pop the next ID off the queue
      {
        std::lock_guard<std::mutex> lock(idsMutex);

        if (idsToDownload.empty())
        {
          std::this_thread::sleep_for(std::chrono::milliseconds(10));
          continue;
        }

        id = idsToDownload.front();
        idsToDownload.pop_front();
      }

      std::vector<ModelIdentifier> dependencies;
      auto modelResult = this->DownloadModel(id, {}, dependencies);

      {
        std::lock_guard<std::mutex> lock(resultMutex);
        result.push_back(std::make_tuple(id, modelResult));
      }

      if (!dependencies.empty())
      {
        std::lock_guard<std::mutex> lock(idsMutex);
        igndbg << "Adding " << dependencies.size()
          << " model dependencies to queue from " << id.Name() << "\n";
        for (auto dep : dependencies)
        {
          if (uniqueIds.count(dep) == 0)
          {
            idsToDownload.push_back(dep);
            uniqueIds.insert(dep);
          }
        }
      }
    }
  };

  std::vector<std::thread> workers;

  for (size_t ii = 0; ii < _jobs; ++ii)
  {
    workers.push_back(std::thread(downloadWorker));
  }

  ignmsg << "Preparing to download "
    << idsToDownload.size() << " models with "
    << _jobs << " worker threads\n";


  while (running)
  {
    std::this_thread::sleep_for(std::chrono::milliseconds(10));

    if(idsToDownload.empty())
    {
      running = false;
    }
  }

  for (auto& worker : workers)
  {
    worker.join();
  }

  ignmsg << "Finished, downloaded " << result.size() << " models in total\n";

  return result;
}

//////////////////////////////////////////////////
Result FuelClient::DownloadWorlds(
    const std::vector<WorldIdentifier> &_ids, size_t _jobs)
{
  std::deque<std::future<Result>> tasks;
  // Check for finished tasks by checking if the status of their futures is
  // "ready". If a task is finished, check if it succeeded and print out an
  // error message if it failed. When a task is finished, it gets erased from
  // the tasks list to make room for other tasks to be added.
  size_t itemCount = 0;
  const size_t totalItemCount = _ids.size();

  ignmsg << "Using " << _jobs << " jobs to download collection of "
         << totalItemCount << " items" << std::endl;

  auto checkForFinishedTasks = [&itemCount, &totalItemCount, &tasks] {
    auto finishedIt =
        std::partition(tasks.begin(), tasks.end(), [](const auto &_task)
            {
              return std::future_status::ready !=
              _task.wait_for(std::chrono::milliseconds(100));
            });

    if (finishedIt != tasks.end())
    {
      for (auto taskIt = finishedIt; taskIt != tasks.end(); ++taskIt)
      {
        Result result = taskIt->get();
        if (result)
        {
          ++itemCount;
        }
        else
        {
          ignerr << result.ReadableResult() << std::endl;
        }
      }

      tasks.erase(finishedIt, tasks.end());
      ignmsg << "Downloaded: " << itemCount << " / " << totalItemCount
             << std::endl;
    }
  };

  // We need a mutable worldId because DownloadWorld modifies it
  for (auto& id : _ids)
  {
    while (tasks.size() >= _jobs)
    {
      checkForFinishedTasks();
    }
    std::this_thread::sleep_for(std::chrono::milliseconds(10));
    auto handle = std::async(std::launch::async, [&id, this]
        {
          WorldIdentifier tempId = id;
          return this->DownloadWorld(tempId);
        });
    tasks.push_back(std::move(handle));
  }

  while (!tasks.empty())
  {
    checkForFinishedTasks();
  }

  return Result(ResultType::FETCH);
}

//////////////////////////////////////////////////
bool FuelClient::ParseModelUrl(const common::URI &_modelUrl,
    ModelIdentifier &_id)
{
  if (!_modelUrl.Valid())
    return false;

  auto urlStr = _modelUrl.Str();

  std::smatch match;
  std::string scheme;
  std::string server;
  std::string apiVersion;
  std::string owner;
  std::string modelName;
  std::string modelVersion;

  if (std::regex_match(urlStr, match, *this->dataPtr->urlModelRegex) &&
      match.size() >= 5u)
  {
    unsigned int i{1};

    scheme = match[i++];
    server = match[i++];
    apiVersion = match[i++];
    owner = match[i++];
    modelName = match[i++];
    modelVersion = match[i++];
  }
  else
  {
    return false;
  }

  // Get remaining server information from config
  _id.Server().SetUrl(common::URI(scheme + "://" + server));
  _id.Server().SetVersion(apiVersion);
  for (const auto &s : this->dataPtr->config.Servers())
  {
    if (s.Url().Str() == _id.Server().Url().Str())
    {
      if (!apiVersion.empty() && s.Version() != _id.Server().Version())
      {
        ignwarn << "Requested server API version [" << apiVersion
                << "] for server [" << s.Url().Str() << "], but will use ["
                << s.Version() << "] as given in the config file."
                << std::endl;
      }
      _id.Server() = s;
      break;
    }
  }

  if (_id.Server().Version().empty())
  {
    ignwarn << "Server configuration is incomplete:" << std::endl
            << _id.Server().AsString();
  }

  _id.SetOwner(owner);
  _id.SetName(modelName);
  _id.SetVersionStr(modelVersion);

  return true;
}

//////////////////////////////////////////////////
bool FuelClient::ParseWorldUrl(const common::URI &_worldUrl,
    WorldIdentifier &_id)
{
  if (!_worldUrl.Valid())
    return false;

  auto urlStr = _worldUrl.Str();

  std::smatch match;
  std::string scheme;
  std::string server;
  std::string apiVersion;
  std::string owner;
  std::string worldName;
  std::string worldVersion;

  if (std::regex_match(urlStr, match, *this->dataPtr->urlWorldRegex) &&
      match.size() >= 5u)
  {
    unsigned int i{1};

    scheme = match[i++];
    server = match[i++];
    apiVersion = match[i++];
    owner = match[i++];
    worldName = match[i++];
    worldVersion = match[i++];
  }
  else
  {
    return false;
  }

  // Get remaining server information from config
  _id.Server().SetUrl(common::URI(scheme + "://" + server));
  _id.Server().SetVersion(apiVersion);
  for (const auto &s : this->dataPtr->config.Servers())
  {
    if (s.Url() == _id.Server().Url())
    {
      if (!apiVersion.empty() && s.Version() != _id.Server().Version())
      {
        ignwarn << "Requested server API version [" << apiVersion
                << "] for server [" << s.Url().Str() << "], but will use ["
                << s.Version() << "] as given in the config file."
                << std::endl;
      }
      _id.Server() = s;
      break;
    }
  }

  if (_id.Server().Version().empty())
  {
    ignwarn << "Server configuration is incomplete:" << std::endl
            << _id.Server().AsString();
  }

  _id.SetOwner(owner);
  _id.SetName(worldName);
  _id.SetVersionStr(worldVersion);

  return true;
}

//////////////////////////////////////////////////
bool FuelClient::ParseModelFileUrl(const common::URI &_fileUrl,
    ModelIdentifier &_id, std::string &_filePath)
{
  if (!_fileUrl.Valid())
    return false;

  auto urlStr = _fileUrl.Str();

  std::smatch match;
  std::string scheme;
  std::string server;
  std::string apiVersion;
  std::string owner;
  std::string modelName;
  std::string modelVersion;
  std::string file;

  if (std::regex_match(urlStr, match, *this->dataPtr->urlModelFileRegex) &&
      match.size() == 8u)
  {
    unsigned int i{1};

    scheme = match[i++];
    server = match[i++];
    apiVersion = match[i++];
    owner = match[i++];
    modelName = match[i++];
    modelVersion = match[i++];
    file = match[i++];
  }
  else
  {
    return false;
  }

  // Get remaining server information from config
  _id.Server().SetUrl(common::URI(scheme + "://" + server));
  _id.Server().SetVersion(apiVersion);
  for (const auto &s : this->dataPtr->config.Servers())
  {
    if (s.Url().Str() == _id.Server().Url().Str())
    {
      if (!apiVersion.empty() && s.Version() != _id.Server().Version())
      {
        ignwarn << "Requested server API version [" << apiVersion
                << "] for server [" << s.Url().Str() << "], but will use ["
                << s.Version() << "] as given in the config file."
                << std::endl;
      }
      _id.Server() = s;
      break;
    }
  }

  if (_id.Server().Version().empty())
  {
    ignwarn << "Server configuration is incomplete:" << std::endl
            << _id.Server().AsString();
  }

  _id.SetOwner(owner);
  _id.SetName(modelName);
  _id.SetVersionStr(modelVersion);
  _filePath = file;

  return true;
}

//////////////////////////////////////////////////
bool FuelClient::ParseWorldFileUrl(const common::URI &_fileUrl,
    WorldIdentifier &_id, std::string &_filePath)
{
  if (!_fileUrl.Valid())
    return false;

  auto urlStr = _fileUrl.Str();

  std::smatch match;
  std::string scheme;
  std::string server;
  std::string apiVersion;
  std::string owner;
  std::string worldName;
  std::string worldVersion;
  std::string file;

  if (std::regex_match(urlStr, match, *this->dataPtr->urlWorldFileRegex) &&
      match.size() == 8u)
  {
    unsigned int i{1};

    scheme = match[i++];
    server = match[i++];
    apiVersion = match[i++];
    owner = match[i++];
    worldName = match[i++];
    worldVersion = match[i++];
    file = match[i++];
  }
  else
  {
    return false;
  }

  // Get remaining server information from config
  _id.Server().SetUrl(common::URI(scheme + "://" + server));
  _id.Server().SetVersion(apiVersion);
  for (const auto &s : this->dataPtr->config.Servers())
  {
    if (s.Url() == _id.Server().Url())
    {
      if (!apiVersion.empty() && s.Version() != _id.Server().Version())
      {
        ignwarn << "Requested server API version [" << apiVersion
                << "] for server [" << s.Url().Str() << "], but will use ["
                << s.Version() << "] as given in the config file."
                << std::endl;
      }
      _id.Server() = s;
      break;
    }
  }

  if (_id.Server().Version().empty())
  {
    ignwarn << "Server configuration is incomplete:" << std::endl
            << _id.Server().AsString();
  }

  _id.SetOwner(owner);
  _id.SetName(worldName);
  _id.SetVersionStr(worldVersion);
  _filePath = file;

  return true;
}

//////////////////////////////////////////////////
bool FuelClient::ParseCollectionUrl(const common::URI &_url,
    CollectionIdentifier &_id)
{
  if (!_url.Valid())
    return false;

  auto urlStr = _url.Str();

  std::smatch match;
  std::string scheme;
  std::string server;
  std::string apiVersion;
  std::string owner;
  std::string collectionName;

  bool result =
      std::regex_match(urlStr, match, *this->dataPtr->urlCollectionRegex);

  if (result && match.size() >= 5u)
  {
    unsigned int i{1};

    scheme = match[i++];
    server = match[i++];
    apiVersion = match[i++];
    owner = match[i++];
    collectionName = match[i++];
  }
  else
  {
    return false;
  }

  // Get remaining server information from config
  _id.Server().SetUrl(common::URI(scheme + "://" + server));
  _id.Server().SetVersion(apiVersion);
  for (const auto &s : this->dataPtr->config.Servers())
  {
    if (s.Url() == _id.Server().Url())
    {
      if (!apiVersion.empty() && s.Version() != _id.Server().Version())
      {
        ignwarn << "Requested server API version [" << apiVersion
                << "] for server [" << s.Url().Str() << "], but will use ["
                << s.Version() << "] as given in the config file."
                << std::endl;
      }
      _id.Server() = s;
      break;
    }
  }

  if (_id.Server().Version().empty())
  {
    ignwarn << "Server configuration is incomplete:" << std::endl
            << _id.Server().AsString();
  }

  _id.SetOwner(owner);
  _id.SetName(collectionName);

  return true;
}


//////////////////////////////////////////////////
Result FuelClient::DownloadModel(const common::URI &_modelUrl,
  std::string &_path)
{
  // Get data from URL
  ModelIdentifier id;
  if (!this->ParseModelUrl(_modelUrl, id))
  {
    return Result(ResultType::FETCH_ERROR);
  }

  // Download
  Result result = this->DownloadModel(id);
  if (!result)
    return result;

  // TODO(anyone) We shouldn't need to reconstruct the path, SaveModel should
  // be changed to return it

  // We need to figure out the version for the tip
  if (id.Version() == 0 || id.VersionStr() == "tip")
  {
    Model model = this->dataPtr->cache->MatchingModel(id);
    id.SetVersion(model.Identification().Version());
  }

  _path = common::joinPaths(this->Config().CacheLocation(),
      id.Server().Url().Path().Str(), id.Owner(), "models", id.Name(),
      id.VersionStr());

  return result;
}

//////////////////////////////////////////////////
Result FuelClient::DownloadWorld(const common::URI &_worldUrl,
  std::string &_path)
{
  // Get data from URL
  WorldIdentifier id;
  if (!this->ParseWorldUrl(_worldUrl, id))
  {
    return Result(ResultType::FETCH_ERROR);
  }

  // Download
  auto result = this->DownloadWorld(id);
  if (!result)
    return result;

  _path = id.LocalPath();

  return result;
}

//////////////////////////////////////////////////
bool FuelClient::CachedModel(const common::URI &_modelUrl)
{
  // Get data from URL
  ModelIdentifier id;
  if (!this->ParseModelUrl(_modelUrl, id))
    return Result(ResultType::FETCH_ERROR);

  // Check local cache
  return this->dataPtr->cache->MatchingModel(id) ? true : false;
}

//////////////////////////////////////////////////
Result FuelClient::CachedModel(const common::URI &_modelUrl,
  std::string &_path)
{
  // Get data from URL
  ModelIdentifier id;
  if (!this->ParseModelUrl(_modelUrl, id))
  {
    return Result(ResultType::FETCH_ERROR);
  }

  // Check local cache
  auto modelIter = this->dataPtr->cache->MatchingModel(id);
  if (modelIter)
  {
    _path = modelIter.PathToModel();
    return Result(ResultType::FETCH_ALREADY_EXISTS);
  }

  return Result(ResultType::FETCH_ERROR);
}

//////////////////////////////////////////////////
bool FuelClient::CachedWorld(const common::URI &_worldUrl)
{
  // Get data from URL
  WorldIdentifier id;
  if (!this->ParseWorldUrl(_worldUrl, id))
    return Result(ResultType::FETCH_ERROR);

  // Check local cache
  return this->dataPtr->cache->MatchingWorld(id);
}

//////////////////////////////////////////////////
Result FuelClient::CachedWorld(const common::URI &_worldUrl,
  std::string &_path)
{
  // Get data from URL
  WorldIdentifier id;
  if (!this->ParseWorldUrl(_worldUrl, id))
  {
    return Result(ResultType::FETCH_ERROR);
  }

  // Check local cache
  auto success = this->dataPtr->cache->MatchingWorld(id);
  if (success)
  {
    _path = id.LocalPath();
    return Result(ResultType::FETCH_ALREADY_EXISTS);
  }

  return Result(ResultType::FETCH_ERROR);
}

//////////////////////////////////////////////////
Result FuelClient::CachedModelFile(const common::URI &_fileUrl,
  std::string &_path)
{
  // Get data from URL
  ModelIdentifier id;
  std::string filePath;
  if (!this->ParseModelFileUrl(_fileUrl, id, filePath))
    return Result(ResultType::FETCH_ERROR);

  if (filePath.empty())
    return Result(ResultType::FETCH_ERROR);

  // Look for model
  auto modelIter = this->dataPtr->cache->MatchingModel(id);

  if (!modelIter)
    return Result(ResultType::FETCH_ERROR);

  auto modelPath = modelIter.PathToModel();

  // Check if file exists
  filePath = common::joinPaths(modelPath, filePath);

  std::vector<std::string> tokens = common::split(filePath, "/");
  std::string sTemp;
  for (auto s : tokens)
    sTemp = common::joinPaths(sTemp, s);
  filePath = sTemp;

  if (common::exists(filePath))
  {
    _path = filePath;
    return Result(ResultType::FETCH_ALREADY_EXISTS);
  }

  return Result(ResultType::FETCH_ERROR);
}

//////////////////////////////////////////////////
Result FuelClient::CachedWorldFile(const common::URI &_fileUrl,
  std::string &_path)
{
  // Get data from URL
  WorldIdentifier id;
  std::string filePath;
  if (!this->ParseWorldFileUrl(_fileUrl, id, filePath))
    return Result(ResultType::FETCH_ERROR);

  if (filePath.empty())
    return Result(ResultType::FETCH_ERROR);

  // Look for world
  auto success = this->dataPtr->cache->MatchingWorld(id);

  if (!success)
    return Result(ResultType::FETCH_ERROR);

  auto worldPath = id.LocalPath();

  // Check if file exists
  filePath = common::joinPaths(worldPath, filePath);

  if (common::exists(filePath))
  {
    _path = filePath;
    return Result(ResultType::FETCH_ALREADY_EXISTS);
  }

  return Result(ResultType::FETCH_ERROR);
}

//////////////////////////////////////////////////
Result FuelClient::PatchModel(
    const ModelIdentifier &_model,
    const std::vector<std::string> &_headers)
{
  return this->PatchModel(_model, _headers, "");
}

//////////////////////////////////////////////////
Result FuelClient::PatchModel(
    const ModelIdentifier &_model,
    const std::vector<std::string> &_headers,
    const std::string &_pathToModelDir)
{
  Rest rest;
  RestResponse resp;

  auto serverUrl = _model.Server().Url().Str();
  auto version = _model.Server().Version();
  common::URIPath path;
  path = path / _model.Owner() / "models" / _model.Name();

  std::multimap<std::string, std::string> form;

  if (!_pathToModelDir.empty() &&
      !this->dataPtr->FillModelForm(_pathToModelDir, _model,
        _model.Private(), _model.Owner(), form))
  {
    return Result(ResultType::UPLOAD_ERROR);
  }
  else
  {
    form.emplace("private", _model.Private() ? "1" : "0");
  }

  std::vector<std::string> headersIncludingServerConfig = _headers;
  AddServerConfigParametersToHeaders(
    _model.Server(), headersIncludingServerConfig);
  resp = rest.Request(HttpMethod::PATCH_FORM, serverUrl, version,
      path.Str(), {}, headersIncludingServerConfig, "", form);

  if (resp.statusCode != 200)
    return Result(ResultType::PATCH_ERROR);

  return Result(ResultType::PATCH);
}

//////////////////////////////////////////////////
void FuelClientPrivate::AllFiles(const std::string &_path,
    std::vector<std::string> &_files) const
{
  common::DirIter dirIter(_path);
  common::DirIter end;
  while (dirIter != end)
  {
    if (common::isDirectory(*dirIter))
      this->AllFiles(*dirIter, _files);
    else
      _files.push_back(*dirIter);

    ++dirIter;
  }
}

//////////////////////////////////////////////////
void FuelClient::PopulateLicenses(const ServerConfig &_server)
{
  this->dataPtr->PopulateLicenses(_server);
}

//////////////////////////////////////////////////
bool FuelClientPrivate::FillModelForm(const std::string &_pathToModelDir,
    const ModelIdentifier &_id, bool _private, const std::string &_owner,
    std::multimap<std::string, std::string> &_form)
{
  if (!common::exists(_pathToModelDir))
  {
    ignerr << "The model path[" << _pathToModelDir << "] doesn't exist.\n";
    return false;
  }

  msgs::FuelMetadata meta;

  // Try the `metadata.pbtxt` file first since it contains more information
  // than `model.config`.
  if (common::exists(common::joinPaths(_pathToModelDir, "metadata.pbtxt")))
  {
    std::string filePath = common::joinPaths(_pathToModelDir, "metadata.pbtxt");

    igndbg << "Parsing " << filePath  << std::endl;

    // Read the pbtxt file.
    std::ifstream inputFile(filePath);
    std::string inputStr((std::istreambuf_iterator<char>(inputFile)),
        std::istreambuf_iterator<char>());

    // Parse the file into the fuel metadata message
    google::protobuf::TextFormat::ParseFromString(inputStr, &meta);
  }
  else if (common::exists(common::joinPaths(_pathToModelDir, "model.config")))
  {
    std::string filePath = common::joinPaths(_pathToModelDir, "model.config");

    igndbg << "Parsing " << filePath << std::endl;

    std::ifstream inputFile(filePath);
    std::string inputStr((std::istreambuf_iterator<char>(inputFile)),
        std::istreambuf_iterator<char>());

    if (!msgs::ConvertFuelMetadata(inputStr, meta))
    {
      ignerr << "Unable to convert model config[" << _pathToModelDir << "].\n";
      return false;
    }
  }
  else
  {
    ignerr << "Provided model directory[" <<  _pathToModelDir
      << "] needs a metadata.pbtxt or a model.confg file.";
    return false;
  }

  _form =
  {
    {"name", meta.name()},
    {"description", meta.description()},
    {"private", _private ? "1" : "0"},
  };

  // Add owner if specified.
  if (!_owner.empty())
  {
    _form.emplace("owner", _owner);
  }

  // \todo(nkoenig) The ign-fuelserver expects an integer number for the
  // license information. The fuelserver should be modified to accept
  // a string. Otherwise, we have to bake into each client a mapping of
  // license name to integer.
  //
  // If we have legal, then attempt to fill in the correct license information.
  if (meta.has_legal())
  {
    // Attempt to retrieve the available licenses, if we have no available
    // licenses.
    if (this->licenses.empty())
    {
      this->PopulateLicenses(_id.Server());
      // Fail if a license has been requested, but we couldn't get the
      // available licenses.
      if (this->licenses.empty())
      {
        return false;
      }
    }

    // Find the license by name.
    std::map<std::string, unsigned int>::const_iterator licenseIt =
      this->licenses.find(meta.legal().license());
    if (licenseIt != this->licenses.end())
    {
      _form.emplace("license", std::to_string(licenseIt->second));
    }
    // No license found, print an error and return.
    else
    {
      std::string validLicenseNames;
      auto end = this->licenses.end();
      std::advance(end, -1);
      for (licenseIt = this->licenses.begin(); licenseIt != end; ++licenseIt)
      {
        validLicenseNames += "    " + licenseIt->first + "\n";
      }
      validLicenseNames += "    " + licenseIt->first;

      ignerr << "Invalid license[" << meta.legal().license() << "].\n"
             << "  Valid licenses include:\n"
             << validLicenseNames << std::endl;

      return false;
    }
  }
  // If there is no license information, then default to
  // "Creative Commons - Public Domain"
  else
  {
    _form.emplace("license", "1");
  }

  // Add tags
  std::string tags;
  for (int i = 0; i < meta.tags_size(); ++i)
    tags += meta.tags(i) + ",";
  if (!tags.empty())
    _form.emplace("tags", tags);

  // Add categories
  std::string categories;
  if (meta.has_categories())
  {
    // Add the first category, if present.
    if (!meta.categories().first().empty())
      categories = meta.categories().first();

    // Add the second category, if present.
    if (!meta.categories().second().empty())
    {
      // Add a comma separator if the first category was not empty.
      if (!categories.empty())
        categories += ", ";
      categories += meta.categories().second();
    }
  }
  if (!categories.empty())
    _form.emplace("categories", categories);

  // Add annotations as metadata.
  for (const auto &annotation : meta.annotations())
  {
    std::string formAnnotation = std::string("{\"key\":\"") +
      annotation.first + "\",\"value\":\"" + annotation.second + "\"}";
    _form.emplace("metadata", formAnnotation);
  }

  // Recursively get all the files.
  std::vector<std::string> files;
  this->AllFiles(_pathToModelDir, files);
  for (const std::string &file : files)
  {
    _form.emplace("file", std::string("@") + file + ";"
        + file.substr(_pathToModelDir.size()+1));
  }

  return true;
}

//////////////////////////////////////////////////
void FuelClientPrivate::PopulateLicenses(const ServerConfig &_server)
{
  RestResponse resp;

  // Send the request.
  resp = this->rest.Request(HttpMethod::GET, _server.Url().Str(),
      _server.Version(), "licenses", {}, {}, "");
  if (resp.statusCode != 200)
  {
    ignerr << "Failed to get license information from "
      << _server.Url().Str() << "/" << _server.Version() << std::endl;
  }
  else if (!JSONParser::ParseLicenses(resp.data, this->licenses))
  {
    ignerr << "Failed to parse license information[" << resp.data << "]\n";
  }
}

//////////////////////////////////////////////////
bool FuelClient::UpdateModels(const std::vector<std::string> &_headers)
{
  // Get a list of the most recent model versions in the cache.
  std::map<std::string, ignition::fuel_tools::ModelIdentifier> toProcess;
  for (ModelIter iter = this->dataPtr->cache->AllModels(); iter; ++iter)
  {
    auto processIter = toProcess.find(iter->Identification().UniqueName());
    if (processIter == toProcess.end() ||
        processIter->second.Version() < iter->Identification().Version())
    {
      toProcess[iter->Identification().UniqueName()] = iter->Identification();
    }
  }

  // Attempt to update each model.
  for (const auto id : toProcess)
  {
    ignition::fuel_tools::ModelIdentifier cloudId;

    if (!this->ModelDetails(id.second, cloudId, _headers))
    {
      ignerr << "Failed to fetch model details for model["
        << id.second.Owner()  << "/" << id.second.Name() << "]\n";
    }
    else if (id.second.Version() < cloudId.Version())
    {
      ignmsg << "Updating model " << id.second.Owner() << "/"
        << id.second.Name() << " up to version "
        << cloudId.Version() << std::endl;
      this->DownloadModel(cloudId, _headers);
    }
    else
    {
      ignmsg << "Model " << id.second.Owner() << "/"
        << id.second.Name() << " is up to date." << std::endl;
    }
  }
  return true;
}

//////////////////////////////////////////////////
bool FuelClient::UpdateWorlds(const std::vector<std::string> &_headers)
{
  // Get a list of the most recent world versions in the cache.
  std::map<std::string, ignition::fuel_tools::WorldIdentifier> toProcess;
  for (WorldIter iter = this->dataPtr->cache->AllWorlds(); iter; ++iter)
  {
    auto processIter = toProcess.find(iter->UniqueName());
    if (processIter == toProcess.end() ||
        processIter->second.Version() < iter->Version())
    {
      toProcess[iter->UniqueName()] = *iter;
    }
  }

  // Attempt to update each world.
  for (const auto id : toProcess)
  {
    ignition::fuel_tools::WorldIdentifier cloudId;

    if (!this->WorldDetails(id.second, cloudId, _headers))
    {
      ignerr << "Failed to fetch world details for world["
        << id.second.Owner() << "/" << id.second.Name() << "]\n";
    }
    else if (id.second.Version() < cloudId.Version())
    {
      ignmsg << "Updating world " << id.second.Owner() << "/"
        << id.second.Name() << " up to version "
        << cloudId.Version() << std::endl;
      this->DownloadWorld(cloudId, _headers);
    }
    else
    {
      ignmsg << "World " << id.second.Owner() << "/"
        << id.second.Name() << " is up to date." << std::endl;
    }
  }
  return true;
}<|MERGE_RESOLUTION|>--- conflicted
+++ resolved
@@ -38,30 +38,17 @@
 
 #include <gz/msgs/Utility.hh>
 
-<<<<<<< HEAD
-#include "ignition/fuel_tools/ClientConfig.hh"
-#include "ignition/fuel_tools/CollectionIdentifier.hh"
-#include "ignition/fuel_tools/FuelClient.hh"
-#include "ignition/fuel_tools/Helpers.hh"
-#include "ignition/fuel_tools/JSONParser.hh"
-#include "ignition/fuel_tools/LocalCache.hh"
-#include "ignition/fuel_tools/ModelIdentifier.hh"
-#include "ModelIterPrivate.hh"
-#include "ignition/fuel_tools/RestClient.hh"
-#include "ignition/fuel_tools/WorldIdentifier.hh"
-#include "WorldIterPrivate.hh"
-=======
 #include "gz/fuel_tools/ClientConfig.hh"
 #include "gz/fuel_tools/CollectionIdentifier.hh"
 #include "gz/fuel_tools/FuelClient.hh"
+#include "ignition/fuel_tools/Helpers.hh"
 #include "gz/fuel_tools/JSONParser.hh"
 #include "gz/fuel_tools/LocalCache.hh"
 #include "gz/fuel_tools/ModelIdentifier.hh"
-#include "gz/fuel_tools/ModelIterPrivate.hh"
+#include "ModelIterPrivate.hh"
 #include "gz/fuel_tools/RestClient.hh"
 #include "gz/fuel_tools/WorldIdentifier.hh"
-#include "gz/fuel_tools/WorldIterPrivate.hh"
->>>>>>> acb21ad3
+#include "WorldIterPrivate.hh"
 
 using namespace ignition;
 using namespace fuel_tools;
@@ -438,6 +425,7 @@
     path = path / _id.Owner() / "models";
 
   if (path.Str().empty())
+    // cppcheck-suppress identicalConditionAfterEarlyExit
     return localIter;
 
   ignmsg << _id.UniqueName() << " not found in cache, attempting download\n";
@@ -817,15 +805,10 @@
       std::vector<ModelIdentifier> recursiveDeps;
       this->ModelDependencies(modelDeps, recursiveDeps);
 
-      for (auto dep : modelDeps)
-      {
-        newDeps.push_back(dep);
-      }
-
-      for (auto dep : recursiveDeps)
-      {
-        newDeps.push_back(dep);
-      }
+      std::copy(modelDeps.begin(), modelDeps.end(),
+                std::back_inserter(newDeps));
+      std::copy(recursiveDeps.begion(), recursiveDeps.end(),
+                std::back_inserter(newDeps));
     }
   }
 
@@ -1117,8 +1100,8 @@
   _id.Server().SetVersion(apiVersion);
   for (const auto &s : this->dataPtr->config.Servers())
   {
-    if (s.Url().Str() == _id.Server().Url().Str())
-    {
+    // cppcheck-suppress useStlAlgorithm
+    if (s.Url().Str() == _id.Server().Url().Str()) {
       if (!apiVersion.empty() && s.Version() != _id.Server().Version())
       {
         ignwarn << "Requested server API version [" << apiVersion
@@ -1183,8 +1166,8 @@
   _id.Server().SetVersion(apiVersion);
   for (const auto &s : this->dataPtr->config.Servers())
   {
-    if (s.Url() == _id.Server().Url())
-    {
+    // cppcheck-suppress useStlAlgorithm
+    if (s.Url() == _id.Server().Url()) {
       if (!apiVersion.empty() && s.Version() != _id.Server().Version())
       {
         ignwarn << "Requested server API version [" << apiVersion
@@ -1251,8 +1234,8 @@
   _id.Server().SetVersion(apiVersion);
   for (const auto &s : this->dataPtr->config.Servers())
   {
-    if (s.Url().Str() == _id.Server().Url().Str())
-    {
+    // cppcheck-suppress useStlAlgorithm
+    if (s.Url().Str() == _id.Server().Url().Str()) {
       if (!apiVersion.empty() && s.Version() != _id.Server().Version())
       {
         ignwarn << "Requested server API version [" << apiVersion
@@ -1320,8 +1303,8 @@
   _id.Server().SetVersion(apiVersion);
   for (const auto &s : this->dataPtr->config.Servers())
   {
-    if (s.Url() == _id.Server().Url())
-    {
+    // cppcheck-suppress useStlAlgorithm
+    if (s.Url() == _id.Server().Url()) {
       if (!apiVersion.empty() && s.Version() != _id.Server().Version())
       {
         ignwarn << "Requested server API version [" << apiVersion
@@ -1387,8 +1370,8 @@
   _id.Server().SetVersion(apiVersion);
   for (const auto &s : this->dataPtr->config.Servers())
   {
-    if (s.Url() == _id.Server().Url())
-    {
+    // cppcheck-suppress useStlAlgorithm
+    if (s.Url() == _id.Server().Url()) {
       if (!apiVersion.empty() && s.Version() != _id.Server().Version())
       {
         ignwarn << "Requested server API version [" << apiVersion

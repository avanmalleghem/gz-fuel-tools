/*
 * Copyright (C) 2017 Open Source Robotics Foundation
 *
 * Licensed under the Apache License, Version 2.0 (the "License");
 * you may not use this file except in compliance with the License.
 * You may obtain a copy of the License at
 *
 *     http://www.apache.org/licenses/LICENSE-2.0
 *
 * Unless required by applicable law or agreed to in writing, software
 * distributed under the License is distributed on an "AS IS" BASIS,
 * WITHOUT WARRANTIES OR CONDITIONS OF ANY KIND, either express or implied.
 * See the License for the specific language governing permissions and
 * limitations under the License.
 *
*/

#ifdef _MSC_VER
#pragma warning(push, 0)
#endif
#include <google/protobuf/text_format.h>
#include <ignition/msgs/fuel_metadata.pb.h>
#ifdef _MSC_VER
#pragma warning(pop)
#endif

#include <algorithm>
#include <iomanip>
#include <iostream>
#include <memory>
#include <regex>
#include <string>

#include <ignition/common/Console.hh>
#include <ignition/common/Filesystem.hh>
#include <ignition/common/Util.hh>

#include <ignition/msgs/Utility.hh>

#include "ignition/fuel_tools/ClientConfig.hh"
#include "ignition/fuel_tools/CollectionIdentifier.hh"
#include "ignition/fuel_tools/FuelClient.hh"
#include "ignition/fuel_tools/JSONParser.hh"
#include "ignition/fuel_tools/LocalCache.hh"
#include "ignition/fuel_tools/ModelIdentifier.hh"
#include "ModelIterPrivate.hh"
#include "ignition/fuel_tools/RestClient.hh"
#include "ignition/fuel_tools/WorldIdentifier.hh"
#include "WorldIterPrivate.hh"

using namespace ignition;
using namespace fuel_tools;

/// \brief Private Implementation
class ignition::fuel_tools::FuelClientPrivate
{
  /// \brief A model URL,
  /// E.g.: https://fuel.ignitionrobotics.org/1.0/caguero/models/Beer/2
  /// Where the API version and the model version are optional.
  public: const std::string kModelUrlRegexStr{
    // Method
    "^([[:alnum:]\\.\\+\\-]+):\\/\\/"
    // Server
    "([^\\/\\s]+)\\/+"
    // API Version
    "([0-9]+[.][0-9]+)?\\/*"
    // Owner
    "([^\\/\\s]+)\\/+"
    // "models"
    "models\\/+"
    // Name
    "([^\\/]+)\\/*"
    // Version
    "([0-9]*|tip)"};

  /// \brief A world URL,
  /// E.g.: https://fuel.ignitionrobotics.org/1.0/OpenRobotics/worlds/Empty/1
  /// Where the API version and the world version are optional.
  public: const std::string kWorldUrlRegexStr{
    // Method
    "^([[:alnum:]\\.\\+\\-]+):\\/\\/"
    // Server
    "([^\\/\\s]+)\\/+"
    // API Version
    "([0-9]+[.][0-9]+)?\\/*"
    // Owner
    "([^\\/\\s]+)\\/+"
    // "worlds"
    "worlds\\/+"
    // Name
    "([^\\/]+)\\/*"
    // Version
    "([0-9]*|tip)"};

  /// \brief A model file URL,
  /// E.g.: https://server.org/1.0/owner/models/modelname/files/meshes/mesh.dae
  /// Where the API version is optional, but the model version is required.
  public: const std::string kModelFileUrlRegexStr{
    // Method
    "^([[:alnum:]\\.\\+\\-]+):\\/\\/"
    // Server
    "([^\\/\\s]+)\\/+"
    // API Version
    "([0-9]+[.][0-9]+)?\\/*"
    // Owner
    "([^\\/\\s]+)\\/+"
    // "models"
    "models\\/+"
    // Model
    "([^\\/]+)\\/+"
    // Version
    "([0-9]*|tip)\\/+"
    // "files"
    "files\\/+"
    // File path
    "(.*)"};

  /// \brief A world file URL,
  /// E.g.: https://server.org/1.0/owner/worlds/worldname/files/meshes/mesh.dae
  /// Where the API version is optional, but the world version is required.
  public: const std::string kWorldFileUrlRegexStr{
    // Method
    "^([[:alnum:]\\.\\+\\-]+):\\/\\/"
    // Server
    "([^\\/\\s]+)\\/+"
    // API Version
    "([0-9]+[.][0-9]+)?\\/*"
    // Owner
    "([^\\/\\s]+)\\/+"
    // "worlds"
    "worlds\\/+"
    // World
    "([^\\/]+)\\/+"
    // Version
    "([0-9]*|tip)\\/+"
    // "files"
    "files\\/+"
    // File path
    "(.*)"};

  /// \brief A collection URL,
  /// E.g.:
  /// https://fuel.ignitionrobotics.org/1.0/OpenRobotics/collections/TestColl
  /// Where the API version is optional
  public: const std::string kCollectionUrlRegexStr{
    // Method
    "^([[:alnum:]\\.\\+\\-]+):\\/\\/"
    // Server
    "([^\\/\\s]+)\\/+"
    // API Version
    "([0-9]+[.][0-9]+)?\\/*"
    // Owner
    "([^\\/\\s]+)\\/+"
    // "collections"
    "collections\\/+"
    // Name
    "([^\\/]+)\\/*"};

  /// \brief Recursively get all the files in the given path.
  /// \param[in] _path Path to process.
  /// \param[out] _files All the files in the given _path.
  public: void AllFiles(const std::string &_path,
              std::vector<std::string> &_files) const;

  /// \brief Populate a model form such that it can be used during
  /// model creation and editing REST calls.
  /// \param[in] _pathToModelDir Path to the model directory.
  /// \param[in] _id Model identifier information.
  /// \param[in] _private True if this model should be private.
  /// \param[in] _form Form to fill.
  /// \return True if the operation completed successfully.
  public: bool FillModelForm(const std::string &_pathToModelDir,
              const ModelIdentifier &_id, bool _private,
              std::multimap<std::string, std::string> &_form);

  /// \brief This function requests the available licenses from the
  ///  Fuel server and stores this information locally.
  ///
  /// The UploadModel function can use this information to set
  /// appropriate license information based on a model's metadata.pbtxt
  /// file. If license information is not available, then the
  /// UploadModel function will default to the
  /// "Creative Commons - Public Domain" license.
  /// \param[in] _server Information about the server that provides
  /// license information.
  public: void PopulateLicenses(const ServerConfig &_server);

  /// \brief Client configuration
  public: ClientConfig config;

  /// \brief RESTful client
  public: Rest rest;

  /// \brief Local Cache
  public: std::shared_ptr<LocalCache> cache;

  /// \brief Regex to parse Ignition Fuel model URLs.
  public: std::unique_ptr<std::regex> urlModelRegex;

  /// \brief Regex to parse Ignition Fuel world URLs.
  public: std::unique_ptr<std::regex> urlWorldRegex;

  /// \brief Regex to parse Ignition Fuel model file URLs.
  public: std::unique_ptr<std::regex> urlModelFileRegex;

  /// \brief Regex to parse Ignition Fuel world file URLs.
  public: std::unique_ptr<std::regex> urlWorldFileRegex;

  /// \brief Regex to parse Ignition Fuel Collection URLs.
  public: std::unique_ptr<std::regex> urlCollectionRegex;

  /// \brief The set of licenses where the key is the name of the license
  /// and the value is the license ID on a Fuel server. See the
  /// PopulateLicenses function.
  public: std::map<std::string, unsigned int> licenses;
};

//////////////////////////////////////////////////
FuelClient::FuelClient()
  : FuelClient(ClientConfig(), Rest(), nullptr)
{
}

//////////////////////////////////////////////////
FuelClient::FuelClient(const ClientConfig &_config, const Rest &_rest,
    LocalCache *_cache)
  : dataPtr(new FuelClientPrivate)
{
  this->dataPtr->config = _config;
  this->dataPtr->rest = _rest;
  this->dataPtr->rest.SetUserAgent(this->dataPtr->config.UserAgent());

  if (nullptr == _cache)
  {
#ifndef _WIN32
# pragma GCC diagnostic push
# pragma GCC diagnostic ignored "-Wdeprecated-declarations"
#endif
    this->dataPtr->cache.reset(new LocalCache(&(this->dataPtr->config)));
#ifndef _WIN32
# pragma GCC diagnostic pop
#endif
  }
  else
  {
    this->dataPtr->cache.reset(_cache);
  }

  this->dataPtr->urlModelRegex.reset(new std::regex(
    this->dataPtr->kModelUrlRegexStr));
  this->dataPtr->urlWorldRegex.reset(new std::regex(
    this->dataPtr->kWorldUrlRegexStr));
  this->dataPtr->urlModelFileRegex.reset(new std::regex(
    this->dataPtr->kModelFileUrlRegexStr));
  this->dataPtr->urlWorldFileRegex.reset(new std::regex(
    this->dataPtr->kWorldFileUrlRegexStr));
  this->dataPtr->urlCollectionRegex.reset(new std::regex(
    this->dataPtr->kCollectionUrlRegexStr));
}

//////////////////////////////////////////////////
FuelClient::~FuelClient()
{
}

//////////////////////////////////////////////////
ClientConfig &FuelClient::Config()
{
  return this->dataPtr->config;
}

//////////////////////////////////////////////////
Result FuelClient::ModelDetails(const ModelIdentifier &_id,
    ModelIdentifier &_model) const
{
  return this->ModelDetails(_id, _model, {});
}

//////////////////////////////////////////////////
Result FuelClient::ModelDetails(const ModelIdentifier &_id,
    ModelIdentifier &_model, const std::vector<std::string> &_headers) const
{
  ignition::fuel_tools::Rest rest;
  RestResponse resp;

  auto serverUrl = _id.Server().Url().Str();
  auto version = _id.Server().Version();
  common::URIPath path;
  path = path / _id.Owner() / "models" / _id.Name();

  resp = rest.Request(HttpMethod::GET, serverUrl, version,
      path.Str(), {}, _headers, "");
  if (resp.statusCode != 200)
    return Result(ResultType::FETCH_ERROR);

  _model = JSONParser::ParseModel(resp.data, _id.Server());

  return Result(ResultType::FETCH);
}

//////////////////////////////////////////////////
ModelIter FuelClient::Models(const ServerConfig &_server)
{
  return const_cast<const FuelClient*>(this)->Models(_server);
}

//////////////////////////////////////////////////
ModelIter FuelClient::Models(const ServerConfig &_server) const
{
  ModelIter iter = ModelIterFactory::Create(this->dataPtr->rest,
      _server, "models");

  if (!iter)
  {
    // Return just the cached models
    ignwarn << "Failed to fetch models from server, returning cached models."
            << std::endl << _server.AsString() << std::endl;

    ModelIdentifier id;
    id.SetServer(_server);

    return this->dataPtr->cache->MatchingModels(id);
  }
  return iter;
}

//////////////////////////////////////////////////
Result FuelClient::WorldDetails(const WorldIdentifier &_id,
    WorldIdentifier &_world) const
{
  auto serverUrl = _id.Server().Url().Str();

  if (serverUrl.empty() || _id.Owner().empty() || _id.Name().empty())
    return Result(ResultType::FETCH_ERROR);

  ignition::fuel_tools::Rest rest;
  RestResponse resp;

  auto version = _id.Server().Version();
  common::URIPath path;
  path = path / _id.Owner() / "worlds" / _id.Name();

  resp = rest.Request(HttpMethod::GET, serverUrl, version,
      path.Str(), {}, {}, "");
  if (resp.statusCode != 200)
    return Result(ResultType::FETCH_ERROR);

  _world = JSONParser::ParseWorld(resp.data, _id.Server());

  return Result(ResultType::FETCH);
}

//////////////////////////////////////////////////
WorldIter FuelClient::Worlds(const ServerConfig &_server) const
{
  Rest rest(this->dataPtr->rest);
  WorldIter iter = WorldIterFactory::Create(rest, _server, "worlds");

  if (!iter)
  {
    // Return just the cached worlds
    ignwarn << "Failed to fetch worlds from server, returning cached worlds."
            << std::endl << _server.AsString() << std::endl;

    WorldIdentifier id;
    id.SetServer(_server);

    return this->dataPtr->cache->MatchingWorlds(id);
  }
  return iter;
}

//////////////////////////////////////////////////
ModelIter FuelClient::Models(const ModelIdentifier &_id)
{
  return const_cast<const FuelClient*>(this)->Models(_id);
}

//////////////////////////////////////////////////
ModelIter FuelClient::Models(const ModelIdentifier &_id) const
{
  // Check local cache first
  ModelIter localIter = this->dataPtr->cache->MatchingModels(_id);
  if (localIter)
    return localIter;

  // TODO(nkoenig) try to fetch model directly from a server
  // Note: ign-fuel-server doesn't like URLs ending in /
  common::URIPath path;
  if (!_id.Name().empty() && !_id.Owner().empty())
    path = path / _id.Owner() / "models" / _id.Name();
  else if (!_id.Owner().empty())
    path = path / _id.Owner() / "models";

  if (path.Str().empty())
    return localIter;

  ignmsg << _id.UniqueName() << " not found in cache, attempting download\n";

  return ModelIterFactory::Create(this->dataPtr->rest, _id.Server(),
      path.Str());
}

//////////////////////////////////////////////////
ModelIter FuelClient::Models(const CollectionIdentifier &_id) const
{
  return ModelIterFactory::Create(
      this->dataPtr->rest, _id.Server(),
      common::joinPaths(_id.Owner(), "collections", _id.Name(), "models"));
}

//////////////////////////////////////////////////
WorldIter FuelClient::Worlds(const WorldIdentifier &_id) const
{
  // Check local cache first
  WorldIter localIter = this->dataPtr->cache->MatchingWorlds(_id);
  if (localIter)
    return localIter;

  ignmsg << _id.UniqueName() << " not found in cache, attempting download\n";

  // Note: ign-fuel-server doesn't like URLs ending in /
  common::URIPath path;
  if (!_id.Name().empty())
    path = path / _id.Owner() / "worlds" / _id.Name();
  else
    path = path / _id.Owner() / "worlds";

  Rest rest(this->dataPtr->rest);
  return WorldIterFactory::Create(rest, _id.Server(), path.Str());
}

//////////////////////////////////////////////////
WorldIter FuelClient::Worlds(const CollectionIdentifier &_id) const
{
  return WorldIterFactory::Create(
      this->dataPtr->rest, _id.Server(),
      common::joinPaths(_id.Owner(), "collections", _id.Name(), "worlds"));
}

//////////////////////////////////////////////////
Result FuelClient::UploadModel(const std::string &_pathToModelDir,
    const ModelIdentifier &_id, const std::vector<std::string> &_headers,
    bool _private)
{
  ignition::fuel_tools::Rest rest;
  RestResponse resp;

  std::multimap<std::string, std::string> form;
  if (!this->dataPtr->FillModelForm(_pathToModelDir, _id, _private, form))
    return Result(ResultType::UPLOAD_ERROR);
<<<<<<< HEAD
  }

  std::multimap<std::string, std::string> form =
  {
    {"name", meta.name()},
    {"description", meta.description()},
    {"private", _private ? "1" : "0"},
  };

  // \todo(nkoenig) The ign-fuelserver expects an integer number for the
  // license information. The fuelserver should be modified to accept
  // a string. Otherwise, we have to bake into each client a mapping of
  // license name to integer.
  //
  // If we have legal, then attempt to fill in the correct license information.
  if (meta.has_legal())
  {
    // Attempt to retrieve the available licenses, if we have no available
    // licenses.
    if (this->dataPtr->licenses.empty())
    {
      this->PopulateLicenses(_id.Server());
      // Fail if a license has been requested, but we couldn't get the
      // available licenses.
      if (this->dataPtr->licenses.empty())
      {
        return Result(ResultType::UPLOAD_ERROR);
      }
    }

    // Find the license by name.
    std::map<std::string, unsigned int>::const_iterator licenseIt =
      this->dataPtr->licenses.find(meta.legal().license());
    if (licenseIt != this->dataPtr->licenses.end())
    {
      form.emplace("license", std::to_string(licenseIt->second));
    }
    // No license found, print an error and return.
    else
    {
      std::string validLicenseNames;
      auto end = this->dataPtr->licenses.end();
      std::advance(end, -1);
      for (licenseIt = this->dataPtr->licenses.begin();
           licenseIt != end; ++licenseIt)
      {
        validLicenseNames += "    " + licenseIt->first + "\n";
      }
      validLicenseNames += "    " + licenseIt->first;

      ignerr << "Invalid license[" << meta.legal().license() << "].\n"
             << "  Valid licenses include:\n"
             << validLicenseNames << std::endl;

      return Result(ResultType::UPLOAD_ERROR);
    }
  }
  // If there is no license information, then default to
  // "Creative Commons - Public Domain"
  else
  {
    form.emplace("license", "1");
  }

  // Add tags
  std::string tags;
  for (int i = 0; i < meta.tags_size(); ++i)
    tags += meta.tags(i) + ",";
  if (!tags.empty())
    form.emplace("tags", tags);

  // Add categories
  std::string categories;
  if (meta.has_categories())
  {
    // Add the first category, if present.
    if (!meta.categories().first().empty())
      categories = meta.categories().first();

    // Add the second category, if present.
    if (!meta.categories().second().empty())
    {
      // Add a comma separator if the first category was not empty.
      if (!categories.empty())
        categories += ", ";
      categories += meta.categories().second();
    }
  }
  if (!categories.empty())
    form.emplace("categories", categories);

  // Add annotations as metadata.
  for (const auto &annotation : meta.annotations())
  {
    std::string formAnnotation = std::string("{\"key\":\"") +
      annotation.first + "\",\"value\":\"" + annotation.second + "\"}";
    form.emplace("metadata", formAnnotation);
  }

  // Recursively get all the files.
  std::vector<std::string> files;
  this->dataPtr->AllFiles(_pathToModelDir, files);
  for (const std::string &file : files)
  {
    form.emplace("file", std::string("@") + file + ";"
        + file.substr(_pathToModelDir.size()+1));
  }
=======
>>>>>>> 21e8b0f1

  // Send the request.
  resp = rest.Request(HttpMethod::POST_FORM, _id.Server().Url().Str(),
      _id.Server().Version(), "models", {}, _headers, "", form);

  if (resp.statusCode != 200)
  {
    ignerr << "Failed to upload model." << std::endl
           << "  Server: " << _id.Server().Url().Str() << std::endl
           << "  Server API Version: " <<  _id.Server().Version() << std::endl
           << "  Route: /models\n"
           << "  Categories: " << categories << std::endl
           << "  REST response code: " << resp.statusCode
           << std::endl << std::endl
           << "Suggestions" << std::endl
           << "  1. Is the Server URL correct? Try entering it on a browser.\n"
           << "  2. Do the categories exist? If you are using the Fuel server,"
           << " then you can get the complete list at"
           << " https://fuel.ignitionrobotics.org/1.0/categories." << std::endl;
    return Result(ResultType::FETCH_ERROR);
  }

  return Result(ResultType::UPLOAD);
}

//////////////////////////////////////////////////
Result FuelClient::DeleteModel(const ModelIdentifier &)
{
  ignerr << "Model deletion requires a private-token or JWT to be specified"
    << " in a header. No action is performed.\n";

  return Result(ResultType::DELETE_ERROR);
}

//////////////////////////////////////////////////
Result FuelClient::DeleteUrl(const ignition::common::URI &_uri,
    const std::vector<std::string> &_headers)
{
  ignition::fuel_tools::Rest rest;
  RestResponse resp;

  std::string server;
  std::string version;
  common::URIPath path;
  std::string type;
  std::string name;

  ModelIdentifier modelId;
  WorldIdentifier worldId;
  if (this->ParseModelUrl(_uri, modelId))
  {
    type = "model";
    name = modelId.UniqueName();
    server = modelId.Server().Url().Str();
    version = modelId.Server().Version();
    path = path / modelId.Owner() / "models" / modelId.Name();
  }
  else if (this->ParseWorldUrl(_uri, worldId))
  {
    type = "world";
    name = worldId.UniqueName();
    server = worldId.Server().Url().Str();
    version = worldId.Server().Version();
    path = path / worldId.Owner() / "worlds" / worldId.Name();
  }
  else
  {
    ignerr << "Unable to parse URI[" << _uri.Str() << "]\n";
    return Result(ResultType::DELETE_ERROR);
  }

  // Send the request.
  resp = rest.Request(HttpMethod::DELETE, server, version, path.Str(), {},
      _headers, "", {});

  if (resp.statusCode != 200)
  {
    ignerr << "Failed to delete resource." << std::endl
           << "  Server: " << server << std::endl
           << "  API Version: " << version << std::endl
           << "  Route: " << path.Str() << std::endl
           << "  REST response code: " << resp.statusCode << std::endl;
    return Result(ResultType::DELETE_ERROR);
  }
  else
  {
    ignmsg << "Deleted " << type << " [" << name << "]" << std::endl;
  }

  return Result(ResultType::DELETE);
}

//////////////////////////////////////////////////
Result FuelClient::DownloadModel(const ModelIdentifier &_id)
{
  return this->DownloadModel(_id, {});
}

//////////////////////////////////////////////////
Result FuelClient::DownloadModel(const ModelIdentifier &_id,
    const std::vector<std::string> &_headers)
{
  // Server config
  if (!_id.Server().Url().Valid() || _id.Server().Version().empty())
  {
    ignerr << "Can't download model, server configuration incomplete: "
          << std::endl << _id.Server().AsString() << std::endl;
    return Result(ResultType::FETCH_ERROR);
  }

  // Route
  common::URIPath route;
  route = route / _id.Owner() / "models" / _id.Name() / _id.VersionStr() /
        (_id.Name() + ".zip");

  ignmsg << "Downloading model [" << _id.UniqueName() << "]" << std::endl;

  // Request
  ignition::fuel_tools::Rest rest;
  RestResponse resp;
  resp = rest.Request(HttpMethod::GET, _id.Server().Url().Str(),
      _id.Server().Version(), route.Str(), {}, _headers, "");
  if (resp.statusCode != 200)
  {
    ignerr << "Failed to download model." << std::endl
           << "  Server: " << _id.Server().Url().Str() << std::endl
           << "  Route: " << route.Str() << std::endl
           << "  REST response code: " << resp.statusCode << std::endl;
    return Result(ResultType::FETCH_ERROR);
  }

  // Get version from header
  ModelIdentifier newId = _id;
  unsigned int version = 1;
  if (resp.headers.find("X-Ign-Resource-Version") != resp.headers.end())
  {
    try
    {
      version = std::stoi(resp.headers["X-Ign-Resource-Version"]);
    }
    catch(std::invalid_argument &)
    {
      ignwarn << "Failed to convert X-Ign-Resource-Version header value ["
              << resp.headers["X-Ign-Resource-Version"]
              << "] to integer. Hardcoding version 1." << std::endl;
    }
  }
  else
  {
    ignwarn << "Missing X-Ign-Resource-Version in REST response headers."
            << " Hardcoding version 1." << std::endl;
  }
  newId.SetVersion(version);

  // Save
  // Note that the save function doesn't return the path
  if (!this->dataPtr->cache->SaveModel(newId, resp.data, true))
    return Result(ResultType::FETCH_ERROR);

  // Locate any dependencies from the input model and download them.
  std::string path;
  ignition::msgs::FuelMetadata meta;
  if (this->CachedModel(ignition::common::URI(newId.UniqueName()), path))
  {
    std::string metadataPath =
      ignition::common::joinPaths(path, "metadata.pbtxt");
    std::string modelConfigPath =
      ignition::common::joinPaths(path, "model.config");

    bool foundMetadataPath = ignition::common::exists(metadataPath);
    bool foundModelConfigPath = ignition::common::exists(modelConfigPath);

    if (foundMetadataPath || foundModelConfigPath)
    {
      std::string modelPath =
        (foundMetadataPath) ? metadataPath : modelConfigPath;

      // Read the pbtxt file.
      std::ifstream inputFile(modelPath);
      std::string inputStr((std::istreambuf_iterator<char>(inputFile)),
        std::istreambuf_iterator<char>());

      if (foundMetadataPath)
      {
        // Parse the file into the fuel metadata message
        google::protobuf::TextFormat::ParseFromString(inputStr, &meta);
      }
      else
      {
        if (!ignition::msgs::ConvertFuelMetadata(inputStr, meta))
        {
          return Result(ResultType::UPLOAD_ERROR);
        }
      }

      for (int i = 0; i < meta.dependencies_size(); ++i)
      {
        std::string dependencyPath;
        ignition::common::URI dependencyURI(meta.dependencies(i).uri());

        // If the model is not already cached, download it; this prevents
        // any sort of cyclic dependencies from running infinitely
        if (!this->CachedModel(dependencyURI, dependencyPath))
          this->DownloadModel(dependencyURI, dependencyPath);
      }
    }
  }

  return Result(ResultType::FETCH);
}

//////////////////////////////////////////////////
Result FuelClient::DownloadWorld(WorldIdentifier &_id)
{
  // Server config
  if (!_id.Server().Url().Valid() || _id.Server().Version().empty())
  {
    ignerr << "Can't download world, server configuration incomplete: "
          << std::endl << _id.Server().AsString() << std::endl;
    return Result(ResultType::FETCH_ERROR);
  }

  // Route
  common::URIPath route;
  route = route / _id.Owner() / "worlds" / _id.Name() / _id.VersionStr() /
        (_id.Name() + ".zip");

  ignmsg << "Downloading world [" << _id.UniqueName() << "]" << std::endl;

  // Request
  ignition::fuel_tools::Rest rest;
  RestResponse resp;
  resp = rest.Request(HttpMethod::GET, _id.Server().Url().Str(),
      _id.Server().Version(), route.Str(), {}, {}, "");
  if (resp.statusCode != 200)
  {
    ignerr << "Failed to download world." << std::endl
           << "  Server: " << _id.Server().Url().Str() << std::endl
           << "  Route: " << route.Str() << std::endl
           << "  REST response code: " << resp.statusCode << std::endl;
    return Result(ResultType::FETCH_ERROR);
  }

  // Get version from header
  unsigned int version = 1;

  if (resp.headers.find("X-Ign-Resource-Version") != resp.headers.end())
  {
    try
    {
      version = std::stoi(resp.headers["X-Ign-Resource-Version"]);
    }
    catch(std::invalid_argument &)
    {
      ignwarn << "Failed to convert X-Ign-Resource-Version header value ["
              << resp.headers["X-Ign-Resource-Version"]
              << "] to integer. Hardcoding version 1." << std::endl;
    }
  }
  else
  {
    ignwarn << "Missing X-Ign-Resource-Version in REST response headers."
            << " Hardcoding version 1." << std::endl;
  }
  _id.SetVersion(version);

  // Save
  if (!this->dataPtr->cache->SaveWorld(_id, resp.data, true))
    return Result(ResultType::FETCH_ERROR);

  return Result(ResultType::FETCH);
}

//////////////////////////////////////////////////
bool FuelClient::ParseModelUrl(const common::URI &_modelUrl,
    ModelIdentifier &_id)
{
  if (!_modelUrl.Valid())
    return false;

  auto urlStr = _modelUrl.Str();

  std::smatch match;
  std::string scheme;
  std::string server;
  std::string apiVersion;
  std::string owner;
  std::string modelName;
  std::string modelVersion;

  std::regex_match(urlStr, match, *this->dataPtr->urlModelRegex);

  if (std::regex_match(urlStr, match, *this->dataPtr->urlModelRegex) &&
      match.size() >= 5u)
  {
    unsigned int i{1};

    scheme = match[i++];
    server = match[i++];
    apiVersion = match[i++];
    owner = match[i++];
    modelName = match[i++];
    modelVersion = match[i++];
  }
  else
  {
    return false;
  }

  // Get remaining server information from config
  _id.Server().SetUrl(common::URI(scheme + "://" + server));
  _id.Server().SetVersion(apiVersion);
  for (const auto &s : this->dataPtr->config.Servers())
  {
    if (s.Url().Str() == _id.Server().Url().Str())
    {
      if (!apiVersion.empty() && s.Version() != _id.Server().Version())
      {
        ignwarn << "Requested server API version [" << apiVersion
                << "] for server [" << s.Url().Str() << "], but will use ["
                << s.Version() << "] as given in the config file."
                << std::endl;
      }
      _id.Server() = s;
      break;
    }
  }

  if (_id.Server().Version().empty())
  {
    ignwarn << "Server configuration is incomplete:" << std::endl
            << _id.Server().AsString();
  }

  _id.SetOwner(owner);
  _id.SetName(modelName);
  _id.SetVersionStr(modelVersion);

  return true;
}

//////////////////////////////////////////////////
bool FuelClient::ParseWorldUrl(const common::URI &_worldUrl,
    WorldIdentifier &_id)
{
  if (!_worldUrl.Valid())
    return false;

  auto urlStr = _worldUrl.Str();

  std::smatch match;
  std::string scheme;
  std::string server;
  std::string apiVersion;
  std::string owner;
  std::string worldName;
  std::string worldVersion;

  std::regex_match(urlStr, match, *this->dataPtr->urlWorldRegex);

  if (std::regex_match(urlStr, match, *this->dataPtr->urlWorldRegex) &&
      match.size() >= 5u)
  {
    unsigned int i{1};

    scheme = match[i++];
    server = match[i++];
    apiVersion = match[i++];
    owner = match[i++];
    worldName = match[i++];
    worldVersion = match[i++];
  }
  else
  {
    return false;
  }

  // Get remaining server information from config
  _id.Server().SetUrl(common::URI(scheme + "://" + server));
  _id.Server().SetVersion(apiVersion);
  for (const auto &s : this->dataPtr->config.Servers())
  {
    if (s.Url() == _id.Server().Url())
    {
      if (!apiVersion.empty() && s.Version() != _id.Server().Version())
      {
        ignwarn << "Requested server API version [" << apiVersion
                << "] for server [" << s.Url().Str() << "], but will use ["
                << s.Version() << "] as given in the config file."
                << std::endl;
      }
      _id.Server() = s;
      break;
    }
  }

  if (_id.Server().Version().empty())
  {
    ignwarn << "Server configuration is incomplete:" << std::endl
            << _id.Server().AsString();
  }

  _id.SetOwner(owner);
  _id.SetName(worldName);
  _id.SetVersionStr(worldVersion);

  return true;
}

//////////////////////////////////////////////////
bool FuelClient::ParseModelFileUrl(const common::URI &_fileUrl,
    ModelIdentifier &_id, std::string &_filePath)
{
  if (!_fileUrl.Valid())
    return false;

  auto urlStr = _fileUrl.Str();

  std::smatch match;
  std::string scheme;
  std::string server;
  std::string apiVersion;
  std::string owner;
  std::string modelName;
  std::string modelVersion;
  std::string file;

  if (std::regex_match(urlStr, match, *this->dataPtr->urlModelFileRegex) &&
      match.size() == 8u)
  {
    unsigned int i{1};

    scheme = match[i++];
    server = match[i++];
    apiVersion = match[i++];
    owner = match[i++];
    modelName = match[i++];
    modelVersion = match[i++];
    file = match[i++];
  }
  else
  {
    return false;
  }

  // Get remaining server information from config
  _id.Server().SetUrl(common::URI(scheme + "://" + server));
  _id.Server().SetVersion(apiVersion);
  for (const auto &s : this->dataPtr->config.Servers())
  {
    if (s.Url().Str() == _id.Server().Url().Str())
    {
      if (!apiVersion.empty() && s.Version() != _id.Server().Version())
      {
        ignwarn << "Requested server API version [" << apiVersion
                << "] for server [" << s.Url().Str() << "], but will use ["
                << s.Version() << "] as given in the config file."
                << std::endl;
      }
      _id.Server() = s;
      break;
    }
  }

  if (_id.Server().Version().empty())
  {
    ignwarn << "Server configuration is incomplete:" << std::endl
            << _id.Server().AsString();
  }

  _id.SetOwner(owner);
  _id.SetName(modelName);
  _id.SetVersionStr(modelVersion);
  _filePath = file;

  return true;
}

//////////////////////////////////////////////////
bool FuelClient::ParseWorldFileUrl(const common::URI &_fileUrl,
    WorldIdentifier &_id, std::string &_filePath)
{
  if (!_fileUrl.Valid())
    return false;

  auto urlStr = _fileUrl.Str();

  std::smatch match;
  std::string scheme;
  std::string server;
  std::string apiVersion;
  std::string owner;
  std::string worldName;
  std::string worldVersion;
  std::string file;

  if (std::regex_match(urlStr, match, *this->dataPtr->urlWorldFileRegex) &&
      match.size() == 8u)
  {
    unsigned int i{1};

    scheme = match[i++];
    server = match[i++];
    apiVersion = match[i++];
    owner = match[i++];
    worldName = match[i++];
    worldVersion = match[i++];
    file = match[i++];
  }
  else
  {
    return false;
  }

  // Get remaining server information from config
  _id.Server().SetUrl(common::URI(scheme + "://" + server));
  _id.Server().SetVersion(apiVersion);
  for (const auto &s : this->dataPtr->config.Servers())
  {
    if (s.Url() == _id.Server().Url())
    {
      if (!apiVersion.empty() && s.Version() != _id.Server().Version())
      {
        ignwarn << "Requested server API version [" << apiVersion
                << "] for server [" << s.Url().Str() << "], but will use ["
                << s.Version() << "] as given in the config file."
                << std::endl;
      }
      _id.Server() = s;
      break;
    }
  }

  if (_id.Server().Version().empty())
  {
    ignwarn << "Server configuration is incomplete:" << std::endl
            << _id.Server().AsString();
  }

  _id.SetOwner(owner);
  _id.SetName(worldName);
  _id.SetVersionStr(worldVersion);
  _filePath = file;

  return true;
}
//////////////////////////////////////////////////
bool FuelClient::ParseCollectionUrl(const common::URI &_url,
    CollectionIdentifier &_id)
{
  if (!_url.Valid())
    return false;

  auto urlStr = _url.Str();

  std::smatch match;
  std::string scheme;
  std::string server;
  std::string apiVersion;
  std::string owner;
  std::string collectionName;

  bool result =
      std::regex_match(urlStr, match, *this->dataPtr->urlCollectionRegex);

  if (result && match.size() >= 5u)
  {
    unsigned int i{1};

    scheme = match[i++];
    server = match[i++];
    apiVersion = match[i++];
    owner = match[i++];
    collectionName = match[i++];
  }
  else
  {
    return false;
  }

  // Get remaining server information from config
  _id.Server().SetUrl(common::URI(scheme + "://" + server));
  _id.Server().SetVersion(apiVersion);
  for (const auto &s : this->dataPtr->config.Servers())
  {
    if (s.Url() == _id.Server().Url())
    {
      if (!apiVersion.empty() && s.Version() != _id.Server().Version())
      {
        ignwarn << "Requested server API version [" << apiVersion
                << "] for server [" << s.Url().Str() << "], but will use ["
                << s.Version() << "] as given in the config file."
                << std::endl;
      }
      _id.Server() = s;
      break;
    }
  }

  if (_id.Server().Version().empty())
  {
    ignwarn << "Server configuration is incomplete:" << std::endl
            << _id.Server().AsString();
  }

  _id.SetOwner(owner);
  _id.SetName(collectionName);

  return true;
}


//////////////////////////////////////////////////
Result FuelClient::DownloadModel(const common::URI &_modelUrl,
  std::string &_path)
{
  // Get data from URL
  ModelIdentifier id;
  if (!this->ParseModelUrl(_modelUrl, id))
  {
    return Result(ResultType::FETCH_ERROR);
  }

  // Download
  Result result = this->DownloadModel(id);
  if (!result)
    return result;

  // TODO(anyone) We shouldn't need to reconstruct the path, SaveModel should
  // be changed to return it

  // We need to figure out the version for the tip
  if (id.Version() == 0 || id.VersionStr() == "tip")
  {
    Model model = this->dataPtr->cache->MatchingModel(id);
    id.SetVersion(model.Identification().Version());
  }

  _path = ignition::common::joinPaths(this->Config().CacheLocation(),
      id.Server().Url().Path().Str(), id.Owner(), "models", id.Name(),
      id.VersionStr());

  return result;
}

//////////////////////////////////////////////////
Result FuelClient::DownloadWorld(const common::URI &_worldUrl,
  std::string &_path)
{
  // Get data from URL
  WorldIdentifier id;
  if (!this->ParseWorldUrl(_worldUrl, id))
  {
    return Result(ResultType::FETCH_ERROR);
  }

  // Download
  auto result = this->DownloadWorld(id);
  if (!result)
    return result;

  _path = id.LocalPath();

  return result;
}

//////////////////////////////////////////////////
bool FuelClient::CachedModel(const common::URI &_modelUrl)
{
  // Get data from URL
  ModelIdentifier id;
  if (!this->ParseModelUrl(_modelUrl, id))
    return Result(ResultType::FETCH_ERROR);

  // Check local cache
  return this->dataPtr->cache->MatchingModel(id) ? true : false;
}

//////////////////////////////////////////////////
Result FuelClient::CachedModel(const common::URI &_modelUrl,
  std::string &_path)
{
  // Get data from URL
  ModelIdentifier id;
  if (!this->ParseModelUrl(_modelUrl, id))
  {
    return Result(ResultType::FETCH_ERROR);
  }

  // Check local cache
  auto modelIter = this->dataPtr->cache->MatchingModel(id);
  if (modelIter)
  {
    _path = modelIter.PathToModel();
    return Result(ResultType::FETCH_ALREADY_EXISTS);
  }

  return Result(ResultType::FETCH_ERROR);
}

//////////////////////////////////////////////////
bool FuelClient::CachedWorld(const common::URI &_worldUrl)
{
  // Get data from URL
  WorldIdentifier id;
  if (!this->ParseWorldUrl(_worldUrl, id))
    return Result(ResultType::FETCH_ERROR);

  // Check local cache
  return this->dataPtr->cache->MatchingWorld(id);
}

//////////////////////////////////////////////////
Result FuelClient::CachedWorld(const common::URI &_worldUrl,
  std::string &_path)
{
  // Get data from URL
  WorldIdentifier id;
  if (!this->ParseWorldUrl(_worldUrl, id))
  {
    return Result(ResultType::FETCH_ERROR);
  }

  // Check local cache
  auto success = this->dataPtr->cache->MatchingWorld(id);
  if (success)
  {
    _path = id.LocalPath();
    return Result(ResultType::FETCH_ALREADY_EXISTS);
  }

  return Result(ResultType::FETCH_ERROR);
}

//////////////////////////////////////////////////
Result FuelClient::CachedModelFile(const common::URI &_fileUrl,
  std::string &_path)
{
  // Get data from URL
  ModelIdentifier id;
  std::string filePath;
  if (!this->ParseModelFileUrl(_fileUrl, id, filePath))
    return Result(ResultType::FETCH_ERROR);

  if (filePath.empty())
    return Result(ResultType::FETCH_ERROR);

  // Look for model
  auto modelIter = this->dataPtr->cache->MatchingModel(id);

  if (!modelIter)
    return Result(ResultType::FETCH_ERROR);

  auto modelPath = modelIter.PathToModel();

  // Check if file exists
  filePath = common::joinPaths(modelPath, filePath);

  if (common::exists(filePath))
  {
    _path = filePath;
    return Result(ResultType::FETCH_ALREADY_EXISTS);
  }

  return Result(ResultType::FETCH_ERROR);
}

//////////////////////////////////////////////////
Result FuelClient::CachedWorldFile(const common::URI &_fileUrl,
  std::string &_path)
{
  // Get data from URL
  WorldIdentifier id;
  std::string filePath;
  if (!this->ParseWorldFileUrl(_fileUrl, id, filePath))
    return Result(ResultType::FETCH_ERROR);

  if (filePath.empty())
    return Result(ResultType::FETCH_ERROR);

  // Look for world
  auto success = this->dataPtr->cache->MatchingWorld(id);

  if (!success)
    return Result(ResultType::FETCH_ERROR);

  auto worldPath = id.LocalPath();

  // Check if file exists
  filePath = common::joinPaths(worldPath, filePath);

  if (common::exists(filePath))
  {
    _path = filePath;
    return Result(ResultType::FETCH_ALREADY_EXISTS);
  }

  return Result(ResultType::FETCH_ERROR);
}

//////////////////////////////////////////////////
Result FuelClient::PatchModel(
    const ignition::fuel_tools::ModelIdentifier &_model,
    const std::vector<std::string> &_headers)
{
  return this->PatchModel(_model, _headers, "");
}

//////////////////////////////////////////////////
Result FuelClient::PatchModel(
    const ignition::fuel_tools::ModelIdentifier &_model,
    const std::vector<std::string> &_headers,
    const std::string &_pathToModelDir)
{
  ignition::fuel_tools::Rest rest;
  RestResponse resp;

  auto serverUrl = _model.Server().Url().Str();
  auto version = _model.Server().Version();
  common::URIPath path;
  path = path / _model.Owner() / "models" / _model.Name();

  std::multimap<std::string, std::string> form;

  if (!_pathToModelDir.empty() &&
      !this->dataPtr->FillModelForm(_pathToModelDir, _model,
        _model.Private(), form))
  {
    return Result(ResultType::UPLOAD_ERROR);
  }
  else
  {
    form.emplace("private", _model.Private() ? "1" : "0");
  }

  resp = rest.Request(HttpMethod::PATCH_FORM, serverUrl, version,
      path.Str(), {}, _headers, "", form);

  if (resp.statusCode != 200)
    return Result(ResultType::PATCH_ERROR);

  return Result(ResultType::PATCH);
}

//////////////////////////////////////////////////
void FuelClientPrivate::AllFiles(const std::string &_path,
    std::vector<std::string> &_files) const
{
  common::DirIter dirIter(_path);
  common::DirIter end;
  while (dirIter != end)
  {
    if (common::isDirectory(*dirIter))
      this->AllFiles(*dirIter, _files);
    else
      _files.push_back(*dirIter);

    ++dirIter;
  }
}

//////////////////////////////////////////////////
void FuelClient::PopulateLicenses(const ServerConfig &_server)
{
  this->dataPtr->PopulateLicenses(_server);
}

//////////////////////////////////////////////////
bool FuelClientPrivate::FillModelForm(const std::string &_pathToModelDir,
    const ModelIdentifier &_id, bool _private,
    std::multimap<std::string, std::string> &_form)
{
  if (!common::exists(_pathToModelDir))
  {
    ignerr << "The model path[" << _pathToModelDir << "] doesn't exist.\n";
    return false;
  }

  ignition::msgs::FuelMetadata meta;

  // Try the `metadata.pbtxt` file first since it contains more information
  // than `model.config`.
  if (common::exists(common::joinPaths(_pathToModelDir, "metadata.pbtxt")))
  {
    std::string filePath = common::joinPaths(_pathToModelDir, "metadata.pbtxt");

    igndbg << "Parsing " << filePath  << std::endl;

    // Read the pbtxt file.
    std::ifstream inputFile(filePath);
    std::string inputStr((std::istreambuf_iterator<char>(inputFile)),
        std::istreambuf_iterator<char>());

    // Parse the file into the fuel metadata message
    google::protobuf::TextFormat::ParseFromString(inputStr, &meta);
  }
  else if (common::exists(common::joinPaths(_pathToModelDir, "model.config")))
  {
    std::string filePath = common::joinPaths(_pathToModelDir, "model.config");

    igndbg << "Parsing " << filePath << std::endl;

    std::ifstream inputFile(filePath);
    std::string inputStr((std::istreambuf_iterator<char>(inputFile)),
        std::istreambuf_iterator<char>());

    if (!ignition::msgs::ConvertFuelMetadata(inputStr, meta))
    {
      ignerr << "Unable to convert model config[" << _pathToModelDir << "].\n";
      return false;
    }
  }
  else
  {
    ignerr << "Provided model directory[" <<  _pathToModelDir
      << "] needs a metadata.pbtxt or a model.confg file.";
    return false;
  }

  _form =
  {
    {"name", meta.name()},
    {"description", meta.description()},
    {"private", _private ? "1" : "0"},
  };

  // \todo(nkoenig) The ign-fuelserver expects an integer number for the
  // license information. The fuelserver should be modified to accept
  // a string. Otherwise, we have to bake into each client a mapping of
  // license name to integer.
  //
  // If we have legal, then attempt to fill in the correct license information.
  if (meta.has_legal())
  {
    // Attempt to retrieve the available licenses, if we have no available
    // licenses.
    if (this->licenses.empty())
    {
      this->PopulateLicenses(_id.Server());
      // Fail if a license has been requested, but we couldn't get the
      // available licenses.
      if (this->licenses.empty())
      {
        return false;
      }
    }

    // Find the license by name.
    std::map<std::string, unsigned int>::const_iterator licenseIt =
      this->licenses.find(meta.legal().license());
    if (licenseIt != this->licenses.end())
    {
      _form.emplace("license", std::to_string(licenseIt->second));
    }
    // No license found, print an error and return.
    else
    {
      std::string validLicenseNames;
      auto end = this->licenses.end();
      std::advance(end, -1);
      for (licenseIt = this->licenses.begin(); licenseIt != end; ++licenseIt)
      {
        validLicenseNames += "    " + licenseIt->first + "\n";
      }
      validLicenseNames += "    " + licenseIt->first;

      ignerr << "Invalid license[" << meta.legal().license() << "].\n"
             << "  Valid licenses include:\n"
             << validLicenseNames << std::endl;

      return false;
    }
  }
  // If there is no license information, then default to
  // "Creative Commons - Public Domain"
  else
  {
    _form.emplace("license", "1");
  }

  // Add tags
  std::string tags;
  for (int i = 0; i < meta.tags_size(); ++i)
    tags += meta.tags(i) + ",";
  if (!tags.empty())
    _form.emplace("tags", tags);

  // Add categories
  /* \todo: Uncomment in version 5.0
  std::string categories;
  if (meta.has_categories())
  {
    // Add the first category, if present.
    if (!meta.categories().first().empty())
      categories = meta.categories().first();

    // Add the second category, if present.
    if (!meta.categories().second().empty())
    {
      // Add a comma separator if the first category was not empty.
      if (!categories.empty())
        categories += ", ";
      categories += meta.categories().second();
    }
  }
  if (!categories.empty())
    _form.emplace("categories", categories);
  */

  // Add annotations as metadata.
  for (const auto &annotation : meta.annotations())
  {
    std::string formAnnotation = std::string("{\"key\":\"") +
      annotation.first + "\",\"value\":\"" + annotation.second + "\"}";
    _form.emplace("metadata", formAnnotation);
  }

  // Recursively get all the files.
  std::vector<std::string> files;
  this->AllFiles(_pathToModelDir, files);
  for (const std::string &file : files)
  {
    _form.emplace("file", std::string("@") + file + ";"
        + file.substr(_pathToModelDir.size()+1));
  }

  return true;
}

//////////////////////////////////////////////////
void FuelClientPrivate::PopulateLicenses(const ServerConfig &_server)
{
  RestResponse resp;

  // Send the request.
  resp = this->rest.Request(HttpMethod::GET, _server.Url().Str(),
      _server.Version(), "licenses", {}, {}, "");
  if (resp.statusCode != 200)
  {
    ignerr << "Failed to get license information from "
      << _server.Url().Str() << "/" << _server.Version() << std::endl;
  }
  else if (!JSONParser::ParseLicenses(resp.data, this->licenses))
  {
    ignerr << "Failed to parse license information[" << resp.data << "]\n";
  }
}<|MERGE_RESOLUTION|>--- conflicted
+++ resolved
@@ -449,116 +449,6 @@
   std::multimap<std::string, std::string> form;
   if (!this->dataPtr->FillModelForm(_pathToModelDir, _id, _private, form))
     return Result(ResultType::UPLOAD_ERROR);
-<<<<<<< HEAD
-  }
-
-  std::multimap<std::string, std::string> form =
-  {
-    {"name", meta.name()},
-    {"description", meta.description()},
-    {"private", _private ? "1" : "0"},
-  };
-
-  // \todo(nkoenig) The ign-fuelserver expects an integer number for the
-  // license information. The fuelserver should be modified to accept
-  // a string. Otherwise, we have to bake into each client a mapping of
-  // license name to integer.
-  //
-  // If we have legal, then attempt to fill in the correct license information.
-  if (meta.has_legal())
-  {
-    // Attempt to retrieve the available licenses, if we have no available
-    // licenses.
-    if (this->dataPtr->licenses.empty())
-    {
-      this->PopulateLicenses(_id.Server());
-      // Fail if a license has been requested, but we couldn't get the
-      // available licenses.
-      if (this->dataPtr->licenses.empty())
-      {
-        return Result(ResultType::UPLOAD_ERROR);
-      }
-    }
-
-    // Find the license by name.
-    std::map<std::string, unsigned int>::const_iterator licenseIt =
-      this->dataPtr->licenses.find(meta.legal().license());
-    if (licenseIt != this->dataPtr->licenses.end())
-    {
-      form.emplace("license", std::to_string(licenseIt->second));
-    }
-    // No license found, print an error and return.
-    else
-    {
-      std::string validLicenseNames;
-      auto end = this->dataPtr->licenses.end();
-      std::advance(end, -1);
-      for (licenseIt = this->dataPtr->licenses.begin();
-           licenseIt != end; ++licenseIt)
-      {
-        validLicenseNames += "    " + licenseIt->first + "\n";
-      }
-      validLicenseNames += "    " + licenseIt->first;
-
-      ignerr << "Invalid license[" << meta.legal().license() << "].\n"
-             << "  Valid licenses include:\n"
-             << validLicenseNames << std::endl;
-
-      return Result(ResultType::UPLOAD_ERROR);
-    }
-  }
-  // If there is no license information, then default to
-  // "Creative Commons - Public Domain"
-  else
-  {
-    form.emplace("license", "1");
-  }
-
-  // Add tags
-  std::string tags;
-  for (int i = 0; i < meta.tags_size(); ++i)
-    tags += meta.tags(i) + ",";
-  if (!tags.empty())
-    form.emplace("tags", tags);
-
-  // Add categories
-  std::string categories;
-  if (meta.has_categories())
-  {
-    // Add the first category, if present.
-    if (!meta.categories().first().empty())
-      categories = meta.categories().first();
-
-    // Add the second category, if present.
-    if (!meta.categories().second().empty())
-    {
-      // Add a comma separator if the first category was not empty.
-      if (!categories.empty())
-        categories += ", ";
-      categories += meta.categories().second();
-    }
-  }
-  if (!categories.empty())
-    form.emplace("categories", categories);
-
-  // Add annotations as metadata.
-  for (const auto &annotation : meta.annotations())
-  {
-    std::string formAnnotation = std::string("{\"key\":\"") +
-      annotation.first + "\",\"value\":\"" + annotation.second + "\"}";
-    form.emplace("metadata", formAnnotation);
-  }
-
-  // Recursively get all the files.
-  std::vector<std::string> files;
-  this->dataPtr->AllFiles(_pathToModelDir, files);
-  for (const std::string &file : files)
-  {
-    form.emplace("file", std::string("@") + file + ";"
-        + file.substr(_pathToModelDir.size()+1));
-  }
-=======
->>>>>>> 21e8b0f1
 
   // Send the request.
   resp = rest.Request(HttpMethod::POST_FORM, _id.Server().Url().Str(),
@@ -566,6 +456,12 @@
 
   if (resp.statusCode != 200)
   {
+    std::string categories;
+    if (form.find("categories") != form.end())
+    {
+      categories = form.find("categories")->second;
+    }
+
     ignerr << "Failed to upload model." << std::endl
            << "  Server: " << _id.Server().Url().Str() << std::endl
            << "  Server API Version: " <<  _id.Server().Version() << std::endl
@@ -1547,7 +1443,6 @@
     _form.emplace("tags", tags);
 
   // Add categories
-  /* \todo: Uncomment in version 5.0
   std::string categories;
   if (meta.has_categories())
   {
@@ -1566,7 +1461,6 @@
   }
   if (!categories.empty())
     _form.emplace("categories", categories);
-  */
 
   // Add annotations as metadata.
   for (const auto &annotation : meta.annotations())

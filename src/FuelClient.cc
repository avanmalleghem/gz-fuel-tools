/*
 * Copyright (C) 2017 Open Source Robotics Foundation
 *
 * Licensed under the Apache License, Version 2.0 (the "License");
 * you may not use this file except in compliance with the License.
 * You may obtain a copy of the License at
 *
 *     http://www.apache.org/licenses/LICENSE-2.0
 *
 * Unless required by applicable law or agreed to in writing, software
 * distributed under the License is distributed on an "AS IS" BASIS,
 * WITHOUT WARRANTIES OR CONDITIONS OF ANY KIND, either express or implied.
 * See the License for the specific language governing permissions and
 * limitations under the License.
 *
*/

#ifdef _MSC_VER
#pragma warning(push, 0)
#endif
#include <google/protobuf/text_format.h>
#include <gz/msgs/fuel_metadata.pb.h>
#ifdef _MSC_VER
#pragma warning(pop)
#endif

#include <algorithm>
#include <deque>
#include <iomanip>
#include <iostream>
#include <memory>
#include <regex>
#include <string>

#include <gz/common/Console.hh>
#include <gz/common/Filesystem.hh>
#include <gz/common/URI.hh>
#include <gz/common/Util.hh>

#include <gz/msgs/Utility.hh>

#include "gz/fuel_tools/ClientConfig.hh"
#include "gz/fuel_tools/CollectionIdentifier.hh"
#include "gz/fuel_tools/FuelClient.hh"
#include "ignition/fuel_tools/Helpers.hh"
#include "gz/fuel_tools/JSONParser.hh"
#include "gz/fuel_tools/LocalCache.hh"
#include "gz/fuel_tools/ModelIdentifier.hh"
#include "ModelIterPrivate.hh"
#include "gz/fuel_tools/RestClient.hh"
#include "gz/fuel_tools/WorldIdentifier.hh"
#include "WorldIterPrivate.hh"

using namespace ignition;
using namespace fuel_tools;

/// \brief Private Implementation
class gz::fuel_tools::FuelClientPrivate
{
  /// \brief A model URL,
  /// E.g.: https://fuel.gazebosim.org/1.0/caguero/models/Beer/2
  /// Where the API version and the model version are optional.
  public: const std::string kModelUrlRegexStr{
    // Method
    "^([[:alnum:]\\.\\+\\-]+):\\/\\/"
    // Server
    "([^\\/\\s]+)\\/+"
    // API Version
    "([0-9]+[.][0-9]+)?\\/*"
    // Owner
    "([^\\/\\s]+)\\/+"
    // "models"
    "models\\/+"
    // Name
    "([^\\/]+)\\/*"
    // Version
    "([0-9]*|tip)"
    // Trailing /
    "/?"};

  /// \brief A world URL,
  /// E.g.: https://fuel.gazebosim.org/1.0/OpenRobotics/worlds/Empty/1
  /// Where the API version and the world version are optional.
  public: const std::string kWorldUrlRegexStr{
    // Method
    "^([[:alnum:]\\.\\+\\-]+):\\/\\/"
    // Server
    "([^\\/\\s]+)\\/+"
    // API Version
    "([0-9]+[.][0-9]+)?\\/*"
    // Owner
    "([^\\/\\s]+)\\/+"
    // "worlds"
    "worlds\\/+"
    // Name
    "([^\\/]+)\\/*"
    // Version
    "([0-9]*|tip)"
    // Trailing /
    "/?"};

  /// \brief A model file URL,
  /// E.g.: https://server.org/1.0/owner/models/modelname/files/meshes/mesh.dae
  /// Where the API version is optional, but the model version is required.
  public: const std::string kModelFileUrlRegexStr{
    // Method
    "^([[:alnum:]\\.\\+\\-]+):\\/\\/"
    // Server
    "([^\\/\\s]+)\\/+"
    // API Version
    "([0-9]+[.][0-9]+)?\\/*"
    // Owner
    "([^\\/\\s]+)\\/+"
    // "models"
    "models\\/+"
    // Model
    "([^\\/]+)\\/+"
    // Version
    "([0-9]*|tip)\\/+"
    // "files"
    "files\\/+"
    // File path
    "(.*)"
    // Trailing /
    "/?"};

  /// \brief A world file URL,
  /// E.g.: https://server.org/1.0/owner/worlds/worldname/files/meshes/mesh.dae
  /// Where the API version is optional, but the world version is required.
  public: const std::string kWorldFileUrlRegexStr{
    // Method
    "^([[:alnum:]\\.\\+\\-]+):\\/\\/"
    // Server
    "([^\\/\\s]+)\\/+"
    // API Version
    "([0-9]+[.][0-9]+)?\\/*"
    // Owner
    "([^\\/\\s]+)\\/+"
    // "worlds"
    "worlds\\/+"
    // World
    "([^\\/]+)\\/+"
    // Version
    "([0-9]*|tip)\\/+"
    // "files"
    "files\\/+"
    // File path
    "(.*)"
    // Trailing /
    "/?"};

  /// \brief A collection URL,
  /// E.g.:
  /// https://fuel.gazebosim.org/1.0/OpenRobotics/collections/TestColl
  /// Where the API version is optional
  public: const std::string kCollectionUrlRegexStr{
    // Method
    "^([[:alnum:]\\.\\+\\-]+):\\/\\/"
    // Server
    "([^\\/\\s]+)\\/+"
    // API Version
    "([0-9]+[.][0-9]+)?\\/*"
    // Owner
    "([^\\/\\s]+)\\/+"
    // "collections"
    "collections\\/+"
    // Name
    "([^\\/]+)\\/*"};

  /// \brief Recursively get all the files in the given path.
  /// \param[in] _path Path to process.
  /// \param[out] _files All the files in the given _path.
  public: void AllFiles(const std::string &_path,
              std::vector<std::string> &_files) const;

  /// \brief Populate a model form such that it can be used during
  /// model creation and editing REST calls.
  /// \param[in] _pathToModelDir Path to the model directory.
  /// \param[in] _id Model identifier information.
  /// \param[in] _private True if this model should be private.
  /// \param[in] _owner Model owner name.
  /// \param[out] _form Form to fill.
  /// \return True if the operation completed successfully.
  public: bool FillModelForm(const std::string &_pathToModelDir,
              const ModelIdentifier &_id, bool _private,
              const std::string &_owner,
              std::multimap<std::string, std::string> &_form);

  /// \brief This function requests the available licenses from the
  ///  Fuel server and stores this information locally.
  ///
  /// The UploadModel function can use this information to set
  /// appropriate license information based on a model's metadata.pbtxt
  /// file. If license information is not available, then the
  /// UploadModel function will default to the
  /// "Creative Commons - Public Domain" license.
  /// \param[in] _server Information about the server that provides
  /// license information.
  public: void PopulateLicenses(const ServerConfig &_server);

  /// \brief Checks the provided URI for fuel.gazebosim.org, and
  /// prints a deprecation warning message if found.
  /// \param[in] _uri URI to check
  /// DEPRECATED/DEPRECATION: remove this function in Gazebo H.
  public: void CheckForDeprecatedUri(const common::URI &_uri);

  /// \brief Get zip data from a REST response. This is used by world and
  /// model download.
  public: void ZipFromResponse(const RestResponse &_resp,
              std::string &_zip);

  /// \brief Client configuration
  public: ClientConfig config;

  /// \brief RESTful client
  public: Rest rest;

  /// \brief Local Cache
  public: std::shared_ptr<LocalCache> cache;

  /// \brief Regex to parse Ignition Fuel model URLs.
  public: std::unique_ptr<std::regex> urlModelRegex;

  /// \brief Regex to parse Ignition Fuel world URLs.
  public: std::unique_ptr<std::regex> urlWorldRegex;

  /// \brief Regex to parse Ignition Fuel model file URLs.
  public: std::unique_ptr<std::regex> urlModelFileRegex;

  /// \brief Regex to parse Ignition Fuel world file URLs.
  public: std::unique_ptr<std::regex> urlWorldFileRegex;

  /// \brief Regex to parse Ignition Fuel Collection URLs.
  public: std::unique_ptr<std::regex> urlCollectionRegex;

  /// \brief The set of licenses where the key is the name of the license
  /// and the value is the license ID on a Fuel server. See the
  /// PopulateLicenses function.
  public: std::map<std::string, unsigned int> licenses;
};

//////////////////////////////////////////////////
FuelClient::FuelClient()
  : FuelClient(ClientConfig(), Rest())
{
}

//////////////////////////////////////////////////
FuelClient::FuelClient(const ClientConfig &_config, const Rest &_rest)
  : dataPtr(std::make_unique<FuelClientPrivate>())
{
  this->dataPtr->config = _config;
  this->dataPtr->rest = _rest;
  this->dataPtr->rest.SetUserAgent(this->dataPtr->config.UserAgent());

#ifndef _WIN32
# pragma GCC diagnostic push
# pragma GCC diagnostic ignored "-Wdeprecated-declarations"
#else
# pragma warning(push)
# pragma warning(disable: 4996)
#endif
  this->dataPtr->cache = std::make_unique<LocalCache>(&(this->dataPtr->config));
#ifndef _WIN32
# pragma GCC diagnostic pop
#else
# pragma warning(pop)
#endif

  this->dataPtr->urlModelRegex.reset(new std::regex(
    this->dataPtr->kModelUrlRegexStr));
  this->dataPtr->urlWorldRegex.reset(new std::regex(
    this->dataPtr->kWorldUrlRegexStr));
  this->dataPtr->urlModelFileRegex.reset(new std::regex(
    this->dataPtr->kModelFileUrlRegexStr));
  this->dataPtr->urlWorldFileRegex.reset(new std::regex(
    this->dataPtr->kWorldFileUrlRegexStr));
  this->dataPtr->urlCollectionRegex.reset(new std::regex(
    this->dataPtr->kCollectionUrlRegexStr));
}

//////////////////////////////////////////////////
FuelClient::FuelClient(const ClientConfig &_config, const Rest &_rest,
      LocalCache *_cache) : FuelClient(_config, _rest)
{
  if (_cache != nullptr)
    this->dataPtr->cache.reset(_cache);
}

//////////////////////////////////////////////////
FuelClient::~FuelClient()
{
}

//////////////////////////////////////////////////
ClientConfig &FuelClient::Config()
{
  return this->dataPtr->config;
}

//////////////////////////////////////////////////
Result FuelClient::ModelDetails(const ModelIdentifier &_id,
    ModelIdentifier &_model) const
{
  return this->ModelDetails(_id, _model, {});
}

//////////////////////////////////////////////////
Result FuelClient::ModelDetails(const ModelIdentifier &_id,
    ModelIdentifier &_model, const std::vector<std::string> &_headers) const
{
  Rest rest;
  RestResponse resp;

  auto serverUrl = _id.Server().Url().Str();
  auto version = _id.Server().Version();
  common::URIPath path;
  path = path / _id.Owner() / "models" / _id.Name();

  std::vector<std::string> headersIncludingServerConfig = _headers;
  AddServerConfigParametersToHeaders(
    _id.Server(), headersIncludingServerConfig);
  resp = rest.Request(HttpMethod::GET, serverUrl, version,
      path.Str(), {}, headersIncludingServerConfig, "");
  if (resp.statusCode != 200)
    return Result(ResultType::FETCH_ERROR);

  _model = JSONParser::ParseModel(resp.data, _id.Server());

  return Result(ResultType::FETCH);
}

//////////////////////////////////////////////////
ModelIter FuelClient::Models(const ServerConfig &_server)
{
  return const_cast<const FuelClient*>(this)->Models(_server);
}

//////////////////////////////////////////////////
ModelIter FuelClient::Models(const ServerConfig &_server) const
{
  ModelIter iter = ModelIterFactory::Create(this->dataPtr->rest,
      _server, "models");

  if (!iter)
  {
    // Return just the cached models
    ignwarn << "Failed to fetch models from server, returning cached models."
            << std::endl << _server.AsString() << std::endl;

    ModelIdentifier id;
    id.SetServer(_server);

    return this->dataPtr->cache->MatchingModels(id);
  }
  return iter;
}

//////////////////////////////////////////////////
Result FuelClient::WorldDetails(const WorldIdentifier &_id,
    WorldIdentifier &_world) const
{

  return this->WorldDetails(_id, _world, {});
}

//////////////////////////////////////////////////
Result FuelClient::WorldDetails(const WorldIdentifier &_id,
    WorldIdentifier &_world, const std::vector<std::string> &_headers) const
{
  auto serverUrl = _id.Server().Url().Str();

  if (serverUrl.empty() || _id.Owner().empty() || _id.Name().empty())
    return Result(ResultType::FETCH_ERROR);

  Rest rest;
  RestResponse resp;

  auto version = _id.Server().Version();
  common::URIPath path;
  path = path / _id.Owner() / "worlds" / _id.Name();

  std::vector<std::string> headersIncludingServerConfig = _headers;
  AddServerConfigParametersToHeaders(
    _id.Server(), headersIncludingServerConfig);

  resp = rest.Request(HttpMethod::GET, serverUrl, version,
      path.Str(), {}, {}, "");
  if (resp.statusCode != 200)
    return Result(ResultType::FETCH_ERROR);

  _world = JSONParser::ParseWorld(resp.data, _id.Server());

  return Result(ResultType::FETCH);
}

//////////////////////////////////////////////////
WorldIter FuelClient::Worlds(const ServerConfig &_server) const
{
  Rest rest(this->dataPtr->rest);
  WorldIter iter = WorldIterFactory::Create(rest, _server, "worlds");

  if (!iter)
  {
    // Return just the cached worlds
    ignwarn << "Failed to fetch worlds from server, returning cached worlds."
            << std::endl << _server.AsString() << std::endl;

    WorldIdentifier id;
    id.SetServer(_server);

    return this->dataPtr->cache->MatchingWorlds(id);
  }
  return iter;
}

//////////////////////////////////////////////////
ModelIter FuelClient::Models(const ModelIdentifier &_id)
{
  return this->Models(_id, true);
}

//////////////////////////////////////////////////
ModelIter FuelClient::Models(const ModelIdentifier &_id) const
{
  return this->Models(_id, true);
}

//////////////////////////////////////////////////
ModelIter FuelClient::Models(const ModelIdentifier &_id, bool _checkCache)
{
  return const_cast<const FuelClient*>(this)->Models(_id, _checkCache);
}

//////////////////////////////////////////////////
ModelIter FuelClient::Models(const ModelIdentifier &_id, bool _checkCache) const
{
  if (_checkCache)
  {
    // Check local cache first
    ModelIter localIter = this->dataPtr->cache->MatchingModels(_id);
    if (localIter)
      return localIter;
  }

  // TODO(nkoenig) try to fetch model directly from a server
  // Note: ign-fuel-server doesn't like URLs ending in /
  common::URIPath path;
  if (!_id.Name().empty() && !_id.Owner().empty())
    path = path / _id.Owner() / "models" / _id.Name();
  else if (!_id.Owner().empty())
    path = path / _id.Owner() / "models";

  if (path.Str().empty())
<<<<<<< HEAD
    // cppcheck-suppress identicalConditionAfterEarlyExit
    return localIter;
=======
    return ModelIterFactory::Create();
>>>>>>> fb27cacd

  ignmsg << _id.UniqueName() << " not found in cache, attempting download\n";

  return ModelIterFactory::Create(this->dataPtr->rest, _id.Server(),
      path.Str());
}

//////////////////////////////////////////////////
ModelIter FuelClient::Models(const CollectionIdentifier &_id) const
{
  return ModelIterFactory::Create(
      this->dataPtr->rest, _id.Server(),
      common::joinPaths(_id.Owner(), "collections", _id.Name(), "models"));
}

//////////////////////////////////////////////////
WorldIter FuelClient::Worlds(const WorldIdentifier &_id) const
{
  // Check local cache first
  WorldIter localIter = this->dataPtr->cache->MatchingWorlds(_id);
  if (localIter)
    return localIter;

  ignmsg << _id.UniqueName() << " not found in cache, attempting download\n";

  // Note: ign-fuel-server doesn't like URLs ending in /
  common::URIPath path;
  if (!_id.Name().empty())
    path = path / _id.Owner() / "worlds" / _id.Name();
  else
    path = path / _id.Owner() / "worlds";

  Rest rest(this->dataPtr->rest);
  return WorldIterFactory::Create(rest, _id.Server(), path.Str());
}

//////////////////////////////////////////////////
WorldIter FuelClient::Worlds(const CollectionIdentifier &_id) const
{
  return WorldIterFactory::Create(
      this->dataPtr->rest, _id.Server(),
      common::joinPaths(_id.Owner(), "collections", _id.Name(), "worlds"));
}

//////////////////////////////////////////////////
Result FuelClient::UploadModel(const std::string &_pathToModelDir,
    const ModelIdentifier &_id, const std::vector<std::string> &_headers,
    bool _private)
{
  return this->UploadModel(_pathToModelDir, _id, _headers, _private, "");
}

//////////////////////////////////////////////////
Result FuelClient::UploadModel(const std::string &_pathToModelDir,
    const ModelIdentifier &_id, const std::vector<std::string> &_headers,
    bool _private, const std::string &_owner)
{
  Rest rest;
  RestResponse resp;

  std::multimap<std::string, std::string> form;
  if (!this->dataPtr->FillModelForm(_pathToModelDir, _id, _private, _owner,
        form))
  {
    return Result(ResultType::UPLOAD_ERROR);
  }

  std::vector<std::string> headersIncludingServerConfig = _headers;
  AddServerConfigParametersToHeaders(
    _id.Server(), headersIncludingServerConfig);
  // Send the request.
  resp = rest.Request(HttpMethod::POST_FORM, _id.Server().Url().Str(),
      _id.Server().Version(), "models", {},
      headersIncludingServerConfig, "", form);

  if (resp.statusCode != 200)
  {
    std::string categories;
    if (form.find("categories") != form.end())
    {
      categories = form.find("categories")->second;
    }

    ignerr << "Failed to upload model." << std::endl
           << "  Server: " << _id.Server().Url().Str() << std::endl
           << "  Server API Version: " <<  _id.Server().Version() << std::endl
           << "  Route: /models\n"
           << "  Categories: " << categories << std::endl
           << "  REST response code: " << resp.statusCode
           << std::endl << std::endl
           << "Suggestions" << std::endl
           << "  1. Is the Server URL correct? Try entering it on a browser.\n"
           << "  2. Do the categories exist? If you are using the Fuel server,"
           << "     then you can get the complete list at"
           << "     https://fuel.ignitionrobotics.org/1.0/categories.\n"
           << "  3. If the owner is specified, make sure you have correct\n"
           << "     permissions." << std::endl;
    return Result(ResultType::FETCH_ERROR);
  }

  return Result(ResultType::UPLOAD);
}

//////////////////////////////////////////////////
Result FuelClient::DeleteModel(const ModelIdentifier &)
{
  ignerr << "Model deletion requires a private-token or JWT to be specified"
    << " in a header. No action is performed.\n";

  return Result(ResultType::DELETE_ERROR);
}

void FuelClient::AddServerConfigParametersToHeaders(
  const ServerConfig &_serverConfig,
  std::vector<std::string> &_headers) const
{
  bool privateTokenDefined = false;
  for (auto header : _headers)
  {
    if (header.find("Private-token:") != std::string::npos)
    {
      privateTokenDefined = true;
    }
  }
  if (!privateTokenDefined)
  {
    if (!_serverConfig.ApiKey().empty())
    {
      _headers.push_back("Private-token: " + _serverConfig.ApiKey());
    }
  }
}

//////////////////////////////////////////////////
Result FuelClient::DeleteUrl(const gz::common::URI &_uri,
    const std::vector<std::string> &_headers)
{
  this->dataPtr->CheckForDeprecatedUri(_uri);

  Rest rest;
  RestResponse resp;

  std::string server;
  std::string version;
  common::URIPath path;
  std::string type;
  std::string name;

  ModelIdentifier modelId;
  WorldIdentifier worldId;
  std::vector<std::string> headersIncludingServerConfig = _headers;
  if (this->ParseModelUrl(_uri, modelId))
  {
    type = "model";
    name = modelId.UniqueName();
    server = modelId.Server().Url().Str();
    version = modelId.Server().Version();
    path = path / modelId.Owner() / "models" / modelId.Name();
    AddServerConfigParametersToHeaders(
      modelId.Server(), headersIncludingServerConfig);
  }
  else if (this->ParseWorldUrl(_uri, worldId))
  {
    type = "world";
    name = worldId.UniqueName();
    server = worldId.Server().Url().Str();
    version = worldId.Server().Version();
    path = path / worldId.Owner() / "worlds" / worldId.Name();
    AddServerConfigParametersToHeaders(
      worldId.Server(), headersIncludingServerConfig);
  }
  else
  {
    ignerr << "Unable to parse URI[" << _uri.Str() << "]\n";
    return Result(ResultType::DELETE_ERROR);
  }

  // Send the request.
  resp = rest.Request(HttpMethod::DELETE, server, version, path.Str(), {},
      headersIncludingServerConfig, "", {});

  if (resp.statusCode != 200)
  {
    ignerr << "Failed to delete resource." << std::endl
           << "  Server: " << server << std::endl
           << "  API Version: " << version << std::endl
           << "  Route: " << path.Str() << std::endl
           << "  REST response code: " << resp.statusCode << std::endl;
    return Result(ResultType::DELETE_ERROR);
  }
  else
  {
    ignmsg << "Deleted " << type << " [" << name << "]" << std::endl;
  }

  return Result(ResultType::DELETE);
}

//////////////////////////////////////////////////
Result FuelClient::DownloadModel(const ModelIdentifier &_id)
{
  return this->DownloadModel(_id, {});
}

//////////////////////////////////////////////////
Result FuelClient::DownloadModel(const ModelIdentifier &_id,
    const std::vector<std::string> &_headers)
{
  std::vector<ModelIdentifier> dependencies;
  auto res = this->DownloadModel(_id, _headers, dependencies);

  if(!res)
    return res;

  for (ModelIdentifier dep : dependencies)
  {
    // Download dependency if not in the local cache
    if (!this->dataPtr->cache->MatchingModel(dep))
    {
      auto dep_res = this->DownloadModel(dep, _headers);

      if(!dep_res)
        return dep_res;
    }
  }

  return res;
}

//////////////////////////////////////////////////
Result FuelClient::DownloadModel(const ModelIdentifier &_id,
    const std::vector<std::string> &_headers,
    std::vector<ModelIdentifier> &_dependencies)
{
  // Server config
  if (!_id.Server().Url().Valid() || _id.Server().Version().empty())
  {
    ignerr << "Can't download model, server configuration incomplete: "
          << std::endl << _id.Server().AsString() << std::endl;
    return Result(ResultType::FETCH_ERROR);
  }
  this->dataPtr->CheckForDeprecatedUri(_id.Server().Url());

  // Route
  common::URIPath route;
  route = route / _id.Owner() / "models" / _id.Name() / _id.VersionStr() /
        (_id.Name() + ".zip");

  ignmsg << "Downloading model [" << _id.UniqueName() << "]" << std::endl;

  std::vector<std::string> headersIncludingServerConfig = _headers;
  AddServerConfigParametersToHeaders(
    _id.Server(), headersIncludingServerConfig);
  // Request
  Rest rest;
  RestResponse resp;
  resp = rest.Request(HttpMethod::GET, _id.Server().Url().Str(),
      _id.Server().Version(), route.Str(), {"link=true"},
      headersIncludingServerConfig, "");
  if (resp.statusCode != 200)
  {
    ignerr << "Failed to download model." << std::endl
           << "  Server: " << _id.Server().Url().Str() << std::endl
           << "  Route: " << route.Str() << std::endl
           << "  REST response code: " << resp.statusCode << std::endl;
    return Result(ResultType::FETCH_ERROR);
  }

  // Get version from header
  ModelIdentifier newId = _id;
  unsigned int version = 1;
  if (resp.headers.find("X-Ign-Resource-Version") != resp.headers.end())
  {
    try
    {
      version = std::stoi(resp.headers["X-Ign-Resource-Version"]);
    }
    catch(std::invalid_argument &)
    {
      ignwarn << "Failed to convert X-Ign-Resource-Version header value ["
              << resp.headers["X-Ign-Resource-Version"]
              << "] to integer. Hardcoding version 1." << std::endl;
    }
  }
  else
  {
    ignwarn << "Missing X-Ign-Resource-Version in REST response headers."
            << " Hardcoding version 1." << std::endl;
  }
  newId.SetVersion(version);

  std::string zipData;
  this->dataPtr->ZipFromResponse(resp, zipData);

  // Save
  // Note that the save function doesn't return the path
  if (zipData.empty() || !this->dataPtr->cache->SaveModel(newId, zipData, true))
    return Result(ResultType::FETCH_ERROR);

  return this->ModelDependencies(_id, _dependencies);
}

//////////////////////////////////////////////////
Result FuelClient::ModelDependencies(const ModelIdentifier &_id,
    std::vector<ModelIdentifier> &_dependencies)
{
  _dependencies.clear();

  // Locate any dependencies from the input model and download them.
  std::string path;
  msgs::FuelMetadata meta;
  if (this->CachedModel(common::URI(_id.UniqueName()), path))
  {
    std::string metadataPath =
      common::joinPaths(path, "metadata.pbtxt");
    std::string modelConfigPath =
      common::joinPaths(path, "model.config");

    bool foundMetadataPath = common::exists(metadataPath);
    bool foundModelConfigPath = common::exists(modelConfigPath);

    if (foundMetadataPath || foundModelConfigPath)
    {
      std::string modelPath =
        (foundMetadataPath) ? metadataPath : modelConfigPath;

      // Read the pbtxt file.
      std::ifstream inputFile(modelPath);
      std::string inputStr((std::istreambuf_iterator<char>(inputFile)),
        std::istreambuf_iterator<char>());

      if (foundMetadataPath)
      {
        // Parse the file into the fuel metadata message
        google::protobuf::TextFormat::ParseFromString(inputStr, &meta);
      }
      else
      {
        if (!msgs::ConvertFuelMetadata(inputStr, meta))
        {
          return Result(ResultType::UPLOAD_ERROR);
        }
      }

      for (int i = 0; i < meta.dependencies_size(); ++i)
      {
        common::URI dependencyURI(meta.dependencies(i).uri());

        ModelIdentifier dependencyID;
        if(!this->ParseModelUrl(dependencyURI, dependencyID))
        {
          // There is a potential that depdencies are specified via
          // [model://model_name], which is valid, but not something that we
          // can fetch from Fuel. In that case, warn the user so they have
          // a chance to update their specified dependencies.
          ignwarn << "Error resolving URL for dependency [" <<
            meta.dependencies(i).uri() << "] of model [" <<
            _id.UniqueName() <<"]: Skipping" << std::endl;
        } else {
          _dependencies.push_back(dependencyID);
        }
      }
    }
  }

  return Result(ResultType::FETCH);
}

//////////////////////////////////////////////////
Result FuelClient::ModelDependencies(
    const std::vector<ModelIdentifier> &_ids,
    std::vector<ModelIdentifier> &_dependencies)
{
  std::vector<ModelIdentifier> newDeps;
  for (auto modelId : _ids)
  {
    std::vector<ModelIdentifier> modelDeps;
    auto result = this->ModelDependencies(modelId, modelDeps);

    if (!modelDeps.empty())
    {
      std::vector<ModelIdentifier> recursiveDeps;
      this->ModelDependencies(modelDeps, recursiveDeps);

      std::copy(modelDeps.begin(), modelDeps.end(),
                std::back_inserter(newDeps));
      std::copy(recursiveDeps.begin(), recursiveDeps.end(),
                std::back_inserter(newDeps));
    }
  }

  _dependencies = std::vector<ModelIdentifier>(newDeps.begin(), newDeps.end());
  return Result(ResultType::FETCH);
}


//////////////////////////////////////////////////
Result FuelClient::DownloadWorld(WorldIdentifier &_id)
{
  return this->DownloadWorld(_id, {});
}

//////////////////////////////////////////////////
Result FuelClient::DownloadWorld(WorldIdentifier &_id,
    const std::vector<std::string> &_headers)
{
  // Server config
  if (!_id.Server().Url().Valid() || _id.Server().Version().empty())
  {
    ignerr << "Can't download world, server configuration incomplete: "
          << std::endl << _id.Server().AsString() << std::endl;
    return Result(ResultType::FETCH_ERROR);
  }

  this->dataPtr->CheckForDeprecatedUri(_id.Server().Url());

  // Route
  common::URIPath route;
  route = route / _id.Owner() / "worlds" / _id.Name() / _id.VersionStr() /
        (_id.Name() + ".zip");

  ignmsg << "Downloading world [" << _id.UniqueName() << "]" << std::endl;

  std::vector<std::string> headersIncludingServerConfig = _headers;
  AddServerConfigParametersToHeaders(
    _id.Server(), headersIncludingServerConfig);

  // Request
  Rest rest;
  RestResponse resp;
  resp = rest.Request(HttpMethod::GET, _id.Server().Url().Str(),
      _id.Server().Version(), route.Str(), {"link=true"},
      headersIncludingServerConfig, "");
  if (resp.statusCode != 200)
  {
    ignerr << "Failed to download world." << std::endl
           << "  Server: " << _id.Server().Url().Str() << std::endl
           << "  Route: " << route.Str() << std::endl
           << "  REST response code: " << resp.statusCode << std::endl;
    return Result(ResultType::FETCH_ERROR);
  }

  // Get version from header
  unsigned int version = 1;

  if (resp.headers.find("X-Ign-Resource-Version") != resp.headers.end())
  {
    try
    {
      version = std::stoi(resp.headers["X-Ign-Resource-Version"]);
    }
    catch(std::invalid_argument &)
    {
      ignwarn << "Failed to convert X-Ign-Resource-Version header value ["
              << resp.headers["X-Ign-Resource-Version"]
              << "] to integer. Hardcoding version 1." << std::endl;
    }
  }
  else
  {
    ignwarn << "Missing X-Ign-Resource-Version in REST response headers."
            << " Hardcoding version 1." << std::endl;
  }
  _id.SetVersion(version);

  std::string zipData;
  this->dataPtr->ZipFromResponse(resp, zipData);

  // Save
  if (zipData.empty() || !this->dataPtr->cache->SaveWorld(_id, zipData, true))
      return Result(ResultType::FETCH_ERROR);

  return Result(ResultType::FETCH);
}

//////////////////////////////////////////////////
namespace std
{
  template<> struct hash<ModelIdentifier>
  {
    std::size_t operator()(const ModelIdentifier &_id) const noexcept
    {
      return std::hash<std::string>{}(_id.AsString());
    }
  };
}

//////////////////////////////////////////////////
std::vector<FuelClient::ModelResult> FuelClient::DownloadModels(
    const std::vector<ModelIdentifier> &_ids,
    size_t _jobs)
{
  std::mutex resultMutex;
  std::vector<FuelClient::ModelResult> result;

  std::mutex idsMutex;
  std::deque<ModelIdentifier> idsToDownload(_ids.begin(), _ids.end());
  std::unordered_set<ModelIdentifier> uniqueIds(_ids.begin(), _ids.end());

  std::atomic<bool> running = true;

  auto downloadWorker = [&](){
    ModelIdentifier id;

    while(running)
    {
      // Pop the next ID off the queue
      {
        std::lock_guard<std::mutex> lock(idsMutex);

        if (idsToDownload.empty())
        {
          std::this_thread::sleep_for(std::chrono::milliseconds(10));
          continue;
        }

        id = idsToDownload.front();
        idsToDownload.pop_front();
      }

      std::vector<ModelIdentifier> dependencies;
      auto modelResult = this->DownloadModel(id, {}, dependencies);

      {
        std::lock_guard<std::mutex> lock(resultMutex);
        result.push_back(std::make_tuple(id, modelResult));
      }

      if (!dependencies.empty())
      {
        std::lock_guard<std::mutex> lock(idsMutex);
        igndbg << "Adding " << dependencies.size()
          << " model dependencies to queue from " << id.Name() << "\n";
        for (auto dep : dependencies)
        {
          if (uniqueIds.count(dep) == 0)
          {
            idsToDownload.push_back(dep);
            uniqueIds.insert(dep);
          }
        }
      }
    }
  };

  std::vector<std::thread> workers;

  for (size_t ii = 0; ii < _jobs; ++ii)
  {
    workers.push_back(std::thread(downloadWorker));
  }

  ignmsg << "Preparing to download "
    << idsToDownload.size() << " models with "
    << _jobs << " worker threads\n";


  while (running)
  {
    std::this_thread::sleep_for(std::chrono::milliseconds(10));

    if(idsToDownload.empty())
    {
      running = false;
    }
  }

  for (auto& worker : workers)
  {
    worker.join();
  }

  ignmsg << "Finished, downloaded " << result.size() << " models in total\n";

  return result;
}

//////////////////////////////////////////////////
Result FuelClient::DownloadWorlds(
    const std::vector<WorldIdentifier> &_ids, size_t _jobs)
{
  std::deque<std::future<Result>> tasks;
  // Check for finished tasks by checking if the status of their futures is
  // "ready". If a task is finished, check if it succeeded and print out an
  // error message if it failed. When a task is finished, it gets erased from
  // the tasks list to make room for other tasks to be added.
  size_t itemCount = 0;
  const size_t totalItemCount = _ids.size();

  ignmsg << "Using " << _jobs << " jobs to download collection of "
         << totalItemCount << " items" << std::endl;

  auto checkForFinishedTasks = [&itemCount, &totalItemCount, &tasks] {
    auto finishedIt =
        std::partition(tasks.begin(), tasks.end(), [](const auto &_task)
            {
              return std::future_status::ready !=
              _task.wait_for(std::chrono::milliseconds(100));
            });

    if (finishedIt != tasks.end())
    {
      for (auto taskIt = finishedIt; taskIt != tasks.end(); ++taskIt)
      {
        Result result = taskIt->get();
        if (result)
        {
          ++itemCount;
        }
        else
        {
          ignerr << result.ReadableResult() << std::endl;
        }
      }

      tasks.erase(finishedIt, tasks.end());
      ignmsg << "Downloaded: " << itemCount << " / " << totalItemCount
             << std::endl;
    }
  };

  // We need a mutable worldId because DownloadWorld modifies it
  for (auto& id : _ids)
  {
    while (tasks.size() >= _jobs)
    {
      checkForFinishedTasks();
    }
    std::this_thread::sleep_for(std::chrono::milliseconds(10));
    auto handle = std::async(std::launch::async, [&id, this]
        {
          WorldIdentifier tempId = id;
          return this->DownloadWorld(tempId);
        });
    tasks.push_back(std::move(handle));
  }

  while (!tasks.empty())
  {
    checkForFinishedTasks();
  }

  return Result(ResultType::FETCH);
}

//////////////////////////////////////////////////
bool FuelClient::ParseModelUrl(const common::URI &_modelUrl,
    ModelIdentifier &_id)
{
  if (!_modelUrl.Valid())
    return false;

  auto urlStr = _modelUrl.Str();

  std::smatch match;
  std::string scheme;
  std::string server;
  std::string apiVersion;
  std::string owner;
  std::string modelName;
  std::string modelVersion;

  if (std::regex_match(urlStr, match, *this->dataPtr->urlModelRegex) &&
      match.size() >= 5u)
  {
    unsigned int i{1};

    scheme = match[i++];
    server = match[i++];
    apiVersion = match[i++];
    owner = match[i++];
    modelName = match[i++];
    modelVersion = match[i++];
  }
  else
  {
    return false;
  }

  // Get remaining server information from config
  _id.Server().SetUrl(common::URI(scheme + "://" + server));
  _id.Server().SetVersion(apiVersion);
  for (const auto &s : this->dataPtr->config.Servers())
  {
    // cppcheck-suppress useStlAlgorithm
    if (s.Url().Str() == _id.Server().Url().Str()) {
      if (!apiVersion.empty() && s.Version() != _id.Server().Version())
      {
        ignwarn << "Requested server API version [" << apiVersion
                << "] for server [" << s.Url().Str() << "], but will use ["
                << s.Version() << "] as given in the config file."
                << std::endl;
      }
      _id.Server() = s;
      break;
    }
  }

  if (_id.Server().Version().empty())
  {
    ignwarn << "Server configuration is incomplete:" << std::endl
            << _id.Server().AsString();
  }

  _id.SetOwner(owner);
  _id.SetName(modelName);
  _id.SetVersionStr(modelVersion);

  return true;
}

//////////////////////////////////////////////////
bool FuelClient::ParseWorldUrl(const common::URI &_worldUrl,
    WorldIdentifier &_id)
{
  if (!_worldUrl.Valid())
    return false;

  auto urlStr = _worldUrl.Str();

  std::smatch match;
  std::string scheme;
  std::string server;
  std::string apiVersion;
  std::string owner;
  std::string worldName;
  std::string worldVersion;

  if (std::regex_match(urlStr, match, *this->dataPtr->urlWorldRegex) &&
      match.size() >= 5u)
  {
    unsigned int i{1};

    scheme = match[i++];
    server = match[i++];
    apiVersion = match[i++];
    owner = match[i++];
    worldName = match[i++];
    worldVersion = match[i++];
  }
  else
  {
    return false;
  }

  // Get remaining server information from config
  _id.Server().SetUrl(common::URI(scheme + "://" + server));
  _id.Server().SetVersion(apiVersion);
  for (const auto &s : this->dataPtr->config.Servers())
  {
    // cppcheck-suppress useStlAlgorithm
    if (s.Url() == _id.Server().Url()) {
      if (!apiVersion.empty() && s.Version() != _id.Server().Version())
      {
        ignwarn << "Requested server API version [" << apiVersion
                << "] for server [" << s.Url().Str() << "], but will use ["
                << s.Version() << "] as given in the config file."
                << std::endl;
      }
      _id.Server() = s;
      break;
    }
  }

  if (_id.Server().Version().empty())
  {
    ignwarn << "Server configuration is incomplete:" << std::endl
            << _id.Server().AsString();
  }

  _id.SetOwner(owner);
  _id.SetName(worldName);
  _id.SetVersionStr(worldVersion);

  return true;
}

//////////////////////////////////////////////////
bool FuelClient::ParseModelFileUrl(const common::URI &_fileUrl,
    ModelIdentifier &_id, std::string &_filePath)
{
  if (!_fileUrl.Valid())
    return false;

  this->dataPtr->CheckForDeprecatedUri(_fileUrl);

  auto urlStr = _fileUrl.Str();

  std::smatch match;
  std::string scheme;
  std::string server;
  std::string apiVersion;
  std::string owner;
  std::string modelName;
  std::string modelVersion;
  std::string file;

  if (std::regex_match(urlStr, match, *this->dataPtr->urlModelFileRegex) &&
      match.size() == 8u)
  {
    unsigned int i{1};

    scheme = match[i++];
    server = match[i++];
    apiVersion = match[i++];
    owner = match[i++];
    modelName = match[i++];
    modelVersion = match[i++];
    file = match[i++];
  }
  else
  {
    return false;
  }

  // Get remaining server information from config
  _id.Server().SetUrl(common::URI(scheme + "://" + server));
  _id.Server().SetVersion(apiVersion);
  for (const auto &s : this->dataPtr->config.Servers())
  {
    // cppcheck-suppress useStlAlgorithm
    if (s.Url().Str() == _id.Server().Url().Str()) {
      if (!apiVersion.empty() && s.Version() != _id.Server().Version())
      {
        ignwarn << "Requested server API version [" << apiVersion
                << "] for server [" << s.Url().Str() << "], but will use ["
                << s.Version() << "] as given in the config file."
                << std::endl;
      }
      _id.Server() = s;
      break;
    }
  }

  if (_id.Server().Version().empty())
  {
    ignwarn << "Server configuration is incomplete:" << std::endl
            << _id.Server().AsString();
  }

  _id.SetOwner(owner);
  _id.SetName(modelName);
  _id.SetVersionStr(modelVersion);
  _filePath = file;

  return true;
}

//////////////////////////////////////////////////
bool FuelClient::ParseWorldFileUrl(const common::URI &_fileUrl,
    WorldIdentifier &_id, std::string &_filePath)
{
  if (!_fileUrl.Valid())
    return false;

  auto urlStr = _fileUrl.Str();

  std::smatch match;
  std::string scheme;
  std::string server;
  std::string apiVersion;
  std::string owner;
  std::string worldName;
  std::string worldVersion;
  std::string file;

  if (std::regex_match(urlStr, match, *this->dataPtr->urlWorldFileRegex) &&
      match.size() == 8u)
  {
    unsigned int i{1};

    scheme = match[i++];
    server = match[i++];
    apiVersion = match[i++];
    owner = match[i++];
    worldName = match[i++];
    worldVersion = match[i++];
    file = match[i++];
  }
  else
  {
    return false;
  }

  // Get remaining server information from config
  _id.Server().SetUrl(common::URI(scheme + "://" + server));
  _id.Server().SetVersion(apiVersion);
  for (const auto &s : this->dataPtr->config.Servers())
  {
    // cppcheck-suppress useStlAlgorithm
    if (s.Url() == _id.Server().Url()) {
      if (!apiVersion.empty() && s.Version() != _id.Server().Version())
      {
        ignwarn << "Requested server API version [" << apiVersion
                << "] for server [" << s.Url().Str() << "], but will use ["
                << s.Version() << "] as given in the config file."
                << std::endl;
      }
      _id.Server() = s;
      break;
    }
  }

  if (_id.Server().Version().empty())
  {
    ignwarn << "Server configuration is incomplete:" << std::endl
            << _id.Server().AsString();
  }

  _id.SetOwner(owner);
  _id.SetName(worldName);
  _id.SetVersionStr(worldVersion);
  _filePath = file;

  return true;
}

//////////////////////////////////////////////////
bool FuelClient::ParseCollectionUrl(const common::URI &_url,
    CollectionIdentifier &_id)
{
  if (!_url.Valid())
    return false;

  auto urlStr = _url.Str();

  std::smatch match;
  std::string scheme;
  std::string server;
  std::string apiVersion;
  std::string owner;
  std::string collectionName;

  bool result =
      std::regex_match(urlStr, match, *this->dataPtr->urlCollectionRegex);

  if (result && match.size() >= 5u)
  {
    unsigned int i{1};

    scheme = match[i++];
    server = match[i++];
    apiVersion = match[i++];
    owner = match[i++];
    collectionName = match[i++];
  }
  else
  {
    return false;
  }

  // Get remaining server information from config
  _id.Server().SetUrl(common::URI(scheme + "://" + server));
  _id.Server().SetVersion(apiVersion);
  for (const auto &s : this->dataPtr->config.Servers())
  {
    // cppcheck-suppress useStlAlgorithm
    if (s.Url() == _id.Server().Url()) {
      if (!apiVersion.empty() && s.Version() != _id.Server().Version())
      {
        ignwarn << "Requested server API version [" << apiVersion
                << "] for server [" << s.Url().Str() << "], but will use ["
                << s.Version() << "] as given in the config file."
                << std::endl;
      }
      _id.Server() = s;
      break;
    }
  }

  if (_id.Server().Version().empty())
  {
    ignwarn << "Server configuration is incomplete:" << std::endl
            << _id.Server().AsString();
  }

  _id.SetOwner(owner);
  _id.SetName(collectionName);

  return true;
}


//////////////////////////////////////////////////
Result FuelClient::DownloadModel(const common::URI &_modelUrl,
  std::string &_path)
{
  // Get data from URL
  ModelIdentifier id;
  if (!this->ParseModelUrl(_modelUrl, id))
  {
    return Result(ResultType::FETCH_ERROR);
  }

  // Download
  Result result = this->DownloadModel(id);
  if (!result)
    return result;

  // TODO(anyone) We shouldn't need to reconstruct the path, SaveModel should
  // be changed to return it

  // We need to figure out the version for the tip
  if (id.Version() == 0 || id.VersionStr() == "tip")
  {
    Model model = this->dataPtr->cache->MatchingModel(id);
    id.SetVersion(model.Identification().Version());
  }

  _path = common::joinPaths(this->Config().CacheLocation(),
      id.Server().Url().Path().Str(), id.Owner(), "models", id.Name(),
      id.VersionStr());

  return result;
}

//////////////////////////////////////////////////
Result FuelClient::DownloadWorld(const common::URI &_worldUrl,
  std::string &_path)
{
  // Get data from URL
  WorldIdentifier id;
  if (!this->ParseWorldUrl(_worldUrl, id))
  {
    return Result(ResultType::FETCH_ERROR);
  }

  // Download
  auto result = this->DownloadWorld(id);
  if (!result)
    return result;

  _path = id.LocalPath();

  return result;
}

//////////////////////////////////////////////////
bool FuelClient::CachedModel(const common::URI &_modelUrl)
{
  // Get data from URL
  ModelIdentifier id;
  if (!this->ParseModelUrl(_modelUrl, id))
    return Result(ResultType::FETCH_ERROR);

  // Check local cache
  return this->dataPtr->cache->MatchingModel(id) ? true : false;
}

//////////////////////////////////////////////////
Result FuelClient::CachedModel(const common::URI &_modelUrl,
  std::string &_path)
{
  // Get data from URL
  ModelIdentifier id;
  if (!this->ParseModelUrl(_modelUrl, id))
  {
    return Result(ResultType::FETCH_ERROR);
  }

  // Check local cache
  auto modelIter = this->dataPtr->cache->MatchingModel(id);
  if (modelIter)
  {
    _path = modelIter.PathToModel();
    return Result(ResultType::FETCH_ALREADY_EXISTS);
  }

  return Result(ResultType::FETCH_ERROR);
}

//////////////////////////////////////////////////
bool FuelClient::CachedWorld(const common::URI &_worldUrl)
{
  // Get data from URL
  WorldIdentifier id;
  if (!this->ParseWorldUrl(_worldUrl, id))
    return Result(ResultType::FETCH_ERROR);

  // Check local cache
  return this->dataPtr->cache->MatchingWorld(id);
}

//////////////////////////////////////////////////
Result FuelClient::CachedWorld(const common::URI &_worldUrl,
  std::string &_path)
{
  // Get data from URL
  WorldIdentifier id;
  if (!this->ParseWorldUrl(_worldUrl, id))
  {
    return Result(ResultType::FETCH_ERROR);
  }

  // Check local cache
  auto success = this->dataPtr->cache->MatchingWorld(id);
  if (success)
  {
    _path = id.LocalPath();
    return Result(ResultType::FETCH_ALREADY_EXISTS);
  }

  return Result(ResultType::FETCH_ERROR);
}

//////////////////////////////////////////////////
Result FuelClient::CachedModelFile(const common::URI &_fileUrl,
  std::string &_path)
{
  // Get data from URL
  ModelIdentifier id;
  std::string filePath;
  if (!this->ParseModelFileUrl(_fileUrl, id, filePath))
    return Result(ResultType::FETCH_ERROR);

  if (filePath.empty())
    return Result(ResultType::FETCH_ERROR);

  // Look for model
  auto modelIter = this->dataPtr->cache->MatchingModel(id);

  if (!modelIter)
    return Result(ResultType::FETCH_ERROR);

  auto modelPath = modelIter.PathToModel();

  // Check if file exists
  filePath = common::joinPaths(modelPath, filePath);

  std::vector<std::string> tokens = common::split(filePath, "/");
  std::string sTemp;
  for (auto s : tokens)
    sTemp = common::joinPaths(sTemp, s);
  filePath = sTemp;

  if (common::exists(filePath))
  {
    _path = filePath;
    return Result(ResultType::FETCH_ALREADY_EXISTS);
  }

  return Result(ResultType::FETCH_ERROR);
}

//////////////////////////////////////////////////
Result FuelClient::CachedWorldFile(const common::URI &_fileUrl,
  std::string &_path)
{
  // Get data from URL
  WorldIdentifier id;
  std::string filePath;
  if (!this->ParseWorldFileUrl(_fileUrl, id, filePath))
    return Result(ResultType::FETCH_ERROR);

  if (filePath.empty())
    return Result(ResultType::FETCH_ERROR);

  // Look for world
  auto success = this->dataPtr->cache->MatchingWorld(id);

  if (!success)
    return Result(ResultType::FETCH_ERROR);

  auto worldPath = id.LocalPath();

  // Check if file exists
  filePath = common::joinPaths(worldPath, filePath);

  if (common::exists(filePath))
  {
    _path = filePath;
    return Result(ResultType::FETCH_ALREADY_EXISTS);
  }

  return Result(ResultType::FETCH_ERROR);
}

//////////////////////////////////////////////////
Result FuelClient::PatchModel(
    const ModelIdentifier &_model,
    const std::vector<std::string> &_headers)
{
  return this->PatchModel(_model, _headers, "");
}

//////////////////////////////////////////////////
Result FuelClient::PatchModel(
    const ModelIdentifier &_model,
    const std::vector<std::string> &_headers,
    const std::string &_pathToModelDir)
{
  Rest rest;
  RestResponse resp;

  auto serverUrl = _model.Server().Url().Str();
  auto version = _model.Server().Version();
  common::URIPath path;
  path = path / _model.Owner() / "models" / _model.Name();

  std::multimap<std::string, std::string> form;

  if (!_pathToModelDir.empty() &&
      !this->dataPtr->FillModelForm(_pathToModelDir, _model,
        _model.Private(), _model.Owner(), form))
  {
    return Result(ResultType::UPLOAD_ERROR);
  }
  else
  {
    form.emplace("private", _model.Private() ? "1" : "0");
  }

  std::vector<std::string> headersIncludingServerConfig = _headers;
  AddServerConfigParametersToHeaders(
    _model.Server(), headersIncludingServerConfig);
  resp = rest.Request(HttpMethod::PATCH_FORM, serverUrl, version,
      path.Str(), {}, headersIncludingServerConfig, "", form);

  if (resp.statusCode != 200)
    return Result(ResultType::PATCH_ERROR);

  return Result(ResultType::PATCH);
}

//////////////////////////////////////////////////
void FuelClientPrivate::AllFiles(const std::string &_path,
    std::vector<std::string> &_files) const
{
  common::DirIter dirIter(_path);
  common::DirIter end;
  while (dirIter != end)
  {
    if (common::isDirectory(*dirIter))
      this->AllFiles(*dirIter, _files);
    else
      _files.push_back(*dirIter);

    ++dirIter;
  }
}

//////////////////////////////////////////////////
void FuelClient::PopulateLicenses(const ServerConfig &_server)
{
  this->dataPtr->PopulateLicenses(_server);
}

//////////////////////////////////////////////////
bool FuelClientPrivate::FillModelForm(const std::string &_pathToModelDir,
    const ModelIdentifier &_id, bool _private, const std::string &_owner,
    std::multimap<std::string, std::string> &_form)
{
  if (!common::exists(_pathToModelDir))
  {
    ignerr << "The model path[" << _pathToModelDir << "] doesn't exist.\n";
    return false;
  }

  msgs::FuelMetadata meta;

  // Try the `metadata.pbtxt` file first since it contains more information
  // than `model.config`.
  if (common::exists(common::joinPaths(_pathToModelDir, "metadata.pbtxt")))
  {
    std::string filePath = common::joinPaths(_pathToModelDir, "metadata.pbtxt");

    igndbg << "Parsing " << filePath  << std::endl;

    // Read the pbtxt file.
    std::ifstream inputFile(filePath);
    std::string inputStr((std::istreambuf_iterator<char>(inputFile)),
        std::istreambuf_iterator<char>());

    // Parse the file into the fuel metadata message
    google::protobuf::TextFormat::ParseFromString(inputStr, &meta);
  }
  else if (common::exists(common::joinPaths(_pathToModelDir, "model.config")))
  {
    std::string filePath = common::joinPaths(_pathToModelDir, "model.config");

    igndbg << "Parsing " << filePath << std::endl;

    std::ifstream inputFile(filePath);
    std::string inputStr((std::istreambuf_iterator<char>(inputFile)),
        std::istreambuf_iterator<char>());

    if (!msgs::ConvertFuelMetadata(inputStr, meta))
    {
      ignerr << "Unable to convert model config[" << _pathToModelDir << "].\n";
      return false;
    }
  }
  else
  {
    ignerr << "Provided model directory[" <<  _pathToModelDir
      << "] needs a metadata.pbtxt or a model.confg file.";
    return false;
  }

  _form =
  {
    {"name", meta.name()},
    {"description", meta.description()},
    {"private", _private ? "1" : "0"},
  };

  // Add owner if specified.
  if (!_owner.empty())
  {
    _form.emplace("owner", _owner);
  }

  // \todo(nkoenig) The ign-fuelserver expects an integer number for the
  // license information. The fuelserver should be modified to accept
  // a string. Otherwise, we have to bake into each client a mapping of
  // license name to integer.
  //
  // If we have legal, then attempt to fill in the correct license information.
  if (meta.has_legal())
  {
    // Attempt to retrieve the available licenses, if we have no available
    // licenses.
    if (this->licenses.empty())
    {
      this->PopulateLicenses(_id.Server());
      // Fail if a license has been requested, but we couldn't get the
      // available licenses.
      if (this->licenses.empty())
      {
        return false;
      }
    }

    // Find the license by name.
    std::map<std::string, unsigned int>::const_iterator licenseIt =
      this->licenses.find(meta.legal().license());
    if (licenseIt != this->licenses.end())
    {
      _form.emplace("license", std::to_string(licenseIt->second));
    }
    // No license found, print an error and return.
    else
    {
      std::string validLicenseNames;
      auto end = this->licenses.end();
      std::advance(end, -1);
      for (licenseIt = this->licenses.begin(); licenseIt != end; ++licenseIt)
      {
        validLicenseNames += "    " + licenseIt->first + "\n";
      }
      validLicenseNames += "    " + licenseIt->first;

      ignerr << "Invalid license[" << meta.legal().license() << "].\n"
             << "  Valid licenses include:\n"
             << validLicenseNames << std::endl;

      return false;
    }
  }
  // If there is no license information, then default to
  // "Creative Commons - Public Domain"
  else
  {
    _form.emplace("license", "1");
  }

  // Add tags
  std::string tags;
  for (int i = 0; i < meta.tags_size(); ++i)
    tags += meta.tags(i) + ",";
  if (!tags.empty())
    _form.emplace("tags", tags);

  // Add categories
  std::string categories;
  if (meta.has_categories())
  {
    // Add the first category, if present.
    if (!meta.categories().first().empty())
      categories = meta.categories().first();

    // Add the second category, if present.
    if (!meta.categories().second().empty())
    {
      // Add a comma separator if the first category was not empty.
      if (!categories.empty())
        categories += ", ";
      categories += meta.categories().second();
    }
  }
  if (!categories.empty())
    _form.emplace("categories", categories);

  // Add annotations as metadata.
  for (const auto &annotation : meta.annotations())
  {
    std::string formAnnotation = std::string("{\"key\":\"") +
      annotation.first + "\",\"value\":\"" + annotation.second + "\"}";
    _form.emplace("metadata", formAnnotation);
  }

  // Recursively get all the files.
  std::vector<std::string> files;
  this->AllFiles(_pathToModelDir, files);
  for (const std::string &file : files)
  {
    _form.emplace("file", std::string("@") + file + ";"
        + file.substr(_pathToModelDir.size()+1));
  }

  return true;
}

//////////////////////////////////////////////////
void FuelClientPrivate::PopulateLicenses(const ServerConfig &_server)
{
  RestResponse resp;

  // Send the request.
  resp = this->rest.Request(HttpMethod::GET, _server.Url().Str(),
      _server.Version(), "licenses", {}, {}, "");
  if (resp.statusCode != 200)
  {
    ignerr << "Failed to get license information from "
      << _server.Url().Str() << "/" << _server.Version() << std::endl;
  }
  else if (!JSONParser::ParseLicenses(resp.data, this->licenses))
  {
    ignerr << "Failed to parse license information[" << resp.data << "]\n";
  }
}

//////////////////////////////////////////////////
bool FuelClient::UpdateModels(const std::vector<std::string> &_headers)
{
  // Get a list of the most recent model versions in the cache.
  std::map<std::string, ignition::fuel_tools::ModelIdentifier> toProcess;
  for (ModelIter iter = this->dataPtr->cache->AllModels(); iter; ++iter)
  {
    auto processIter = toProcess.find(iter->Identification().UniqueName());
    if (processIter == toProcess.end() ||
        processIter->second.Version() < iter->Identification().Version())
    {
      toProcess[iter->Identification().UniqueName()] = iter->Identification();
    }
  }

  // Attempt to update each model.
  for (const auto id : toProcess)
  {
    ignition::fuel_tools::ModelIdentifier cloudId;

    if (!this->ModelDetails(id.second, cloudId, _headers))
    {
      ignerr << "Failed to fetch model details for model["
        << id.second.Owner()  << "/" << id.second.Name() << "]\n";
    }
    else if (id.second.Version() < cloudId.Version())
    {
      ignmsg << "Updating model " << id.second.Owner() << "/"
        << id.second.Name() << " up to version "
        << cloudId.Version() << std::endl;
      this->DownloadModel(cloudId, _headers);
    }
    else
    {
      ignmsg << "Model " << id.second.Owner() << "/"
        << id.second.Name() << " is up to date." << std::endl;
    }
  }
  return true;
}

//////////////////////////////////////////////////
bool FuelClient::UpdateWorlds(const std::vector<std::string> &_headers)
{
  // Get a list of the most recent world versions in the cache.
  std::map<std::string, ignition::fuel_tools::WorldIdentifier> toProcess;
  for (WorldIter iter = this->dataPtr->cache->AllWorlds(); iter; ++iter)
  {
    auto processIter = toProcess.find(iter->UniqueName());
    if (processIter == toProcess.end() ||
        processIter->second.Version() < iter->Version())
    {
      toProcess[iter->UniqueName()] = *iter;
    }
  }

  // Attempt to update each world.
  for (const auto id : toProcess)
  {
    ignition::fuel_tools::WorldIdentifier cloudId;

    if (!this->WorldDetails(id.second, cloudId, _headers))
    {
      ignerr << "Failed to fetch world details for world["
        << id.second.Owner() << "/" << id.second.Name() << "]\n";
    }
    else if (id.second.Version() < cloudId.Version())
    {
      ignmsg << "Updating world " << id.second.Owner() << "/"
        << id.second.Name() << " up to version "
        << cloudId.Version() << std::endl;
      this->DownloadWorld(cloudId, _headers);
    }
    else
    {
      ignmsg << "World " << id.second.Owner() << "/"
        << id.second.Name() << " is up to date." << std::endl;
    }
  }
  return true;
}
//////////////////////////////////////////////////
void FuelClientPrivate::CheckForDeprecatedUri(const common::URI &_uri)
{
  static std::string oldServer = "fuel.ignitionrobotics.org";
  auto ignFuelPos = _uri.Str().find(oldServer);
  if (ignFuelPos != std::string::npos)
  {
    std::string newUrl = _uri.Str();
    newUrl.replace(ignFuelPos, oldServer.size(), "fuel.gazebosim.org");
    ignwarn << "The " << oldServer << " URL is deprecrated. Pleasse change "
      << _uri.Str() << " to " << newUrl << std::endl;
  }
}

//////////////////////////////////////////////////
void FuelClientPrivate::ZipFromResponse(const RestResponse &_resp,
    std::string &_zip)
{
  // Check the content-type which could be empty (ideally not):
  //   * text/plain indicates the data is a download link.
  //   * application/zip indicates the data is a zip file.
  //   * binary/octet-stream indicates the data is a zip file.
  auto contentTypeIter = _resp.headers.find("Content-Type");
  if (contentTypeIter != _resp.headers.end())
  {
    // If text/plain then data might be a link to a zip file.
    if (contentTypeIter->second.find("text/plain") != std::string::npos)
    {
      std::string linkUri = _resp.data;

      // Check for valid URI
      if (common::URI::Valid(linkUri))
      {
        igndbg << "Downloading from a referral link [" << linkUri << "]\n";
        // Get the zip data.
        RestResponse linkResp = rest.Request(HttpMethod::GET,
            // URL
            linkUri,
            // Version
            "",
            // Path
            "",
            // Query strings
            {},
            // Headers
            {},
            // Data
            "");

        return this->ZipFromResponse(linkResp, _zip);
      }
      else
      {
        ignerr << "Invalid referral link URI [" << linkUri << "]. "
          << "Unable to download.\n";
      }
    }
    else if (contentTypeIter->second.find("application/zip") !=
             std::string::npos ||
             contentTypeIter->second.find("binary/octet-stream") !=
             std::string::npos)
    {
      _zip = std::move(_resp.data);
    }
    else
    {
      ignerr << "Invalid content-type of [" << contentTypeIter->second << "]. "
        << "Unable to download.\n";
    }
  }
  else
  {
    // If content-type is missing, then assume the data is the zip file.
    _zip = std::move(_resp.data);
  }
}<|MERGE_RESOLUTION|>--- conflicted
+++ resolved
@@ -452,12 +452,7 @@
     path = path / _id.Owner() / "models";
 
   if (path.Str().empty())
-<<<<<<< HEAD
-    // cppcheck-suppress identicalConditionAfterEarlyExit
-    return localIter;
-=======
     return ModelIterFactory::Create();
->>>>>>> fb27cacd
 
   ignmsg << _id.UniqueName() << " not found in cache, attempting download\n";
 

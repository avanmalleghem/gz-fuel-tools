--- conflicted
+++ resolved
@@ -181,36 +181,6 @@
       this->config.Version(),
       std::regex_replace(path, std::regex(R"(\\)"), "/"),
       {queryStrPage}, headers, "");
-<<<<<<< HEAD
-
-    // TODO(nkoenig): resp.statusCode should return != 200 when the page
-    // requested does
-    // not exist. When this happens we should stop without calling ParseModels()
-    if (resp.data == "null\n" || resp.statusCode != 200)
-      break;
-
-    // Parse the response.
-    modelIds = JSONParser::ParseModels(resp.data, this->config);
-
-    // Add the vector of models to the list.
-    this->ids.insert(std::end(this->ids), std::begin(modelIds),
-      std::end(modelIds));
-  } while (!modelIds.empty());
-
-  if (this->ids.empty())
-    return;
-
-  this->idIter = this->ids.begin();
-
-  // make first model
-  std::shared_ptr<ModelPrivate> ptr(new ModelPrivate);
-  ptr->id = *(this->idIter);
-  ptr->id.SetServer(this->config);
-  this->model = Model(ptr);
-
-  gzdbg << "Got response [" << resp.data << "]\n";
-=======
->>>>>>> 50a61964
 }
 
 //////////////////////////////////////////////////

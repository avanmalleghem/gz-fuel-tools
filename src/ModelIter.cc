--- conflicted
+++ resolved
@@ -164,13 +164,7 @@
   do
   {
     // Prepare the request with the next page.
-<<<<<<< HEAD
     std::string path = _api + queryStrPage;
-=======
-    std::string queryStrPage = "page=" + std::to_string(page);
-    std::string path = _api;
-    ++page;
->>>>>>> 815a9051
 
     // Fire the request.
     resp = this->rest.Request(method, this->config.URL(),

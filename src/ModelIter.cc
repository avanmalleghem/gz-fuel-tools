/*
 * Copyright (C) 2017 Open Source Robotics Foundation
 *
 * Licensed under the Apache License, Version 2.0 (the "License");
 * you may not use this file except in compliance with the License.
 * You may obtain a copy of the License at
 *
 *     http://www.apache.org/licenses/LICENSE-2.0
 *
 * Unless required by applicable law or agreed to in writing, software
 * distributed under the License is distributed on an "AS IS" BASIS,
 * WITHOUT WARRANTIES OR CONDITIONS OF ANY KIND, either express or implied.
 * See the License for the specific language governing permissions and
 * limitations under the License.
 *
*/

#include <memory>
#include <string>
#include <vector>
#include <ignition/common/Console.hh>

#include "ignition/fuel_tools/ClientConfig.hh"
#include "ignition/fuel_tools/JSONParser.hh"
#include "ignition/fuel_tools/Model.hh"
#include "ignition/fuel_tools/ModelIdentifier.hh"
#include "ignition/fuel_tools/ModelIter.hh"
#include "ignition/fuel_tools/ModelIterPrivate.hh"
#include "ignition/fuel_tools/ModelPrivate.hh"
#include "ignition/fuel_tools/RestClient.hh"

using namespace ignition;
using namespace fuel_tools;

//////////////////////////////////////////////////
ModelIter ModelIterFactory::Create(const std::vector<ModelIdentifier> &_ids)
{
  std::unique_ptr<ModelIterPrivate> priv(new IterIds(_ids));
  return ModelIter(std::move(priv));
}

//////////////////////////////////////////////////
ModelIter ModelIterFactory::Create(const std::vector<Model> &_models)
{
  std::unique_ptr<ModelIterPrivate> priv(new IterModels(_models));
  return ModelIter(std::move(priv));
}

//////////////////////////////////////////////////
ModelIter ModelIterFactory::Create(const Rest &_rest,
    const ServerConfig &_server, const std::string &_api)
{
  std::unique_ptr<ModelIterPrivate> priv(new IterRestIds(
    _rest, _server, _api));
  return ModelIter(std::move(priv));
}

//////////////////////////////////////////////////
ModelIter ModelIterFactory::Create()
{
  std::unique_ptr<ModelIterPrivate> priv(new IterIds({}));
  return ModelIter(std::move(priv));
}

//////////////////////////////////////////////////
ModelIterPrivate::~ModelIterPrivate()
{
}

//////////////////////////////////////////////////
IterIds::~IterIds()
{
}

//////////////////////////////////////////////////
IterIds::IterIds(std::vector<ModelIdentifier> _ids)
  : ids(_ids)
{
  this->idIter = this->ids.begin();
  if (!this->ids.empty())
  {
    std::shared_ptr<ModelPrivate> ptr(new ModelPrivate);
    ptr->id = *(this->idIter);
    this->model = Model(ptr);
  }
}

//////////////////////////////////////////////////
void IterIds::Next()
{
  // advance pointer
  ++(this->idIter);

  // Update personal model class
  if (this->idIter != this->ids.end())
  {
    std::shared_ptr<ModelPrivate> ptr(new ModelPrivate);
    ptr->id = *(this->idIter);
    this->model = Model(ptr);
  }
}

//////////////////////////////////////////////////
bool IterIds::HasReachedEnd()
{
  return this->ids.empty() || this->idIter == this->ids.end();
}

//////////////////////////////////////////////////
IterModels::~IterModels()
{
}

//////////////////////////////////////////////////
IterModels::IterModels(std::vector<Model> _models)
  : models(_models)
{
  this->modelIter = this->models.begin();
  if (!this->models.empty())
  {
    this->model = this->models.front();
  }
}

//////////////////////////////////////////////////
void IterModels::Next()
{
  // advance pointer
  ++(this->modelIter);

  // Update personal model class
  if (this->modelIter != this->models.end())
  {
    this->model = *(this->modelIter);
  }
}

//////////////////////////////////////////////////
bool IterModels::HasReachedEnd()
{
  return this->models.empty() || this->modelIter == this->models.end();
}

//////////////////////////////////////////////////
IterRestIds::~IterRestIds()
{
}

//////////////////////////////////////////////////
IterRestIds::IterRestIds(const Rest &_rest, const ServerConfig &_config,
    const std::string &_api)
  : config(_config), rest(_rest)
{
  HttpMethod method = HttpMethod::GET;
  this->config = _config;
  int page = 1;
  std::vector<std::string> headers = {"Accept: application/json"};
  RestResponse resp;
  std::vector<ModelIdentifier> modelIds;
  this->ids.clear();

  do
  {
    // Prepare the request with the next page.
    std::string queryStrPage = "page=" + std::to_string(page);
    std::string path = _api;
    ++page;

    // Fire the request.
    resp = this->rest.Request(method, this->config.Url().Str(),
      this->config.Version(), path, {queryStrPage}, headers, "");

    // TODO(nkoenig): resp.statusCode should return != 200 when the page
    // requested does
    // not exist. When this happens we should stop without calling ParseModels()
<<<<<<< HEAD
    // https://github.com/ignitionrobotics/ign-fuelserver/issues/7
=======
>>>>>>> 2b372a13
    if (resp.data == "null\n" || resp.statusCode != 200)
      break;

    // Parse the response.
    modelIds = JSONParser::ParseModels(resp.data, this->config);

    // Add the vector of models to the list.
    this->ids.insert(std::end(this->ids), std::begin(modelIds),
      std::end(modelIds));
  } while (!modelIds.empty());

  if (this->ids.empty())
    return;

  this->idIter = this->ids.begin();

  // make first model
  std::shared_ptr<ModelPrivate> ptr(new ModelPrivate);
  ptr->id = *(this->idIter);
  ptr->id.SetServer(this->config);
  this->model = Model(ptr);

  igndbg << "Got response [" << resp.data << "]\n";
}

//////////////////////////////////////////////////
void IterRestIds::Next()
{
  // advance pointer
  ++(this->idIter);

  // Update personal model class
  if (this->idIter != this->ids.end())
  {
    std::shared_ptr<ModelPrivate> ptr(new ModelPrivate);
    ptr->id = *(this->idIter);
    ptr->id.SetServer(this->config);
    this->model = Model(ptr);
  }
  // TODO(nkoenig) request next page if api is paginated
}

//////////////////////////////////////////////////
bool IterRestIds::HasReachedEnd()
{
  return this->ids.empty() || this->idIter == this->ids.end();
}

//////////////////////////////////////////////////
ModelIter::ModelIter(std::unique_ptr<ModelIterPrivate> _dptr)
{
  this->dataPtr.reset(_dptr.release());
}

//////////////////////////////////////////////////
ModelIter::ModelIter(ModelIter && _old)
{
  this->dataPtr.reset(_old.dataPtr.release());
}

//////////////////////////////////////////////////
ModelIter::~ModelIter()
{
}

//////////////////////////////////////////////////
ModelIter::operator bool()
{
  return !this->dataPtr->HasReachedEnd();
}

//////////////////////////////////////////////////
ModelIter::operator bool() const
{
  return !this->dataPtr->HasReachedEnd();
}

//////////////////////////////////////////////////
ModelIter &ModelIter::operator++()
{
  // TODO(nkoenig) Request more data if there are more pages
  if (!this->dataPtr->HasReachedEnd())
  {
    this->dataPtr->Next();
  }
  return *this;
}

//////////////////////////////////////////////////
Model &ModelIter::operator*()
{
  return this->dataPtr->model;
}

//////////////////////////////////////////////////
Model *ModelIter::operator->()
{
  return &(this->dataPtr->model);
}<|MERGE_RESOLUTION|>--- conflicted
+++ resolved
@@ -173,10 +173,6 @@
     // TODO(nkoenig): resp.statusCode should return != 200 when the page
     // requested does
     // not exist. When this happens we should stop without calling ParseModels()
-<<<<<<< HEAD
-    // https://github.com/ignitionrobotics/ign-fuelserver/issues/7
-=======
->>>>>>> 2b372a13
     if (resp.data == "null\n" || resp.statusCode != 200)
       break;
 

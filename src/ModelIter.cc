/*
 * Copyright (C) 2017 Open Source Robotics Foundation
 *
 * Licensed under the Apache License, Version 2.0 (the "License");
 * you may not use this file except in compliance with the License.
 * You may obtain a copy of the License at
 *
 *     http://www.apache.org/licenses/LICENSE-2.0
 *
 * Unless required by applicable law or agreed to in writing, software
 * distributed under the License is distributed on an "AS IS" BASIS,
 * WITHOUT WARRANTIES OR CONDITIONS OF ANY KIND, either express or implied.
 * See the License for the specific language governing permissions and
 * limitations under the License.
 *
*/

#include <memory>
#include <string>
#include <vector>
#include <ignition/common/Console.hh>

#include "ignition/fuel_tools/ClientConfig.hh"
#include "ignition/fuel_tools/JSONParser.hh"
#include "ignition/fuel_tools/Model.hh"
#include "ignition/fuel_tools/ModelIdentifier.hh"
#include "ignition/fuel_tools/ModelIter.hh"
#include "ignition/fuel_tools/ModelIterPrivate.hh"
#include "ignition/fuel_tools/ModelPrivate.hh"
#include "ignition/fuel_tools/RestClient.hh"

using namespace ignition;
using namespace fuel_tools;

//////////////////////////////////////////////////
ModelIter ModelIterFactory::Create(const std::vector<ModelIdentifier> &_ids)
{
  std::unique_ptr<ModelIterPrivate> priv(new IterIds(_ids));
  return std::move(ModelIter(std::move(priv)));
}

//////////////////////////////////////////////////
ModelIter ModelIterFactory::Create(const std::vector<Model> &_models)
{
  std::unique_ptr<ModelIterPrivate> priv(new IterModels(_models));
  return std::move(ModelIter(std::move(priv)));
}

//////////////////////////////////////////////////
#ifndef _WIN32
# pragma GCC diagnostic push
# pragma GCC diagnostic ignored "-Wdeprecated-declarations"
#endif
ModelIter ModelIterFactory::Create(const REST &_rest,
    const ServerConfig &_server, const std::string &_api)
{
  std::unique_ptr<ModelIterPrivate> priv(new IterRestIds(
    Rest(_rest), _server, _api));
  return std::move(ModelIter(std::move(priv)));
}
#ifndef _WIN32
# pragma GCC diagnostic pop
#endif


//////////////////////////////////////////////////
ModelIter ModelIterFactory::Create(const Rest &_rest,
    const ServerConfig &_server, const std::string &_api)
{
  std::unique_ptr<ModelIterPrivate> priv(new IterRestIds(
    _rest, _server, _api));
  return std::move(ModelIter(std::move(priv)));
}

//////////////////////////////////////////////////
ModelIter ModelIterFactory::Create()
{
  std::unique_ptr<ModelIterPrivate> priv(new IterIds({}));
  return std::move(ModelIter(std::move(priv)));
}

//////////////////////////////////////////////////
ModelIterPrivate::~ModelIterPrivate()
{
}

//////////////////////////////////////////////////
IterIds::~IterIds()
{
}

//////////////////////////////////////////////////
IterIds::IterIds(std::vector<ModelIdentifier> _ids)
  : ids(_ids)
{
  this->idIter = this->ids.begin();
  if (!this->ids.empty())
  {
    std::shared_ptr<ModelPrivate> ptr(new ModelPrivate);
    ptr->id = *(this->idIter);
    this->model = Model(ptr);
  }
}

//////////////////////////////////////////////////
void IterIds::Next()
{
  // advance pointer
  ++(this->idIter);

  // Update personal model class
  if (this->idIter != this->ids.end())
  {
    std::shared_ptr<ModelPrivate> ptr(new ModelPrivate);
    ptr->id = *(this->idIter);
    this->model = Model(ptr);
  }
}

//////////////////////////////////////////////////
bool IterIds::HasReachedEnd()
{
  return this->ids.empty() || this->idIter == this->ids.end();
}

//////////////////////////////////////////////////
IterModels::~IterModels()
{
}

//////////////////////////////////////////////////
IterModels::IterModels(std::vector<Model> _models)
  : models(_models)
{
  this->modelIter = this->models.begin();
  if (!this->models.empty())
  {
    this->model = this->models.front();
  }
}

//////////////////////////////////////////////////
void IterModels::Next()
{
  // advance pointer
  ++(this->modelIter);

  // Update personal model class
  if (this->modelIter != this->models.end())
  {
    this->model = *(this->modelIter);
  }
}

//////////////////////////////////////////////////
bool IterModels::HasReachedEnd()
{
  return this->models.empty() || this->modelIter == this->models.end();
}

//////////////////////////////////////////////////
IterRestIds::~IterRestIds()
{
}

//////////////////////////////////////////////////
IterRestIds::IterRestIds(const Rest &_rest, const ServerConfig &_config,
    const std::string &_api)
  : config(_config), rest(_rest)
{
  HttpMethod method = HttpMethod::GET;
  this->config = _config;
  int page = 1;
  std::vector<std::string> headers = {"Accept: application/json"};
  RestResponse resp;
  std::vector<ModelIdentifier> modelIds;
  this->ids.clear();

  do
  {
    // Prepare the request with the next page.
    std::string queryStrPage = "page=" + std::to_string(page);
    std::string path = _api;
    ++page;

    // Fire the request.
    resp = this->rest.Request(method, this->config.Url().Str(),
      this->config.Version(), path, {queryStrPage}, headers, "");

    // ToDo: resp.statusCode should return != 200 when the page requested does
    // not exist. When this happens we should stop without calling ParseModels()
    // https://bitbucket.org/ignitionrobotics/ign-fuelserver/issues/7
    if (resp.data == "null\n" || resp.statusCode != 200)
      break;

    // Parse the response.
    modelIds = JSONParser::ParseModels(resp.data, this->config);

    // Add the vector of models to the list.
    this->ids.insert(std::end(this->ids), std::begin(modelIds),
      std::end(modelIds));
  } while (!modelIds.empty());

  if (this->ids.empty())
    return;

  this->idIter = this->ids.begin();

  // make first model
  std::shared_ptr<ModelPrivate> ptr(new ModelPrivate);
  ptr->id = *(this->idIter);
  ptr->id.SetServer(this->config);
  this->model = Model(ptr);

  igndbg << "Got response [" << resp.data << "]\n";
}

//////////////////////////////////////////////////
void IterRestIds::Next()
{
  // advance pointer
  ++(this->idIter);

  // Update personal model class
  if (this->idIter != this->ids.end())
  {
    std::shared_ptr<ModelPrivate> ptr(new ModelPrivate);
    ptr->id = *(this->idIter);
    ptr->id.SetServer(this->config);
    this->model = Model(ptr);
  }
  // TODO request next page if api is paginated
}

//////////////////////////////////////////////////
bool IterRestIds::HasReachedEnd()
{
  return this->ids.empty() || this->idIter == this->ids.end();
}

#ifndef _WIN32
# pragma GCC diagnostic push
# pragma GCC diagnostic ignored "-Wdeprecated-declarations"
#endif

//////////////////////////////////////////////////
IterRESTIds::~IterRESTIds()
{
}

//////////////////////////////////////////////////
IterRESTIds::IterRESTIds(const REST &_rest, const ServerConfig &_config,
    const std::string &_api)
  : config(_config), rest(_rest)
{
  REST::Method method = REST::GET;
  this->config = _config;
  std::vector<std::string> headers = {"Accept: application/json"};
  RESTResponse resp;
  std::vector<ModelIdentifier> modelIds;
  this->ids.clear();

  // Empty query string will get the first page of models.
  std::string queryStrPage  = "";
  std::string queryStrPageKey = "page=";
  do
  {
    // Fire the request.
<<<<<<< HEAD
    resp = this->rest.Request(method, this->config.Url().Str(),
      this->config.Version(), path, {queryStrPage}, headers, "");

    // ToDo: resp.statusCode should return != 200 when the page requested does
    // not exist. When this happens we should stop without calling ParseModels()
    // https://bitbucket.org/ignitionrobotics/ign-fuelserver/issues/7
=======
    resp = this->rest.Request(method, this->config.URL(),
      this->config.Version(), _api, {queryStrPage}, headers, "");

    // Reset the query string
    queryStrPage = "";

    // Get the next page from the headers.
    if (resp.headers.find("Link") != resp.headers.end())
    {
      std::vector<std::string> links = ignition::common::split(
          resp.headers["Link"], ",");
      for (const auto &l : links)
      {
        if (l.find("next") != std::string::npos)
        {
          auto start = l.find(queryStrPageKey);
          auto end = l.find(">", start+1);
          queryStrPage = l.substr(start, end-start);
          break;
        }
      }
    }

    // Fallsafe - break if response code is invalid
>>>>>>> 46fc44d8
    if (resp.data == "null\n" || resp.statusCode != 200)
    {
      break;
    }

    // Parse the response.
    modelIds = JSONParser::ParseModels(resp.data, this->config);

    // Add the vector of models to the list.
    this->ids.insert(std::end(this->ids), std::begin(modelIds),
      std::end(modelIds));
  } while (!modelIds.empty() && !queryStrPage.empty());

  if (this->ids.empty())
    return;

  this->idIter = this->ids.begin();

  // make first model
  std::shared_ptr<ModelPrivate> ptr(new ModelPrivate);
  ptr->id = *(this->idIter);
  ptr->id.SetServer(this->config);
  this->model = Model(ptr);

  igndbg << "Got response [" << resp.data << "]\n";
}

//////////////////////////////////////////////////
void IterRESTIds::Next()
{
  // advance pointer
  ++(this->idIter);

  // Update personal model class
  if (this->idIter != this->ids.end())
  {
    std::shared_ptr<ModelPrivate> ptr(new ModelPrivate);
    ptr->id = *(this->idIter);
    ptr->id.SetServer(this->config);
    this->model = Model(ptr);
  }
  // TODO request next page if api is paginated
}

//////////////////////////////////////////////////
bool IterRESTIds::HasReachedEnd()
{
  return this->ids.empty() || this->idIter == this->ids.end();
}
#ifndef _WIN32
# pragma GCC diagnostic pop
#endif

//////////////////////////////////////////////////
ModelIter::ModelIter(std::unique_ptr<ModelIterPrivate> _dptr)
{
  this->dataPtr.reset(_dptr.release());
}

//////////////////////////////////////////////////
ModelIter::ModelIter(ModelIter && _old)
{
  this->dataPtr.reset(_old.dataPtr.release());
}

//////////////////////////////////////////////////
ModelIter::~ModelIter()
{
}

//////////////////////////////////////////////////
ModelIter::operator bool()
{
  return !this->dataPtr->HasReachedEnd();
}

//////////////////////////////////////////////////
ModelIter::operator bool() const
{
  return !this->dataPtr->HasReachedEnd();
}

//////////////////////////////////////////////////
ModelIter &ModelIter::operator++()
{
  // TODO Request more data if there are more pages
  if (!this->dataPtr->HasReachedEnd())
  {
    this->dataPtr->Next();
  }
  return *this;
}

//////////////////////////////////////////////////
Model &ModelIter::operator*()
{
  return this->dataPtr->model;
}

//////////////////////////////////////////////////
Model *ModelIter::operator->()
{
  return &(this->dataPtr->model);
}<|MERGE_RESOLUTION|>--- conflicted
+++ resolved
@@ -266,15 +266,7 @@
   do
   {
     // Fire the request.
-<<<<<<< HEAD
     resp = this->rest.Request(method, this->config.Url().Str(),
-      this->config.Version(), path, {queryStrPage}, headers, "");
-
-    // ToDo: resp.statusCode should return != 200 when the page requested does
-    // not exist. When this happens we should stop without calling ParseModels()
-    // https://bitbucket.org/ignitionrobotics/ign-fuelserver/issues/7
-=======
-    resp = this->rest.Request(method, this->config.URL(),
       this->config.Version(), _api, {queryStrPage}, headers, "");
 
     // Reset the query string
@@ -298,7 +290,6 @@
     }
 
     // Fallsafe - break if response code is invalid
->>>>>>> 46fc44d8
     if (resp.data == "null\n" || resp.statusCode != 200)
     {
       break;

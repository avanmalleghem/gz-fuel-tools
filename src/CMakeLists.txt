set (sources
  ClientConfig.cc
  CollectionIdentifier.cc
  FuelClient.cc
<<<<<<< HEAD
  Helpers.cc
  ign.cc
=======
  gz.cc
>>>>>>> acb21ad3
  Interface.cc
  JSONParser.cc
  LocalCache.cc
  Model.cc
  ModelIdentifier.cc
  ModelIter.cc
  RestClient.cc
  Result.cc
  Zip.cc
  WorldIdentifier.cc
  WorldIter.cc
)

set (gtest_sources
  ClientConfig_TEST.cc
  CollectionIdentifier_TEST.cc
  FuelClient_TEST.cc
  gz_src_TEST.cc
  Interface_TEST.cc
  Helpers_TEST.cc
  JSONParser_TEST.cc
  LocalCache_TEST.cc
  ModelIdentifier_TEST.cc
  ModelIter_TEST.cc
  Model_TEST.cc
  RestClient_TEST.cc
  Result_TEST.cc
  WorldIdentifier_TEST.cc
  WorldIter_TEST.cc
  Zip_TEST.cc
)

if (HAVE_IGN_TOOLS)
  set (gtest_sources ${gtest_sources}
    gz_TEST.cc
  )
endif()

# Create the library target.
ign_create_core_library(SOURCES ${sources} CXX_STANDARD 17)

# Link the libraries that we always need.
target_link_libraries(${PROJECT_LIBRARY_TARGET_NAME}
  PUBLIC
    ignition-common${IGN_COMMON_MAJOR_VER}::ignition-common${IGN_COMMON_MAJOR_VER}
  PRIVATE
    ignition-msgs${IGN_MSGS_MAJOR_VER}::ignition-msgs${IGN_MSGS_MAJOR_VER}
    curl::curl
    ${JSONCPP_TARGET}
    TINYXML2::TINYXML2
    ${YAML_TARGET}
    ZIP::ZIP
)

ign_target_interface_include_directories(${PROJECT_LIBRARY_TARGET_NAME}
  ignition-common${IGN_COMMON_MAJOR_VER}::ignition-common${IGN_COMMON_MAJOR_VER}
  ignition-msgs${IGN_MSGS_MAJOR_VER}::ignition-msgs${IGN_MSGS_MAJOR_VER}
)


# Build the unit tests.
ign_build_tests(TYPE UNIT
                SOURCES ${gtest_sources}
                LIB_DEPS
                  ignition-cmake${IGN_CMAKE_VER}::utilities
                  ignition-common${IGN_COMMON_MAJOR_VER}::ignition-common${IGN_COMMON_MAJOR_VER}
                  TINYXML2::TINYXML2
)

# Command line support.
add_subdirectory(cmd)<|MERGE_RESOLUTION|>--- conflicted
+++ resolved
@@ -2,12 +2,8 @@
   ClientConfig.cc
   CollectionIdentifier.cc
   FuelClient.cc
-<<<<<<< HEAD
   Helpers.cc
-  ign.cc
-=======
   gz.cc
->>>>>>> acb21ad3
   Interface.cc
   JSONParser.cc
   LocalCache.cc

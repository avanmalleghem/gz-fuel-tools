--- conflicted
+++ resolved
@@ -13,12 +13,8 @@
 
 set (gtest_sources
   ClientConfig_TEST.cc
-<<<<<<< HEAD
-  FuelClient_TEST.cc
+#  FuelClient_TEST.cc
   JSONParser_TEST.cc
-=======
-#  FuelClient_TEST.cc
->>>>>>> c4f849f9
   Model_TEST.cc
   ModelIdentifier_TEST.cc
   ModelIter_TEST.cc

--- conflicted
+++ resolved
@@ -73,14 +73,6 @@
                   TINYXML2::TINYXML2
 )
 
-<<<<<<< HEAD
-foreach(test ${test_targets})
-
-  target_compile_definitions(${test} PRIVATE
-    "GZ_PATH=\"${HAVE_GZ_TOOLS}\"")
-
-endforeach()
-=======
 # Some tests download simulation assets, which can take longer than the
 # default time limit.
 if (TARGET UNIT_gz_src_TEST)
@@ -89,7 +81,13 @@
 if (TARGET UNIT_FuelClient_TEST)
   set_tests_properties(UNIT_FuelClient_TEST PROPERTIES TIMEOUT 1000)
 endif()
->>>>>>> 58865eb5
+
+foreach(test ${test_targets})
+
+  target_compile_definitions(${test} PRIVATE
+    "GZ_PATH=\"${HAVE_GZ_TOOLS}\"")
+
+endforeach()
 
 # Command line support.
 add_subdirectory(cmd)
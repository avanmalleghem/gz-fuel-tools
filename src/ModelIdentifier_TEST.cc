/*
 * Copyright (C) 2017 Open Source Robotics Foundation
 *
 * Licensed under the Apache License, Version 2.0 (the "License");
 * you may not use this file except in compliance with the License.
 * You may obtain a copy of the License at
 *
 *     http://www.apache.org/licenses/LICENSE-2.0
 *
 * Unless required by applicable law or agreed to in writing, software
 * distributed under the License is distributed on an "AS IS" BASIS,
 * WITHOUT WARRANTIES OR CONDITIONS OF ANY KIND, either express or implied.
 * See the License for the specific language governing permissions and
 * limitations under the License.
 *
*/

#include <gtest/gtest.h>
#include <string>
#include <gz/common/Console.hh>
#include <gz/utils/ExtraTestMacros.hh>

#include "gz/fuel_tools/ClientConfig.hh"
#include "gz/fuel_tools/ModelIdentifier.hh"

using namespace gz;
using namespace fuel_tools;

/////////////////////////////////////////////////
/// \brief Fields can be set
TEST(ModelIdentifier, SetFields)
{
  ModelIdentifier id;
  id.SetName("hello");
  id.SetOwner("acai");
  id.SetVersion(6);
  id.SetFileSize(2048u);
  std::time_t d1;
  std::time(&d1);
  id.SetModifyDate(d1);
  std::time_t d2;
  std::time(&d2);
  id.SetUploadDate(d2);

  EXPECT_FALSE(id.Private());
  id.SetPrivate(true);
  EXPECT_TRUE(id.Private());

  EXPECT_EQ(std::string("hello"), id.Name());
  EXPECT_EQ(std::string("acai"), id.Owner());
  EXPECT_EQ(6u, id.Version());
  EXPECT_EQ(2048u, id.FileSize());
  EXPECT_EQ(d1, id.ModifyDate());
  EXPECT_EQ(d2, id.UploadDate());
}

/////////////////////////////////////////////////
/// \brief Unique Name
// See https://github.com/gazebosim/gz-fuel-tools/issues/231
TEST(ModelIdentifier, GZ_UTILS_TEST_DISABLED_ON_WIN32(UniqueName))
{
<<<<<<< HEAD
  gz::fuel_tools::ServerConfig srv1;
  srv1.SetUrl(common::URI("https://localhost:8001"));

  gz::fuel_tools::ServerConfig srv2;
  srv2.SetUrl(common::URI("https://localhost:8002"));

  gz::fuel_tools::ServerConfig srv3;
=======
  ServerConfig srv1;
  srv1.SetUrl(common::URI("https://localhost:8001/"));

  ServerConfig srv2;
  srv2.SetUrl(common::URI("https://localhost:8002"));

  ServerConfig srv3;
>>>>>>> d4d3422c
  srv3.SetUrl(common::URI("https://localhost:8003"));

  ModelIdentifier id;
  id.SetName("hello");
  id.SetOwner("alice");
  id.SetServer(srv1);
  EXPECT_EQ(common::joinPaths("https://localhost:8001", "alice", "models",
      "hello"), id.UniqueName());

  id.SetServer(srv2);
  EXPECT_EQ(common::joinPaths("https://localhost:8002", "alice", "models",
      "hello"), id.UniqueName());

  id.SetServer(srv3);
  EXPECT_EQ(common::joinPaths("https://localhost:8003", "alice", "models",
      "hello"), id.UniqueName());
}

/////////////////////////////////////////////////
/// \brief Copy constructor deep copies
TEST(ModelIdentifier, CopyConstructorDeepCopy)
{
  ModelIdentifier id;
  id.SetName("hello");
  id.SetOwner("watermelon");
  id.SetVersionStr("");
  id.SetFileSize(2048u);
  std::time_t d1;
  std::time(&d1);
  id.SetModifyDate(d1);
  std::time_t d2;
  std::time(&d2);
  id.SetUploadDate(d2);

  ModelIdentifier id2(id);
  EXPECT_EQ(std::string("hello"), id2.Name());
  EXPECT_EQ(std::string("watermelon"), id2.Owner());
  EXPECT_EQ("tip", id2.VersionStr());
  EXPECT_EQ(2048u, id2.FileSize());
  EXPECT_EQ(d1, id2.ModifyDate());
  EXPECT_EQ(d2, id2.UploadDate());
  EXPECT_EQ(id, id2);

  id2.SetName("hello2");
  EXPECT_EQ(std::string("hello"), id.Name());
  EXPECT_EQ(std::string("hello2"), id2.Name());
  EXPECT_NE(id, id2);
}

/////////////////////////////////////////////////
/// \brief assignment operator deep copies
TEST(ModelIdentifier, AssignmentOperatorDeepCopy)
{
  ModelIdentifier id;
  id.SetName("hello");
  id.SetOwner("pineapple");
  id.SetVersionStr("tip");
  id.SetFileSize(2048u);
  std::time_t d1;
  std::time(&d1);
  id.SetModifyDate(d1);
  std::time_t d2;
  std::time(&d2);
  id.SetUploadDate(d2);

  ModelIdentifier id2(id);
  id2 = id;
  EXPECT_EQ(std::string("hello"), id2.Name());
  EXPECT_EQ(std::string("pineapple"), id2.Owner());
  EXPECT_EQ(0u, id2.Version());
  EXPECT_EQ(2048u, id2.FileSize());
  EXPECT_EQ(d1, id2.ModifyDate());
  EXPECT_EQ(d2, id2.UploadDate());


  id2.SetName("hello2");
  EXPECT_EQ(std::string("hello"), id.Name());
  EXPECT_EQ(std::string("hello2"), id2.Name());
}

/////////////////////////////////////////////////
TEST(ModelIdentifier, AsString)
{
  common::Console::SetVerbosity(4);
  {
    ModelIdentifier id;
    std::string str =
        "Name: \n"\
        "Owner: \n"\
        "Version: tip\n"\
        "Unique name: https://fuel.ignitionrobotics.org/models/\n"
        "Description: \n"
        "File size: 0\n"
        "Upload date: 0\n"
        "Likes: 0\n"
        "Downloads: 0\n"
        "License name: \n"
        "License URL: \n"
        "License image URL: \n"
        "Tags: \n"
        "Server:\n"
        "  URL: https://fuel.ignitionrobotics.org\n"
        "  Version: 1.0\n"
        "  API key: \n";
    EXPECT_EQ(str, id.AsString());
  }

  {
    ModelIdentifier id;
    id.SetName("hello");
    id.SetOwner("raspberry");
    id.SetVersionStr("55");
    id.SetFileSize(2048u);
    std::time_t d1;
    std::time(&d1);
    id.SetModifyDate(d1);
    std::time_t d2;
    std::time(&d2);
    id.SetUploadDate(d2);

    auto str = id.AsString();
    gzdbg << str << std::endl;

    EXPECT_NE(str.find("hello"), std::string::npos);
    EXPECT_NE(str.find("raspberry"), std::string::npos);
    EXPECT_NE(str.find("55"), std::string::npos);
    EXPECT_NE(str.find("2048"), std::string::npos);
  }
}

/////////////////////////////////////////////////
TEST(ModelIdentifier, AsPrettyString)
{
  common::Console::SetVerbosity(4);
  {
    ModelIdentifier id;
    std::string str =
      "\x1B[96m\x1B[1mServer:\x1B[0m\n  "
      "\x1B[96m\x1B[1mURL: \x1B[0m\x1B[37mhttps://fuel.ignitionrobotics.org"
      "\x1B[0m\n  \x1B[96m\x1B[1mVersion: \x1B[0m\x1B[37m1.0\x1B[0m\n";
    EXPECT_EQ(str, id.AsPrettyString());
  }

  {
    ModelIdentifier id;
    id.SetName("hello");
    id.SetOwner("raspberry");
    id.SetVersionStr("55");
    id.SetFileSize(2048u);
    std::time_t d1;
    std::time(&d1);
    id.SetModifyDate(d1);
    std::time_t d2;
    std::time(&d2);
    id.SetUploadDate(d2);

    auto str = id.AsPrettyString();
    gzdbg << str << std::endl;

    EXPECT_NE(str.find("hello"), std::string::npos);
    EXPECT_NE(str.find("raspberry"), std::string::npos);
    EXPECT_NE(str.find("55"), std::string::npos);
    EXPECT_NE(str.find("2048"), std::string::npos);
  }
}<|MERGE_RESOLUTION|>--- conflicted
+++ resolved
@@ -59,7 +59,6 @@
 // See https://github.com/gazebosim/gz-fuel-tools/issues/231
 TEST(ModelIdentifier, GZ_UTILS_TEST_DISABLED_ON_WIN32(UniqueName))
 {
-<<<<<<< HEAD
   gz::fuel_tools::ServerConfig srv1;
   srv1.SetUrl(common::URI("https://localhost:8001"));
 
@@ -67,15 +66,6 @@
   srv2.SetUrl(common::URI("https://localhost:8002"));
 
   gz::fuel_tools::ServerConfig srv3;
-=======
-  ServerConfig srv1;
-  srv1.SetUrl(common::URI("https://localhost:8001/"));
-
-  ServerConfig srv2;
-  srv2.SetUrl(common::URI("https://localhost:8002"));
-
-  ServerConfig srv3;
->>>>>>> d4d3422c
   srv3.SetUrl(common::URI("https://localhost:8003"));
 
   ModelIdentifier id;
@@ -166,7 +156,7 @@
         "Name: \n"\
         "Owner: \n"\
         "Version: tip\n"\
-        "Unique name: https://fuel.ignitionrobotics.org/models/\n"
+        "Unique name: https://fuel.gazebosim.org/models/\n"
         "Description: \n"
         "File size: 0\n"
         "Upload date: 0\n"
@@ -177,7 +167,7 @@
         "License image URL: \n"
         "Tags: \n"
         "Server:\n"
-        "  URL: https://fuel.ignitionrobotics.org\n"
+        "  URL: https://fuel.gazebosim.org\n"
         "  Version: 1.0\n"
         "  API key: \n";
     EXPECT_EQ(str, id.AsString());
@@ -214,7 +204,7 @@
     ModelIdentifier id;
     std::string str =
       "\x1B[96m\x1B[1mServer:\x1B[0m\n  "
-      "\x1B[96m\x1B[1mURL: \x1B[0m\x1B[37mhttps://fuel.ignitionrobotics.org"
+      "\x1B[96m\x1B[1mURL: \x1B[0m\x1B[37mhttps://fuel.gazebosim.org"
       "\x1B[0m\n  \x1B[96m\x1B[1mVersion: \x1B[0m\x1B[37m1.0\x1B[0m\n";
     EXPECT_EQ(str, id.AsPrettyString());
   }

--- conflicted
+++ resolved
@@ -65,29 +65,16 @@
   srv3.URL("https://localhost:8003//////////////////////////");
 
   ModelIdentifier id;
-<<<<<<< HEAD
-  id.Name("hello");
-  id.Owner("alice");
-  id.Server(srv1);
-  EXPECT_EQ("http://localhost:8001/alice/models/hello/tip", id.UniqueName());
-
-  id.Server(srv2);
-  EXPECT_EQ("http://localhost:8002/alice/models/hello/tip", id.UniqueName());
-
-  id.Server(srv3);
-  EXPECT_EQ("https://localhost:8003/alice/models/hello/tip", id.UniqueName());
-=======
   id.SetName("hello");
   id.SetOwner("alice");
   id.SetServer(srv1);
-  EXPECT_EQ("https://localhost:8001/alice/models/hello", id.UniqueName());
+  EXPECT_EQ("https://localhost:8001/alice/models/hello/tip", id.UniqueName());
 
   id.SetServer(srv2);
-  EXPECT_EQ("https://localhost:8002/alice/models/hello", id.UniqueName());
+  EXPECT_EQ("https://localhost:8002/alice/models/hello/tip", id.UniqueName());
 
   id.SetServer(srv3);
-  EXPECT_EQ("https://localhost:8003/alice/models/hello", id.UniqueName());
->>>>>>> 98130bed
+  EXPECT_EQ("https://localhost:8003/alice/models/hello/tip", id.UniqueName());
 }
 
 /////////////////////////////////////////////////
@@ -163,13 +150,8 @@
     std::string str =
         "Name: \n"\
         "Owner: \n"\
-<<<<<<< HEAD
-        "Version: 0\n"\
+        "Version: tip\n"\
         "Unique name: //models//tip\n"
-=======
-        "Version: tip\n"\
-        "Unique name: //models/\n"
->>>>>>> 98130bed
         "Description: \n"
         "File size: 0\n"
         "Upload date: 0\n"

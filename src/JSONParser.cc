/*
 * Copyright (C) 2017 Open Source Robotics Foundation
 *
 * Licensed under the Apache License, Version 2.0 (the "License");
 * you may not use this file except in compliance with the License.
 * You may obtain a copy of the License at
 *
 *     http://www.apache.org/licenses/LICENSE-2.0
 *
 * Unless required by applicable law or agreed to in writing, software
 * distributed under the License is distributed on an "AS IS" BASIS,
 * WITHOUT WARRANTIES OR CONDITIONS OF ANY KIND, either express or implied.
 * See the License for the specific language governing permissions and
 * limitations under the License.
 *
*/

#include <json/json.h>
#include <string>
#include <vector>
#include <ignition/common/Console.hh>

#include "ignition/fuel_tools/ClientConfig.hh"
#include "ignition/fuel_tools/JSONParser.hh"

using namespace ignition;
using namespace fuel_tools;

#if defined(_WIN32) && !defined(timegm)
  #define timegm _mkgmtime
#endif

/////////////////////////////////////////////////
std::time_t ParseDateTime(const std::string &_datetime)
{
  int y, M, d, h, m;
  float s;
  sscanf(_datetime.c_str(), "%d-%d-%dT%d:%d:%fZ", &y, &M, &d, &h, &m, &s);
  std::tm tm;
  // Year since 1900
  tm.tm_year = y - 1900;
  // 0-11
  tm.tm_mon = M - 1;
  // 1-31
  tm.tm_mday = d;
  // 0-23
  tm.tm_hour = h;
  // 0-59
  tm.tm_min = m;
  // 0-61 (0-60 in C++11)
  tm.tm_sec = static_cast<int>(s);
  // 0 - standard time, 1, daylight saving, -1 unknown
  tm.tm_isdst = -1;
  return timegm(&tm);
}

/////////////////////////////////////////////////
std::vector<std::string> JSONParser::ParseTags(const Json::Value &_json)
{
  std::vector<std::string> tags;
  if (!_json.isArray())
  {
    ignerr << "JSON tags are not an array\n";
    return tags;
  }

  try
  {
    for (auto tagIt = _json.begin(); tagIt != _json.end(); ++tagIt)
      tags.push_back(tagIt->asString());
  }
#if JSONCPP_VERSION_MAJOR < 1 && JSONCPP_VERSION_MINOR < 10
  catch (...)
  {
    std::string what;
#else
  catch (const Json::LogicError &error)
  {
    std::string what = ": [" + std::string(error.what()) + "]";
#endif
    ignerr << "Exception parsing tags" << what << "\n";
    return std::vector<std::string>();
  }

  return tags;
}

/////////////////////////////////////////////////
ModelIdentifier JSONParser::ParseModel(const std::string &_json,
  const ServerConfig &_server)
{
  Json::CharReaderBuilder reader;
  Json::Value model;
  ModelIdentifier id;
  std::istringstream iss(_json);
  JSONCPP_STRING errs;

  Json::parseFromStream(reader, iss, &model, &errs);
  ParseModelImpl(model, id);

  // Adding the server used to retrieve the model.
  id.SetServer(_server);

  return id;
}

/////////////////////////////////////////////////
std::vector<ModelIdentifier> JSONParser::ParseModels(const std::string &_json,
  const ServerConfig &_server)
{
  std::vector<ModelIdentifier> ids;
  Json::CharReaderBuilder reader;
  Json::Value models;
  std::istringstream iss(_json);
  JSONCPP_STRING errs;

  Json::parseFromStream(reader, iss, &models, &errs);

  if (!models.isArray())
  {
    ignerr << "JSON response is not an array\n";
  }
  else
  {
    for (auto modelIt = models.begin(); modelIt != models.end(); ++modelIt)
    {
      Json::Value model = *modelIt;
      ModelIdentifier id;
      if (!ParseModelImpl(model, id))
      {
        ignerr << "Model isn't a json object!\n";
        break;
      }

      // Adding the server used to retrieve the model.
      id.SetServer(_server);

      ids.push_back(id);
    }
  }

  return ids;
}

/////////////////////////////////////////////////
bool JSONParser::ParseModelImpl(
  const Json::Value &_json, ModelIdentifier &_model)
{
  try
  {
    if (!_json.isObject())
    {
      ignerr << "Model isn't a json object!\n";
      return false;
    }

    if (_json.isMember("name"))
      _model.SetName(_json["name"].asString());
    if (_json.isMember("owner"))
<<<<<<< HEAD
      _model.SetOwner(_json["owner"].asString());
    else
      _model.SetOwner("anonymous");
    if (_json.isMember("uuid"))
      _model.SetUuid(_json["uuid"].asString());
=======
      _model.Owner(_json["owner"].asString());
>>>>>>> 5d7fd8bf
    if (_json.isMember("updatedAt"))
      _model.SetModifyDate(ParseDateTime(_json["updatedAt"].asString()));
    if (_json.isMember("createdAt"))
      _model.SetUploadDate(ParseDateTime(_json["createdAt"].asString()));
    if (_json.isMember("description"))
      _model.SetDescription(_json["description"].asString());
    if (_json.isMember("likes"))
      _model.SetLikeCount(_json["likes"].asUInt());
    if (_json.isMember("downloads"))
      _model.SetDownloadCount(_json["downloads"].asUInt());
    if (_json.isMember("filesize"))
      _model.SetFileSize(_json["filesize"].asUInt());
    if (_json.isMember("license_name"))
      _model.SetLicenseName(_json["license_name"].asString());
    if (_json.isMember("license_url"))
      _model.SetLicenseUrl(_json["license_url"].asString());
    if (_json.isMember("license_image"))
      _model.SetLicenseImageUrl(_json["license_image"].asString());
    if (_json.isMember("tags"))
      _model.SetTags(ParseTags(_json["tags"]));
    if (_json.isMember("version"))
      _model.SetVersion(_json["version"].asUInt());
  }
#if JSONCPP_VERSION_MAJOR < 1 && JSONCPP_VERSION_MINOR < 10
  catch (...)
  {
    std::string what;
#else
  catch (const Json::LogicError &error)
  {
    std::string what = ": [" + std::string(error.what()) + "]";
#endif
    ignerr << "Bad response from server" << what << "\n";
    return false;
  }

  return true;
}

/////////////////////////////////////////////////
std::string JSONParser::BuildModel(ModelIter _modelIt)
{
  ModelIdentifier id = _modelIt->Identification();
  Json::Value value;
  value["name"] = id.Name();
  value["description"] = id.Description();
<<<<<<< HEAD
  value["uuid"] = id.Uuid();
=======
>>>>>>> 5d7fd8bf
  value["version"] = id.Version();

  Json::StreamWriterBuilder builder;
  return Json::writeString(builder, value);
}<|MERGE_RESOLUTION|>--- conflicted
+++ resolved
@@ -157,15 +157,7 @@
     if (_json.isMember("name"))
       _model.SetName(_json["name"].asString());
     if (_json.isMember("owner"))
-<<<<<<< HEAD
       _model.SetOwner(_json["owner"].asString());
-    else
-      _model.SetOwner("anonymous");
-    if (_json.isMember("uuid"))
-      _model.SetUuid(_json["uuid"].asString());
-=======
-      _model.Owner(_json["owner"].asString());
->>>>>>> 5d7fd8bf
     if (_json.isMember("updatedAt"))
       _model.SetModifyDate(ParseDateTime(_json["updatedAt"].asString()));
     if (_json.isMember("createdAt"))
@@ -212,10 +204,6 @@
   Json::Value value;
   value["name"] = id.Name();
   value["description"] = id.Description();
-<<<<<<< HEAD
-  value["uuid"] = id.Uuid();
-=======
->>>>>>> 5d7fd8bf
   value["version"] = id.Version();
 
   Json::StreamWriterBuilder builder;

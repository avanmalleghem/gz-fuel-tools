/*
 * Copyright (C) 2017 Open Source Robotics Foundation
 *
 * Licensed under the Apache License, Version 2.0 (the "License");
 * you may not use this file except in compliance with the License.
 * You may obtain a copy of the License at
 *
 *     http://www.apache.org/licenses/LICENSE-2.0
 *
 * Unless required by applicable law or agreed to in writing, software
 * distributed under the License is distributed on an "AS IS" BASIS,
 * WITHOUT WARRANTIES OR CONDITIONS OF ANY KIND, either express or implied.
 * See the License for the specific language governing permissions and
 * limitations under the License.
 *
*/

#include <gtest/gtest.h>

#include <fstream>
#include <set>
#include <string>
#include <ignition/common/Filesystem.hh>

#include "ignition/fuel_tools/ClientConfig.hh"
#include "ignition/fuel_tools/LocalCache.hh"
#include "ignition/fuel_tools/WorldIdentifier.hh"

#include "test/test_config.h"

#ifdef _WIN32
#include <direct.h>
#define ChangeDirectory _chdir
#else
#include <unistd.h>
#define ChangeDirectory chdir
#endif

using namespace ignition;
using namespace fuel_tools;

/// \brief Creates a directory structure in the build directory with 6 models
void createLocal6Models(ClientConfig &_conf)
{
  common::createDirectories("test_cache/localhost:8001/alice/models/am1/2");
  common::createDirectories("test_cache/localhost:8001/alice/models/am2/1");
  common::createDirectories("test_cache/localhost:8001/bob/models/bm1/1");
  common::createDirectories("test_cache/localhost:8001/bob/models/bm2/2");
  common::createDirectories("test_cache/localhost:8001/trudy/models/tm1/3");
  common::createDirectories("test_cache/localhost:8001/trudy/models/tm2/2");

  std::ofstream fout(
      "test_cache/localhost:8001/alice/models/am1/2/model.config",
      std::ofstream::trunc);
  fout << "<?xml version=\"1.0\"?>";
  fout.flush();
  fout.close();

  common::copyFile(
      "test_cache/localhost:8001/alice/models/am1/2/model.config",
      "test_cache/localhost:8001/alice/models/am2/1/model.config");
  common::copyFile(
      "test_cache/localhost:8001/alice/models/am1/2/model.config",
      "test_cache/localhost:8001/bob/models/bm1/1/model.config");
  common::copyFile(
      "test_cache/localhost:8001/alice/models/am1/2/model.config",
      "test_cache/localhost:8001/bob/models/bm2/2/model.config");
  common::copyFile(
      "test_cache/localhost:8001/alice/models/am1/2/model.config",
      "test_cache/localhost:8001/trudy/models/tm1/3/model.config");
  common::copyFile(
      "test_cache/localhost:8001/alice/models/am1/2/model.config",
      "test_cache/localhost:8001/trudy/models/tm2/2/model.config");

  ignition::fuel_tools::ServerConfig srv;
  srv.SetUrl(common::URI("http://localhost:8001/"));
  _conf.AddServer(srv);
}

/// \brief Creates a directory structure in the build directory with 3 models
void createLocal3Models(ClientConfig &_conf)
{
  common::createDirectories("test_cache/localhost:8007/alice/models/am1/2");
  common::createDirectories("test_cache/localhost:8007/bob/models/bm1/1");
  common::createDirectories("test_cache/localhost:8007/trudy/models/tm1/3");

  std::ofstream fout(
      "test_cache/localhost:8007/alice/models/am1/2/model.config",
      std::ofstream::trunc);
  fout << "<?xml version=\"1.0\"?>";
  fout.flush();
  fout.close();

  common::copyFile(
      "test_cache/localhost:8007/alice/models/am1/2/model.config",
      "test_cache/localhost:8007/bob/models/bm1/1/model.config");
  common::copyFile(
      "test_cache/localhost:8007/alice/models/am1/2/model.config",
      "test_cache/localhost:8007/trudy/models/tm1/3/model.config");

  ignition::fuel_tools::ServerConfig srv;
  srv.SetUrl(common::URI("http://localhost:8007/"));
  _conf.AddServer(srv);
}

/// \brief Creates a directory structure in the build directory with 6 worlds
void createLocal6Worlds(ClientConfig &_conf)
{
  common::createDirectories("test_cache/localhost:8001/alice/worlds/am1/2");
  common::createDirectories("test_cache/localhost:8001/alice/worlds/am2/1");
  common::createDirectories("test_cache/localhost:8001/bob/worlds/bm1/1");
  common::createDirectories("test_cache/localhost:8001/bob/worlds/bm2/2");
  common::createDirectories("test_cache/localhost:8001/trudy/worlds/tm1/3");
  common::createDirectories("test_cache/localhost:8001/trudy/worlds/tm2/2");

  std::ofstream fout(
      "test_cache/localhost:8001/alice/worlds/am1/2/world.world",
      std::ofstream::trunc);
  fout << "<?xml version=\"1.0\"?>";
  fout.flush();
  fout.close();

  common::copyFile(
      "test_cache/localhost:8001/alice/worlds/am1/2/world.world",
      "test_cache/localhost:8001/alice/worlds/am2/1/world.world");
  common::copyFile(
      "test_cache/localhost:8001/alice/worlds/am1/2/world.world",
      "test_cache/localhost:8001/bob/worlds/bm1/1/world.world");
  common::copyFile(
      "test_cache/localhost:8001/alice/worlds/am1/2/world.world",
      "test_cache/localhost:8001/bob/worlds/bm2/2/world.world");
  common::copyFile(
      "test_cache/localhost:8001/alice/worlds/am1/2/world.world",
      "test_cache/localhost:8001/trudy/worlds/tm1/3/world.world");
  common::copyFile(
      "test_cache/localhost:8001/alice/worlds/am1/2/world.world",
      "test_cache/localhost:8001/trudy/worlds/tm2/2/world.world");

  ignition::fuel_tools::ServerConfig srv;
  srv.URL("http://localhost:8001/");
  _conf.AddServer(srv);
}

/// \brief Creates a directory structure in the build directory with 3 worlds
void createLocal3Worlds(ClientConfig &_conf)
{
  common::createDirectories("test_cache/localhost:8007/alice/worlds/am1/2");
  common::createDirectories("test_cache/localhost:8007/bob/worlds/bm1/1");
  common::createDirectories("test_cache/localhost:8007/trudy/worlds/tm1/3");

  std::ofstream fout(
      "test_cache/localhost:8007/alice/worlds/am1/2/world.world",
      std::ofstream::trunc);
  fout << "<?xml version=\"1.0\"?>";
  fout.flush();
  fout.close();

  common::copyFile(
      "test_cache/localhost:8007/alice/worlds/am1/2/world.world",
      "test_cache/localhost:8007/bob/worlds/bm1/1/world.world");
  common::copyFile(
      "test_cache/localhost:8007/alice/worlds/am1/2/world.world",
      "test_cache/localhost:8007/trudy/worlds/tm1/3/world.world");

  ignition::fuel_tools::ServerConfig srv;
  srv.URL("http://localhost:8007/");
  _conf.AddServer(srv);
}

/////////////////////////////////////////////////
/// \brief Iterate through all models in cache
TEST(LocalCache, AllModels)
{
  ASSERT_EQ(0, ChangeDirectory(PROJECT_BINARY_PATH));
  common::removeAll("test_cache");
  common::createDirectories("test_cache");
  ClientConfig conf;
<<<<<<< HEAD
  conf.SetCacheLocation(common::cwd() + "/test_cache");
  createLocal6(conf);
  createLocal3(conf);
=======
  conf.CacheLocation(common::cwd() + "/test_cache");
  createLocal6Models(conf);
  createLocal3Models(conf);
>>>>>>> 7169d18a

  ignition::fuel_tools::LocalCache cache(&conf);

  auto iter = cache.AllModels();
  std::set<std::string> uniqueNames;
  while (iter)
  {
    uniqueNames.insert(iter->Identification().UniqueName());
    ++iter;
  }
  EXPECT_EQ(9u, uniqueNames.size());

  EXPECT_NE(uniqueNames.end(), uniqueNames.find(
      "http://localhost:8001/alice/models/am1"));
}

/////////////////////////////////////////////////
/// \brief Get all models that match some fields
TEST(LocalCache, MatchingModels)
{
  ASSERT_EQ(0, ChangeDirectory(PROJECT_BINARY_PATH));
  common::removeAll("test_cache");
  common::createDirectories("test_cache");
  ClientConfig conf;
<<<<<<< HEAD
  conf.SetCacheLocation(common::cwd() + "/test_cache");
  createLocal6(conf);
  createLocal3(conf);
=======
  conf.CacheLocation(common::cwd() + "/test_cache");
  createLocal6Models(conf);
  createLocal3Models(conf);
>>>>>>> 7169d18a

  ignition::fuel_tools::LocalCache cache(&conf);

  ModelIdentifier am1;
  am1.SetOwner("alice");
  am1.SetName("am1");
  auto iter = cache.MatchingModels(am1);

  std::set<std::string> uniqueNames;
  while (iter)
  {
    EXPECT_EQ("alice", iter->Identification().Owner());
    EXPECT_EQ("am1", iter->Identification().Name());

    uniqueNames.insert(iter->Identification().UniqueName());
    ++iter;
  }
  EXPECT_EQ(2u, uniqueNames.size());
}


/////////////////////////////////////////////////
/// \brief Get a specific model from cache
TEST(LocalCache, MatchingModel)
{
  ASSERT_EQ(0, ChangeDirectory(PROJECT_BINARY_PATH));
  common::removeAll("test_cache");
  common::createDirectories("test_cache");
  ClientConfig conf;
<<<<<<< HEAD
  conf.SetCacheLocation(common::cwd() + "/test_cache");
  createLocal6(conf);
=======
  conf.CacheLocation(common::cwd() + "/test_cache");
  createLocal6Models(conf);
>>>>>>> 7169d18a

  ignition::fuel_tools::LocalCache cache(&conf);

  ignition::fuel_tools::ServerConfig srv1;
  srv1.SetUrl(common::URI("http://localhost:8001/"));

  ignition::fuel_tools::ServerConfig srv2;
  srv2.SetUrl(common::URI("http://localhost:8002/"));

  ModelIdentifier am1;
  am1.SetServer(srv1);
  am1.SetOwner("alice");
  am1.SetName("am1");
  auto am1Model = cache.MatchingModel(am1);
  ASSERT_TRUE(am1Model);
  EXPECT_EQ("alice", am1Model.Identification().Owner());
  EXPECT_EQ("am1", am1Model.Identification().Name());
  EXPECT_EQ("http://localhost:8001",
      am1Model.Identification().Server().Url().Str());

  ModelIdentifier tm2;
  tm2.SetServer(srv1);
  tm2.SetOwner("trudy");
  tm2.SetName("tm2");
  EXPECT_TRUE(cache.MatchingModel(tm2));

  ModelIdentifier bogus1;
  bogus1.SetServer(srv2);
  bogus1.SetOwner("trudy");
  bogus1.SetName("tm2");
  EXPECT_FALSE(cache.MatchingModel(bogus1));

  ModelIdentifier bogus2;
  bogus2.SetServer(srv1);
  bogus2.SetOwner("tfudy");
  bogus2.SetName("tm2");
  EXPECT_FALSE(cache.MatchingModel(bogus2));

  ModelIdentifier bogus3;
  bogus3.SetServer(srv1);
  bogus3.SetOwner("trudy");
  bogus3.SetName("tm3");
  EXPECT_FALSE(cache.MatchingModel(bogus3));
}

/////////////////////////////////////////////////
/// \brief Iterate through all worlds in cache
TEST(LocalCache, AllWorlds)
{
  ASSERT_EQ(0, ChangeDirectory(PROJECT_BINARY_PATH));
  common::removeAll("test_cache");
  common::createDirectories("test_cache");
  ClientConfig conf;
  conf.CacheLocation(common::cwd() + "/test_cache");
  createLocal6Worlds(conf);
  createLocal3Worlds(conf);

  ignition::fuel_tools::LocalCache cache(&conf);

  auto iter = cache.AllWorlds();
  std::set<std::string> uniqueNames;
  while (iter)
  {
    uniqueNames.insert(iter->UniqueName());
    ++iter;
  }
  EXPECT_EQ(9u, uniqueNames.size());

  EXPECT_NE(uniqueNames.end(), uniqueNames.find(
      "localhost:8001/alice/worlds/am1"));
}

/////////////////////////////////////////////////
/// \brief Get all worlds that match some fields
TEST(LocalCache, MatchingWorlds)
{
  ASSERT_EQ(0, ChangeDirectory(PROJECT_BINARY_PATH));
  common::removeAll("test_cache");
  common::createDirectories("test_cache");
  ClientConfig conf;
  conf.CacheLocation(common::cwd() + "/test_cache");
  createLocal6Worlds(conf);
  createLocal3Worlds(conf);

  ignition::fuel_tools::LocalCache cache(&conf);

  WorldIdentifier am1;
  am1.SetOwner("alice");
  am1.SetName("am1");
  auto iter = cache.MatchingWorlds(am1);

  std::set<std::string> uniqueNames;
  while (iter)
  {
    EXPECT_EQ("alice", iter->Owner());
    EXPECT_EQ("am1", iter->Name());

    uniqueNames.insert(iter->UniqueName());
    ++iter;
  }
  EXPECT_EQ(2u, uniqueNames.size());
}


/////////////////////////////////////////////////
/// \brief Get a specific world from cache
TEST(LocalCache, MatchingWorld)
{
  ASSERT_EQ(0, ChangeDirectory(PROJECT_BINARY_PATH));
  common::removeAll("test_cache");
  common::createDirectories("test_cache");
  ClientConfig conf;
  conf.CacheLocation(common::cwd() + "/test_cache");
  createLocal6Worlds(conf);

  ignition::fuel_tools::LocalCache cache(&conf);

  ignition::fuel_tools::ServerConfig srv1;
  srv1.URL("http://localhost:8001/");

  ignition::fuel_tools::ServerConfig srv2;
  srv2.URL("http://localhost:8002/");

  WorldIdentifier am1;
  am1.SetServer(srv1);
  am1.SetOwner("alice");
  am1.SetName("am1");
  EXPECT_TRUE(cache.MatchingWorld(am1));
  EXPECT_EQ("alice", am1.Owner());
  EXPECT_EQ("am1", am1.Name());
  EXPECT_EQ("http://localhost:8001", am1.Server().URL());

  WorldIdentifier tm2;
  tm2.SetServer(srv1);
  tm2.SetOwner("trudy");
  tm2.SetName("tm2");
  EXPECT_TRUE(cache.MatchingWorld(tm2));

  WorldIdentifier bogus1;
  bogus1.SetServer(srv2);
  bogus1.SetOwner("trudy");
  bogus1.SetName("tm2");
  EXPECT_FALSE(cache.MatchingWorld(bogus1));

  WorldIdentifier bogus2;
  bogus2.SetServer(srv1);
  bogus2.SetOwner("tfudy");
  bogus2.SetName("tm2");
  EXPECT_FALSE(cache.MatchingWorld(bogus2));

  WorldIdentifier bogus3;
  bogus3.SetServer(srv1);
  bogus3.SetOwner("trudy");
  bogus3.SetName("tm3");
  EXPECT_FALSE(cache.MatchingWorld(bogus3));
}

//////////////////////////////////////////////////
int main(int argc, char **argv)
{
  ::testing::InitGoogleTest(&argc, argv);
  return RUN_ALL_TESTS();
}<|MERGE_RESOLUTION|>--- conflicted
+++ resolved
@@ -99,7 +99,7 @@
       "test_cache/localhost:8007/trudy/models/tm1/3/model.config");
 
   ignition::fuel_tools::ServerConfig srv;
-  srv.SetUrl(common::URI("http://localhost:8007/"));
+  srv.URL("http://localhost:8007/");
   _conf.AddServer(srv);
 }
 
@@ -163,7 +163,7 @@
       "test_cache/localhost:8007/trudy/worlds/tm1/3/world.world");
 
   ignition::fuel_tools::ServerConfig srv;
-  srv.URL("http://localhost:8007/");
+  srv.SetUrl(common::URI("http://localhost:8007/"));
   _conf.AddServer(srv);
 }
 
@@ -175,15 +175,9 @@
   common::removeAll("test_cache");
   common::createDirectories("test_cache");
   ClientConfig conf;
-<<<<<<< HEAD
   conf.SetCacheLocation(common::cwd() + "/test_cache");
-  createLocal6(conf);
-  createLocal3(conf);
-=======
-  conf.CacheLocation(common::cwd() + "/test_cache");
   createLocal6Models(conf);
   createLocal3Models(conf);
->>>>>>> 7169d18a
 
   ignition::fuel_tools::LocalCache cache(&conf);
 
@@ -208,15 +202,9 @@
   common::removeAll("test_cache");
   common::createDirectories("test_cache");
   ClientConfig conf;
-<<<<<<< HEAD
   conf.SetCacheLocation(common::cwd() + "/test_cache");
-  createLocal6(conf);
-  createLocal3(conf);
-=======
-  conf.CacheLocation(common::cwd() + "/test_cache");
   createLocal6Models(conf);
   createLocal3Models(conf);
->>>>>>> 7169d18a
 
   ignition::fuel_tools::LocalCache cache(&conf);
 
@@ -246,13 +234,8 @@
   common::removeAll("test_cache");
   common::createDirectories("test_cache");
   ClientConfig conf;
-<<<<<<< HEAD
   conf.SetCacheLocation(common::cwd() + "/test_cache");
-  createLocal6(conf);
-=======
-  conf.CacheLocation(common::cwd() + "/test_cache");
   createLocal6Models(conf);
->>>>>>> 7169d18a
 
   ignition::fuel_tools::LocalCache cache(&conf);
 

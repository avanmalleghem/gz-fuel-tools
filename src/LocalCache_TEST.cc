/*
 * Copyright (C) 2017 Open Source Robotics Foundation
 *
 * Licensed under the Apache License, Version 2.0 (the "License");
 * you may not use this file except in compliance with the License.
 * You may obtain a copy of the License at
 *
 *     http://www.apache.org/licenses/LICENSE-2.0
 *
 * Unless required by applicable law or agreed to in writing, software
 * distributed under the License is distributed on an "AS IS" BASIS,
 * WITHOUT WARRANTIES OR CONDITIONS OF ANY KIND, either express or implied.
 * See the License for the specific language governing permissions and
 * limitations under the License.
 *
*/

#include <gtest/gtest.h>

#include <fstream>
#include <set>
#include <string>
#include <ignition/common/Console.hh>
#include <ignition/common/Filesystem.hh>
#include <ignition/utilities/ExtraTestMacros.hh>

#include "ignition/fuel_tools/ClientConfig.hh"
#include "ignition/fuel_tools/LocalCache.hh"
#include "ignition/fuel_tools/WorldIdentifier.hh"

#include "test/test_config.h"

#ifdef _WIN32
#include <direct.h>
#define ChangeDirectory _chdir
#else
#include <unistd.h>
#define ChangeDirectory chdir
#endif

using namespace ignition;
using namespace fuel_tools;

/// \brief Creates a directory structure in the build directory with 6 models
void createLocal6Models(ClientConfig &_conf)
{
  igndbg << "Creating 6 local models in [" << common::cwd() << "]" << std::endl;

  auto serverPath = common::joinPaths("test_cache", "localhost:8001");
  ASSERT_TRUE(common::createDirectories(common::joinPaths(serverPath,
      "alice", "models", "am1", "2")));
  ASSERT_TRUE(common::createDirectories(common::joinPaths(serverPath,
      "alice", "models", "am2", "1")));
  ASSERT_TRUE(common::createDirectories(common::joinPaths(serverPath,
      "bob", "models", "bm1", "1")));
  ASSERT_TRUE(common::createDirectories(common::joinPaths(serverPath,
      "bob", "models", "bm2", "2")));
  ASSERT_TRUE(common::createDirectories(common::joinPaths(serverPath,
      "trudy", "models", "tm1", "3")));
  ASSERT_TRUE(common::createDirectories(common::joinPaths(serverPath,
      "trudy", "models", "tm2", "2")));

  std::ofstream fout(common::joinPaths(serverPath,
      "alice", "models", "am1", "2", "model.config"),
      std::ofstream::trunc);
  fout << "<?xml version=\"1.0\"?>";
  fout.flush();
  fout.close();

  ASSERT_TRUE(common::copyFile(common::joinPaths(serverPath,
      "alice", "models", "am1", "2", "model.config"),
      common::joinPaths(serverPath,
      "alice", "models", "am2", "1", "model.config")));
  ASSERT_TRUE(common::copyFile(common::joinPaths(serverPath,
      "alice", "models", "am1", "2", "model.config"),
      common::joinPaths(serverPath,
      "bob", "models", "bm1", "1", "model.config")));
  ASSERT_TRUE(common::copyFile(common::joinPaths(serverPath,
      "alice", "models", "am1", "2", "model.config"),
      common::joinPaths(serverPath,
      "bob", "models", "bm2", "2", "model.config")));
  ASSERT_TRUE(common::copyFile(common::joinPaths(serverPath,
      "alice", "models", "am1", "2", "model.config"),
      common::joinPaths(serverPath,
      "trudy", "models", "tm1", "3", "model.config")));
  ASSERT_TRUE(common::copyFile(common::joinPaths(serverPath,
      "alice", "models", "am1", "2", "model.config"),
      common::joinPaths(serverPath,
      "trudy", "models", "tm2", "2", "model.config")));

  ServerConfig srv;
  srv.SetUrl(common::URI("http://localhost:8001/"));
  _conf.AddServer(srv);
}

/// \brief Creates a directory structure in the build directory with 3 models
void createLocal3Models(ClientConfig &_conf)
{
  igndbg << "Creating 3 local models in [" << common::cwd() << "]" << std::endl;

  auto serverPath = common::joinPaths("test_cache", "localhost:8007");
  ASSERT_TRUE(common::createDirectories(common::joinPaths(serverPath,
      "alice", "models", "am1", "2")));
  ASSERT_TRUE(common::createDirectories(common::joinPaths(serverPath,
      "bob", "models", "bm1", "1")));
  ASSERT_TRUE(common::createDirectories(common::joinPaths(serverPath,
      "trudy", "models", "tm1", "3")));

  std::ofstream fout(common::joinPaths(serverPath,
      "alice", "models", "am1", "2", "model.config"),
      std::ofstream::trunc);
  fout << "<?xml version=\"1.0\"?>";
  fout.flush();
  fout.close();

  ASSERT_TRUE(common::copyFile(common::joinPaths(serverPath,
      "alice", "models", "am1", "2", "model.config"),
      common::joinPaths(serverPath,
      "bob", "models", "bm1", "1", "model.config")));
  ASSERT_TRUE(common::copyFile(common::joinPaths(serverPath,
      "alice", "models", "am1", "2", "model.config"),
      common::joinPaths(serverPath,
      "trudy", "models", "tm1", "3", "model.config")));

  ServerConfig srv;
  srv.SetUrl(common::URI("http://localhost:8007/"));
  _conf.AddServer(srv);
}

/// \brief Creates a directory structure in the build directory with 6 worlds
void createLocal6Worlds(ClientConfig &_conf)
{
  igndbg << "Creating 6 local worlds in [" << common::cwd() << "]" << std::endl;

  auto serverPath = common::joinPaths("test_cache", "localhost:8001");
  ASSERT_TRUE(common::createDirectories(common::joinPaths(serverPath,
      "alice", "worlds", "am1", "2")));
  ASSERT_TRUE(common::createDirectories(common::joinPaths(serverPath,
      "alice", "worlds", "am2", "1")));
  ASSERT_TRUE(common::createDirectories(common::joinPaths(serverPath,
      "bob", "worlds", "bm1", "1")));
  ASSERT_TRUE(common::createDirectories(common::joinPaths(serverPath,
      "bob", "worlds", "bm2", "2")));
  ASSERT_TRUE(common::createDirectories(common::joinPaths(serverPath,
      "trudy", "worlds", "tm1", "3")));
  ASSERT_TRUE(common::createDirectories(common::joinPaths(serverPath,
      "trudy", "worlds", "tm2", "2")));

  std::ofstream fout(common::joinPaths(serverPath,
      "alice", "worlds", "am1", "2", "world.world"),
      std::ofstream::trunc);
  fout << "<?xml version=\"1.0\"?>";
  fout.flush();
  fout.close();

  ASSERT_TRUE(common::copyFile(common::joinPaths(serverPath,
      "alice", "worlds", "am1", "2", "world.world"),
      common::joinPaths(serverPath,
      "alice", "worlds", "am2", "1", "world.world")));
  ASSERT_TRUE(common::copyFile(common::joinPaths(serverPath,
      "alice", "worlds", "am1", "2", "world.world"),
      common::joinPaths(serverPath,
      "bob", "worlds", "bm1", "1", "world.world")));
  ASSERT_TRUE(common::copyFile(common::joinPaths(serverPath,
      "alice", "worlds", "am1", "2", "world.world"),
      common::joinPaths(serverPath,
      "bob", "worlds", "bm2", "2", "world.world")));
  ASSERT_TRUE(common::copyFile(common::joinPaths(serverPath,
      "alice", "worlds", "am1", "2", "world.world"),
      common::joinPaths(serverPath,
      "trudy", "worlds", "tm1", "3", "world.world")));
  ASSERT_TRUE(common::copyFile(common::joinPaths(serverPath,
      "alice", "worlds", "am1", "2", "world.world"),
      common::joinPaths(serverPath,
      "trudy", "worlds", "tm2", "2", "world.world")));

  ServerConfig srv;
  srv.SetUrl(common::URI("http://localhost:8001/"));
  _conf.AddServer(srv);
}

/// \brief Creates a directory structure in the build directory with 3 worlds
void createLocal3Worlds(ClientConfig &_conf)
{
  igndbg << "Creating 3 local worlds in [" << common::cwd() << "]" << std::endl;

  auto serverPath = common::joinPaths("test_cache", "localhost:8007");
  ASSERT_TRUE(common::createDirectories(common::joinPaths(serverPath,
      "alice", "worlds", "am1", "2")));
  ASSERT_TRUE(common::createDirectories(common::joinPaths(serverPath,
      "bob", "worlds", "bm1", "1")));
  ASSERT_TRUE(common::createDirectories(common::joinPaths(serverPath,
      "trudy", "worlds", "tm1", "3")));

  std::ofstream fout(common::joinPaths(serverPath,
      "alice", "worlds", "am1", "2", "world.world"),
      std::ofstream::trunc);
  fout << "<?xml version=\"1.0\"?>";
  fout.flush();
  fout.close();

  ASSERT_TRUE(common::copyFile(common::joinPaths(serverPath,
      "alice", "worlds", "am1", "2", "world.world"),
      common::joinPaths(serverPath,
      "bob", "worlds", "bm1", "1", "world.world")));
  ASSERT_TRUE(common::copyFile(common::joinPaths(serverPath,
      "alice", "worlds", "am1", "2", "world.world"),
      common::joinPaths(serverPath,
      "trudy", "worlds", "tm1", "3", "world.world")));

  ServerConfig srv;
  srv.SetUrl(common::URI("http://localhost:8007/"));
  _conf.AddServer(srv);
}

/////////////////////////////////////////////////
class LocalCacheTest : public ::testing::Test
{
  public: void SetUp() override
  {
    common::Console::SetVerbosity(4);
  }
};

/////////////////////////////////////////////////
/// \brief Iterate through all models in cache
// See https://github.com/gazebosim/gz-fuel-tools/issues/231
TEST_F(LocalCacheTest, IGN_UTILS_TEST_DISABLED_ON_WIN32(AllModels))
{
  ASSERT_EQ(0, ChangeDirectory(PROJECT_BINARY_PATH));
  common::removeAll("test_cache");
  ASSERT_TRUE(common::createDirectories("test_cache"));
  ClientConfig conf;
  conf.SetCacheLocation(common::joinPaths(common::cwd(), "test_cache"));
  createLocal6Models(conf);
  createLocal3Models(conf);

<<<<<<< HEAD
#ifndef _WIN32
# pragma GCC diagnostic push
# pragma GCC diagnostic ignored "-Wdeprecated-declarations"
#endif
  ignition::fuel_tools::LocalCache cache(&conf);
#ifndef _WIN32
# pragma GCC diagnostic pop
#endif
=======
  LocalCache cache(&conf);
>>>>>>> 716c966a

  auto iter = cache.AllModels();
  std::set<std::string> uniqueNames;
  while (iter)
  {
    uniqueNames.insert(iter->Identification().UniqueName());
    ++iter;
  }
  EXPECT_EQ(9u, uniqueNames.size());

  EXPECT_NE(uniqueNames.end(), uniqueNames.find(
      "http://localhost:8001/alice/models/am1"));
}

/////////////////////////////////////////////////
/// \brief Get all models that match some fields
/// \brief Iterate through all models in cache
TEST_F(LocalCacheTest, MatchingModels)
{
  ASSERT_EQ(0, ChangeDirectory(PROJECT_BINARY_PATH));
  common::removeAll("test_cache");
  ASSERT_TRUE(common::createDirectories("test_cache"));
  ClientConfig conf;
  conf.Clear();
  conf.SetCacheLocation(common::joinPaths(common::cwd(), "test_cache"));
  createLocal6Models(conf);
  createLocal3Models(conf);

<<<<<<< HEAD
#ifndef _WIN32
# pragma GCC diagnostic push
# pragma GCC diagnostic ignored "-Wdeprecated-declarations"
#endif
  ignition::fuel_tools::LocalCache cache(&conf);
#ifndef _WIN32
# pragma GCC diagnostic pop
#endif
=======
  LocalCache cache(&conf);
>>>>>>> 716c966a

  ModelIdentifier am1;
  am1.SetServer(conf.Servers().front());
  am1.SetOwner("alice");
  am1.SetName("am1");
  auto iter = cache.MatchingModels(am1);

  std::set<std::string> uniqueNames;
  while (iter)
  {
    EXPECT_EQ("alice", iter->Identification().Owner());
    EXPECT_EQ("am1", iter->Identification().Name());

    uniqueNames.insert(iter->Identification().UniqueName());
    ++iter;
  }
  EXPECT_EQ(1u, uniqueNames.size());

  am1.SetServer(conf.Servers().back());
  auto iter2 = cache.MatchingModels(am1);
  while (iter2)
  {
    EXPECT_EQ("alice", iter2->Identification().Owner());
    EXPECT_EQ("am1", iter2->Identification().Name());

    uniqueNames.insert(iter2->Identification().UniqueName());
    ++iter2;
  }
  EXPECT_EQ(2u, uniqueNames.size());
}

/////////////////////////////////////////////////
/// \brief Get a specific model from cache
/// \brief Iterate through all models in cache
TEST_F(LocalCacheTest, MatchingModel)
{
  ASSERT_EQ(0, ChangeDirectory(PROJECT_BINARY_PATH));
  common::removeAll("test_cache");
  ASSERT_TRUE(common::createDirectories("test_cache"));
  ClientConfig conf;
  conf.SetCacheLocation(common::joinPaths(common::cwd(), "test_cache"));
  createLocal6Models(conf);

<<<<<<< HEAD
#ifndef _WIN32
# pragma GCC diagnostic push
# pragma GCC diagnostic ignored "-Wdeprecated-declarations"
#endif
  ignition::fuel_tools::LocalCache cache(&conf);
#ifndef _WIN32
# pragma GCC diagnostic pop
#endif

=======
  LocalCache cache(&conf);
>>>>>>> 716c966a

  ServerConfig srv1;
  srv1.SetUrl(common::URI("http://localhost:8001/"));

  ServerConfig srv2;
  srv2.SetUrl(common::URI("http://localhost:8002/"));

  ModelIdentifier am1;
  am1.SetServer(srv1);
  am1.SetOwner("alice");
  am1.SetName("am1");
  auto am1Model = cache.MatchingModel(am1);
  ASSERT_TRUE(am1Model);
  EXPECT_EQ("alice", am1Model.Identification().Owner());
  EXPECT_EQ("am1", am1Model.Identification().Name());
  EXPECT_EQ("http://localhost:8001/",
      am1Model.Identification().Server().Url().Str());

  ModelIdentifier tm2;
  tm2.SetServer(srv1);
  tm2.SetOwner("trudy");
  tm2.SetName("tm2");
  EXPECT_TRUE(cache.MatchingModel(tm2));

  ModelIdentifier bogus1;
  bogus1.SetServer(srv2);
  bogus1.SetOwner("trudy");
  bogus1.SetName("tm2");
  EXPECT_FALSE(cache.MatchingModel(bogus1));

  ModelIdentifier bogus2;
  bogus2.SetServer(srv1);
  bogus2.SetOwner("tfudy");
  bogus2.SetName("tm2");
  EXPECT_FALSE(cache.MatchingModel(bogus2));

  ModelIdentifier bogus3;
  bogus3.SetServer(srv1);
  bogus3.SetOwner("trudy");
  bogus3.SetName("tm3");
  EXPECT_FALSE(cache.MatchingModel(bogus3));
}

/////////////////////////////////////////////////
/// \brief Iterate through all worlds in cache
/// \brief Iterate through all models in cache
TEST_F(LocalCacheTest, AllWorlds)
{
  ASSERT_EQ(0, ChangeDirectory(PROJECT_BINARY_PATH));
  common::removeAll("test_cache");
  ASSERT_TRUE(common::createDirectories("test_cache"));
  ClientConfig conf;
  conf.SetCacheLocation(common::joinPaths(common::cwd(), "test_cache"));
  createLocal6Worlds(conf);
  createLocal3Worlds(conf);

<<<<<<< HEAD
#ifndef _WIN32
# pragma GCC diagnostic push
# pragma GCC diagnostic ignored "-Wdeprecated-declarations"
#endif
  ignition::fuel_tools::LocalCache cache(&conf);
#ifndef _WIN32
# pragma GCC diagnostic pop
#endif

=======
  LocalCache cache(&conf);
>>>>>>> 716c966a

  auto iter = cache.AllWorlds();
  std::set<std::string> uniqueNames;
  while (iter)
  {
    uniqueNames.insert(iter->UniqueName());
    ++iter;
  }
  EXPECT_EQ(9u, uniqueNames.size());
#ifdef _WIN32
  EXPECT_NE(uniqueNames.end(), uniqueNames.find(
    common::joinPaths("localhost8001", "alice", "worlds", "am1")));
#else
  EXPECT_NE(uniqueNames.end(), uniqueNames.find(
    common::joinPaths("localhost:8001", "alice", "worlds", "am1")));
#endif
}

/////////////////////////////////////////////////
/// \brief Get all worlds that match some fields
/// \brief Iterate through all models in cache
TEST_F(LocalCacheTest, MatchingWorlds)
{
  ASSERT_EQ(0, ChangeDirectory(PROJECT_BINARY_PATH));
  common::removeAll("test_cache");
  ASSERT_TRUE(common::createDirectories("test_cache"));
  ClientConfig conf;
  conf.Clear();
  conf.SetCacheLocation(common::joinPaths(common::cwd(), "test_cache"));
  createLocal6Worlds(conf);
  createLocal3Worlds(conf);

<<<<<<< HEAD
#ifndef _WIN32
# pragma GCC diagnostic push
# pragma GCC diagnostic ignored "-Wdeprecated-declarations"
#endif
  ignition::fuel_tools::LocalCache cache(&conf);
#ifndef _WIN32
# pragma GCC diagnostic pop
#endif

=======
  LocalCache cache(&conf);
>>>>>>> 716c966a

  WorldIdentifier am1;
  am1.SetServer(conf.Servers().front());
  am1.SetOwner("alice");
  am1.SetName("am1");
  auto iter = cache.MatchingWorlds(am1);

  std::set<std::string> uniqueNames;
  while (iter)
  {
    EXPECT_EQ("alice", iter->Owner());
    EXPECT_EQ("am1", iter->Name());

    uniqueNames.insert(iter->UniqueName());
    ++iter;
  }
  EXPECT_EQ(1u, uniqueNames.size());
}

/////////////////////////////////////////////////
/// \brief Get a specific world from cache
/// \brief Iterate through all models in cache
TEST_F(LocalCacheTest, MatchingWorld)
{
  ASSERT_EQ(0, ChangeDirectory(PROJECT_BINARY_PATH));
  common::removeAll("test_cache");
  ASSERT_TRUE(common::createDirectories("test_cache"));
  ClientConfig conf;
  conf.SetCacheLocation(common::joinPaths(common::cwd(), "test_cache"));
  createLocal6Worlds(conf);

<<<<<<< HEAD
#ifndef _WIN32
# pragma GCC diagnostic push
# pragma GCC diagnostic ignored "-Wdeprecated-declarations"
#endif
  ignition::fuel_tools::LocalCache cache(&conf);
#ifndef _WIN32
# pragma GCC diagnostic pop
#endif

=======
  LocalCache cache(&conf);
>>>>>>> 716c966a

  ServerConfig srv1;
  srv1.SetUrl(common::URI("http://localhost:8001/"));

  ServerConfig srv2;
  srv2.SetUrl(common::URI("http://localhost:8002/"));

  WorldIdentifier am1;
  am1.SetServer(srv1);
  am1.SetOwner("alice");
  am1.SetName("am1");
  EXPECT_TRUE(cache.MatchingWorld(am1));
  EXPECT_EQ("alice", am1.Owner());
  EXPECT_EQ("am1", am1.Name());
  EXPECT_EQ("http://localhost:8001/", am1.Server().Url().Str());

  WorldIdentifier tm2;
  tm2.SetServer(srv1);
  tm2.SetOwner("trudy");
  tm2.SetName("tm2");
  EXPECT_TRUE(cache.MatchingWorld(tm2));

  WorldIdentifier bogus1;
  bogus1.SetServer(srv2);
  bogus1.SetOwner("trudy");
  bogus1.SetName("tm2");
  EXPECT_FALSE(cache.MatchingWorld(bogus1));

  WorldIdentifier bogus2;
  bogus2.SetServer(srv1);
  bogus2.SetOwner("tfudy");
  bogus2.SetName("tm2");
  EXPECT_FALSE(cache.MatchingWorld(bogus2));

  WorldIdentifier bogus3;
  bogus3.SetServer(srv1);
  bogus3.SetOwner("trudy");
  bogus3.SetName("tm3");
  EXPECT_FALSE(cache.MatchingWorld(bogus3));
}

//////////////////////////////////////////////////
int main(int argc, char **argv)
{
  ::testing::InitGoogleTest(&argc, argv);
  return RUN_ALL_TESTS();
}<|MERGE_RESOLUTION|>--- conflicted
+++ resolved
@@ -235,18 +235,14 @@
   createLocal6Models(conf);
   createLocal3Models(conf);
 
-<<<<<<< HEAD
 #ifndef _WIN32
 # pragma GCC diagnostic push
 # pragma GCC diagnostic ignored "-Wdeprecated-declarations"
 #endif
-  ignition::fuel_tools::LocalCache cache(&conf);
+  LocalCache cache(&conf);
 #ifndef _WIN32
 # pragma GCC diagnostic pop
 #endif
-=======
-  LocalCache cache(&conf);
->>>>>>> 716c966a
 
   auto iter = cache.AllModels();
   std::set<std::string> uniqueNames;
@@ -275,18 +271,14 @@
   createLocal6Models(conf);
   createLocal3Models(conf);
 
-<<<<<<< HEAD
 #ifndef _WIN32
 # pragma GCC diagnostic push
 # pragma GCC diagnostic ignored "-Wdeprecated-declarations"
 #endif
-  ignition::fuel_tools::LocalCache cache(&conf);
+  LocalCache cache(&conf);
 #ifndef _WIN32
 # pragma GCC diagnostic pop
 #endif
-=======
-  LocalCache cache(&conf);
->>>>>>> 716c966a
 
   ModelIdentifier am1;
   am1.SetServer(conf.Servers().front());
@@ -330,19 +322,14 @@
   conf.SetCacheLocation(common::joinPaths(common::cwd(), "test_cache"));
   createLocal6Models(conf);
 
-<<<<<<< HEAD
 #ifndef _WIN32
 # pragma GCC diagnostic push
 # pragma GCC diagnostic ignored "-Wdeprecated-declarations"
 #endif
-  ignition::fuel_tools::LocalCache cache(&conf);
+  LocalCache cache(&conf);
 #ifndef _WIN32
 # pragma GCC diagnostic pop
 #endif
-
-=======
-  LocalCache cache(&conf);
->>>>>>> 716c966a
 
   ServerConfig srv1;
   srv1.SetUrl(common::URI("http://localhost:8001/"));
@@ -399,19 +386,15 @@
   createLocal6Worlds(conf);
   createLocal3Worlds(conf);
 
-<<<<<<< HEAD
 #ifndef _WIN32
 # pragma GCC diagnostic push
 # pragma GCC diagnostic ignored "-Wdeprecated-declarations"
 #endif
-  ignition::fuel_tools::LocalCache cache(&conf);
+  LocalCache cache(&conf);
 #ifndef _WIN32
 # pragma GCC diagnostic pop
 #endif
 
-=======
-  LocalCache cache(&conf);
->>>>>>> 716c966a
 
   auto iter = cache.AllWorlds();
   std::set<std::string> uniqueNames;
@@ -444,19 +427,15 @@
   createLocal6Worlds(conf);
   createLocal3Worlds(conf);
 
-<<<<<<< HEAD
 #ifndef _WIN32
 # pragma GCC diagnostic push
 # pragma GCC diagnostic ignored "-Wdeprecated-declarations"
 #endif
-  ignition::fuel_tools::LocalCache cache(&conf);
+  LocalCache cache(&conf);
 #ifndef _WIN32
 # pragma GCC diagnostic pop
 #endif
 
-=======
-  LocalCache cache(&conf);
->>>>>>> 716c966a
 
   WorldIdentifier am1;
   am1.SetServer(conf.Servers().front());
@@ -488,19 +467,14 @@
   conf.SetCacheLocation(common::joinPaths(common::cwd(), "test_cache"));
   createLocal6Worlds(conf);
 
-<<<<<<< HEAD
 #ifndef _WIN32
 # pragma GCC diagnostic push
 # pragma GCC diagnostic ignored "-Wdeprecated-declarations"
 #endif
-  ignition::fuel_tools::LocalCache cache(&conf);
+  LocalCache cache(&conf);
 #ifndef _WIN32
 # pragma GCC diagnostic pop
 #endif
-
-=======
-  LocalCache cache(&conf);
->>>>>>> 716c966a
 
   ServerConfig srv1;
   srv1.SetUrl(common::URI("http://localhost:8001/"));

--- conflicted
+++ resolved
@@ -211,14 +211,12 @@
     conf.LoadConfig();
   }
 
-<<<<<<< HEAD
+  conf.SetUserAgent("FuelTools " IGNITION_FUEL_TOOLS_VERSION_FULL);
+
   // Filter
   ignition::fuel_tools::ModelIdentifier modelId;
   if (!owner.empty())
     modelId.Owner(owner);
-=======
-  conf.SetUserAgent("FuelTools " IGNITION_FUEL_TOOLS_VERSION_FULL);
->>>>>>> 38fe9a26
 
   ignition::fuel_tools::FuelClient client(conf);
 
@@ -265,7 +263,6 @@
   }
 
   return true;
-<<<<<<< HEAD
 }
 
 //////////////////////////////////////////////////
@@ -273,6 +270,3 @@
 {
   ignition::common::Console::SetVerbosity(std::atoi(_verbosity));
 }
-=======
-}
->>>>>>> 38fe9a26

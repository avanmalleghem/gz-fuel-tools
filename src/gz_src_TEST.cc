/*
 * Copyright (C) 2018 Open Source Robotics Foundation
 *
 * Licensed under the Apache License, Version 2.0 (the "License");
 * you may not use this file except in compliance with the License.
 * You may obtain a copy of the License at
 *
 *     http://www.apache.org/licenses/LICENSE-2.0
 *
 * Unless required by applicable law or agreed to in writing, software
 * distributed under the License is distributed on an "AS IS" BASIS,
 * WITHOUT WARRANTIES OR CONDITIONS OF ANY KIND, either express or implied.
 * See the License for the specific language governing permissions and
 * limitations under the License.
 *
*/

#include <gtest/gtest.h>
#include <stdio.h>
#include <stdlib.h>

#include <string>
#include <gz/common/Filesystem.hh>
#include <gz/utils/ExtraTestMacros.hh>

#include "gz.hh"
#include "test_config.hh"

using namespace gz;

// Std streams
static std::streambuf *g_stdOutFile;
static std::streambuf *g_stdErrFile;

/////////////////////////////////////////////////
class CmdLine : public ::testing::Test
{
  // Documentation inherited
  public: void SetUp() override
  {
    cmdVerbosity("4");

    // Redirect stdout and stderr to streams.
    g_stdOutFile = std::cout.rdbuf(this->stdOutBuffer.rdbuf());
    g_stdErrFile = std::cerr.rdbuf(this->stdErrBuffer.rdbuf());

    this->testCachePath = common::joinPaths(std::string(PROJECT_BINARY_PATH),
        "test_cache");

    // Clear and recreate the cache at the start of every test. Doing it here
    // instead of on teardown leaves the folder intact for debugging if needed
    common::removeAll(testCachePath);
    ASSERT_TRUE(common::createDirectories(testCachePath));
    ASSERT_TRUE(common::createDirectories(
        common::joinPaths(testCachePath, "fuel.gazebosim.org")));
    ASSERT_TRUE(common::createDirectories(
        common::joinPaths(testCachePath, "fuel.ignitionrobotics.org")));
<<<<<<< HEAD
    setenv("GZ_FUEL_CACHE_PATH", this->testCachePath.c_str(), true);
=======

    setenv("IGN_FUEL_CACHE_PATH", this->testCachePath.c_str(), true);
>>>>>>> 9314076a
  }

  // Documentation inherited
  public: void TearDown() override
  {
    // Clear all streams (including state flags).
    this->stdOutBuffer.str("");
    this->stdOutBuffer.clear();
    this->stdErrBuffer.str("");
    this->stdErrBuffer.clear();

    // Restore stdout and stderr redirections.
    std::cout.rdbuf(g_stdOutFile);
    std::cerr.rdbuf(g_stdErrFile);
  }

  /// \brief Buffer for std::cout
  public: std::stringstream stdOutBuffer;

  /// \brief Buffer for std::cerr
  public: std::stringstream stdErrBuffer;

  /// \brief Path for a test cache within the build folder
  public: std::string testCachePath;
};

/////////////////////////////////////////////////
TEST_F(CmdLine, ModelListFail)
{
  EXPECT_FALSE(listModels("fake_url"));

  EXPECT_NE(this->stdOutBuffer.str().find("Invalid URL"),
      std::string::npos) << this->stdOutBuffer.str();
  EXPECT_TRUE(this->stdErrBuffer.str().empty()) << this->stdErrBuffer.str();
}

/////////////////////////////////////////////////
// Protocol "https" not supported or disabled in libcurl for Windows
// https://github.com/gazebosim/gz-fuel-tools/issues/105
TEST_F(CmdLine, ModelListConfigServerUgly)
{
  EXPECT_TRUE(listModels("", "openroboticstest", "true"));

  EXPECT_NE(this->stdOutBuffer.str().find("https://fuel.gazebosim.org"),
      std::string::npos) << this->stdOutBuffer.str();
  EXPECT_EQ(this->stdOutBuffer.str().find("owners"), std::string::npos)
      << this->stdOutBuffer.str();
}

/////////////////////////////////////////////////
// Protocol "https" not supported or disabled in libcurl for Windows
// https://github.com/gazebosim/gz-fuel-tools/issues/105
// https://github.com/gazebosim/gz-fuel-tools/issues/254
TEST_F(CmdLine,
       DETAIL_GZ_UTILS_ADD_DISABLED_PREFIX(ModelListConfigServerPretty))
{
  EXPECT_TRUE(listModels("https://staging-fuel.gazebosim.org"));

  EXPECT_NE(this->stdOutBuffer.str().find(
        "https://staging-fuel.gazebosim.org"),
      std::string::npos) << this->stdOutBuffer.str();
  EXPECT_NE(this->stdOutBuffer.str().find("owners"), std::string::npos)
      << this->stdOutBuffer.str();
  EXPECT_NE(this->stdOutBuffer.str().find("models"), std::string::npos)
      << this->stdOutBuffer.str();

  EXPECT_EQ(this->stdOutBuffer.str().find("https://fuel.gazebosim.org"),
      std::string::npos) << this->stdOutBuffer.str();
  EXPECT_EQ(this->stdOutBuffer.str().find(
      "https://staging-fuel.gazebosim.org/1.0/"), std::string::npos)
      << this->stdOutBuffer.str();
}

/////////////////////////////////////////////////
// Protocol "https" not supported or disabled in libcurl for Windows
// https://github.com/gazebosim/gz-fuel-tools/issues/105
// https://github.com/gazebosim/gz-fuel-tools/issues/254
TEST_F(CmdLine,
       DETAIL_GZ_UTILS_ADD_DISABLED_PREFIX(ModelListConfigServerPrettyOwner))
{
  EXPECT_TRUE(listModels("https://staging-fuel.gazebosim.org",
      "openrobotics"));

  EXPECT_NE(this->stdOutBuffer.str().find(
        "https://staging-fuel.gazebosim.org"),
      std::string::npos) << this->stdOutBuffer.str();
  EXPECT_NE(this->stdOutBuffer.str().find("1 owners"), std::string::npos)
      << this->stdOutBuffer.str();
  EXPECT_NE(this->stdOutBuffer.str().find("models"), std::string::npos)
      << this->stdOutBuffer.str();

  // If pagination fails, we only get the first 20 models
  EXPECT_EQ(this->stdOutBuffer.str().find("20 models"), std::string::npos)
      << this->stdOutBuffer.str();

  EXPECT_EQ(this->stdOutBuffer.str().find("https://fuel.gazebosim.org"),
      std::string::npos) << this->stdOutBuffer.str();
  EXPECT_EQ(this->stdOutBuffer.str().find(
      "https://staging-fuel.gazebosim.org/1.0/"), std::string::npos)
      << this->stdOutBuffer.str();
}

/////////////////////////////////////////////////
TEST_F(CmdLine, ModelDownloadBadUrl)
{
  EXPECT_FALSE(downloadUrl("fake_url"));

  EXPECT_NE(this->stdOutBuffer.str().find("Malformed URL"),
      std::string::npos) << this->stdOutBuffer.str();
  EXPECT_TRUE(this->stdErrBuffer.str().empty());
}

/////////////////////////////////////////////////
TEST_F(CmdLine, ModelDownloadWrongUrl)
{
  EXPECT_FALSE(downloadUrl(
      "https://site.com/1.0/ownername/modelname"));

  EXPECT_NE(this->stdOutBuffer.str().find("Invalid URL"),
      std::string::npos) << this->stdOutBuffer.str();
  EXPECT_TRUE(this->stdErrBuffer.str().empty());
}

/////////////////////////////////////////////////
// Protocol "https" not supported or disabled in libcurl for Windows
// https://github.com/gazebosim/gz-fuel-tools/issues/105
TEST_F(CmdLine, ModelDownloadUnversioned)
{
  // Download
  EXPECT_TRUE(downloadUrl(
    "https://fuel.gazebosim.org/1.0/openroboticstest/models/test box"));

  // Check output
  EXPECT_NE(this->stdOutBuffer.str().find("Download succeeded"),
      std::string::npos) << this->stdOutBuffer.str();
  EXPECT_TRUE(this->stdErrBuffer.str().empty()) << this->stdErrBuffer.str();

  // Check files
  EXPECT_TRUE(common::isDirectory(
    common::joinPaths(this->testCachePath, "fuel.gazebosim.org",
      "openroboticstest", "models", "test box")));
  EXPECT_TRUE(common::isDirectory(
    common::joinPaths(this->testCachePath, "fuel.gazebosim.org",
      "openroboticstest", "models", "test box", "1")));
  EXPECT_TRUE(common::isFile(
    common::joinPaths(this->testCachePath, "fuel.gazebosim.org",
      "openroboticstest", "models", "test box", "1", "model.sdf")));
}

/////////////////////////////////////////////////
// Protocol "https" not supported or disabled in libcurl for Windows
// https://github.com/gazebosim/gz-fuel-tools/issues/105
TEST_F(CmdLine, DownloadConfigCache)
{
  unsetenv("GZ_FUEL_CACHE_PATH");

  // Test config
  std::ofstream ofs;
  auto testPath = common::joinPaths(this->testCachePath, "test_conf.yaml");
  ofs.open(testPath, std::ofstream::out | std::ofstream::app);

  ofs << "---"                                    << std::endl
      << "servers:"                               << std::endl
      << "  -"                                    << std::endl
      << "    url: https://fuel.gazebosim.org"  << std::endl
      << ""                                       << std::endl
      << "cache:"                                 << std::endl
      << "  path: " << this->testCachePath << std::endl
      << std::endl;
  ofs.close();
  EXPECT_TRUE(common::exists(testPath)) << testPath;

  // Download
  EXPECT_TRUE(downloadUrl(
      "https://fuel.gazebosim.org/1.0/openroboticstest/models/Test box",
      testPath.c_str()));

  // Check output
  EXPECT_NE(this->stdOutBuffer.str().find("Download succeeded"),
      std::string::npos) << this->stdOutBuffer.str();
  EXPECT_TRUE(this->stdErrBuffer.str().empty()) << this->stdErrBuffer.str();

  // Check files
  auto modelPath = common::joinPaths(this->testCachePath,
      "fuel.gazebosim.org", "openroboticstest", "models", "test box");
  EXPECT_TRUE(common::isDirectory(modelPath));
  EXPECT_TRUE(common::isDirectory(common::joinPaths(modelPath, "1")));
  EXPECT_TRUE(common::isFile(common::joinPaths(modelPath, "1", "model.sdf")));
}

/////////////////////////////////////////////////
TEST_F(CmdLine, WorldListFail)
{
  EXPECT_FALSE(listWorlds("fake_url"));

  EXPECT_NE(this->stdOutBuffer.str().find("Invalid URL"),
      std::string::npos) << this->stdOutBuffer.str();
  EXPECT_TRUE(this->stdErrBuffer.str().empty());
}

/////////////////////////////////////////////////
// Protocol "https" not supported or disabled in libcurl for Windows
// https://github.com/gazebosim/gz-fuel-tools/issues/105
// https://github.com/gazebosim/gz-fuel-tools/issues/254
TEST_F(CmdLine,
       DETAIL_GZ_UTILS_ADD_DISABLED_PREFIX(WorldListConfigServerUgly))
{
  EXPECT_TRUE(listWorlds(
        "https://staging-fuel.gazebosim.org", "", "true"));

  EXPECT_NE(this->stdOutBuffer.str().find(
        "https://staging-fuel.gazebosim.org"),
      std::string::npos) << this->stdOutBuffer.str();
  EXPECT_EQ(this->stdOutBuffer.str().find("owners"), std::string::npos)
      << this->stdOutBuffer.str();
}

/////////////////////////////////////////////////
// Protocol "https" not supported or disabled in libcurl for Windows
// https://github.com/gazebosim/gz-fuel-tools/issues/105
// https://github.com/gazebosim/gz-fuel-tools/issues/254
TEST_F(CmdLine,
       DETAIL_GZ_UTILS_ADD_DISABLED_PREFIX(WorldListConfigServerPretty))
{
  EXPECT_TRUE(listWorlds("https://staging-fuel.gazebosim.org"));

  EXPECT_NE(this->stdOutBuffer.str().find(
        "https://staging-fuel.gazebosim.org"), std::string::npos)
    << this->stdOutBuffer.str();
  EXPECT_NE(this->stdOutBuffer.str().find("owners"), std::string::npos)
      << this->stdOutBuffer.str();
  EXPECT_NE(this->stdOutBuffer.str().find("worlds"), std::string::npos)
      << this->stdOutBuffer.str();

  EXPECT_EQ(this->stdOutBuffer.str().find("https://fuel.gazebosim.org"),
      std::string::npos) << this->stdOutBuffer.str();
  EXPECT_EQ(this->stdOutBuffer.str().find(
      "https://staging-fuel.gazebosim.org/1.0/"), std::string::npos)
      << this->stdOutBuffer.str();
}

/////////////////////////////////////////////////
TEST_F(CmdLine, WorldListCustomServerPrettyOwner)
{
  EXPECT_TRUE(listWorlds("https://staging-fuel.gazebosim.org",
      "openrobotics"));

  EXPECT_NE(this->stdOutBuffer.str().find(
        "https://staging-fuel.gazebosim.org"), std::string::npos)
    << this->stdOutBuffer.str();
  EXPECT_NE(this->stdOutBuffer.str().find("worlds"), std::string::npos)
      << this->stdOutBuffer.str();

  // If pagination fails, we only get the first 20 worlds
  EXPECT_EQ(this->stdOutBuffer.str().find("20 worlds"), std::string::npos)
      << this->stdOutBuffer.str();

  EXPECT_EQ(this->stdOutBuffer.str().find("https://fuel.gazebosim.org"),
      std::string::npos) << this->stdOutBuffer.str();
  EXPECT_EQ(this->stdOutBuffer.str().find(
      "https://staging-fuel.gazebosim.org/1.0/"), std::string::npos)
      << this->stdOutBuffer.str();
}

/////////////////////////////////////////////////
// Protocol "https" not supported or disabled in libcurl for Windows
// https://github.com/gazebosim/gz-fuel-tools/issues/105
TEST_F(CmdLine, WorldDownloadBadUrl)
{
  EXPECT_FALSE(downloadUrl("fake_url"));

  EXPECT_NE(this->stdOutBuffer.str().find("Malformed URL"),
      std::string::npos) << this->stdOutBuffer.str();
  EXPECT_TRUE(this->stdErrBuffer.str().empty()) << this->stdErrBuffer.str();
}

/////////////////////////////////////////////////
TEST_F(CmdLine, WorldDownloadWrongUrl)
{
  EXPECT_FALSE(downloadUrl(
      "https://site.com/1.0/ownername/worldname"));

  EXPECT_NE(this->stdOutBuffer.str().find("Invalid URL"),
      std::string::npos) << this->stdOutBuffer.str();
  EXPECT_TRUE(this->stdErrBuffer.str().empty()) << this->stdErrBuffer.str();
}

/////////////////////////////////////////////////
// Protocol "https" not supported or disabled in libcurl for Windows
// https://github.com/gazebosim/gz-fuel-tools/issues/105
TEST_F(CmdLine, WorldDownloadUnversioned)
{
  // Download
  EXPECT_TRUE(downloadUrl(
      "https://fuel.gazebosim.org/1.0/openrobotics/worlds/Test world"));

  // Check output
  EXPECT_NE(this->stdOutBuffer.str().find("Download succeeded"),
      std::string::npos) << this->stdOutBuffer.str();
  EXPECT_TRUE(this->stdErrBuffer.str().empty()) << this->stdErrBuffer.str();

  // Check files
  EXPECT_TRUE(common::isDirectory(
    common::joinPaths(this->testCachePath, "fuel.gazebosim.org",
      "openrobotics", "worlds", "test world")));
  EXPECT_TRUE(common::isDirectory(
    common::joinPaths(this->testCachePath, "fuel.gazebosim.org",
      "openrobotics", "worlds", "test world", "2")));
  EXPECT_TRUE(common::isFile(
    common::joinPaths(this->testCachePath, "fuel.gazebosim.org",
      "openrobotics", "worlds", "test world", "2", "test.sdf")));
}

class DownloadCollectionTest
    : public CmdLine,
      public ::testing::WithParamInterface<int>
{};

INSTANTIATE_TEST_SUITE_P(CollectionTest, DownloadCollectionTest,
                        // cppcheck-suppress syntaxError
                        ::testing::Values(1, 2, 16)); // NOLINT

/////////////////////////////////////////////////
// Protocol "https" not supported or disabled in libcurl for Windows
// https://github.com/gazebosim/gz-fuel-tools/issues/105
TEST_P(DownloadCollectionTest, AllItems)
{
  std::string url =
   "https://fuel.gazebosim.org/1.0/openroboticstest/collections/testcollection";

  // Download
  EXPECT_TRUE(downloadUrl(url.c_str(), nullptr, nullptr, nullptr, GetParam()));

  // Check output
  EXPECT_NE(this->stdOutBuffer.str().find("Download succeeded"),
      std::string::npos) << this->stdOutBuffer.str();
  EXPECT_TRUE(this->stdErrBuffer.str().empty()) << this->stdErrBuffer.str();

  // Check files
  // Model: Backpack
  EXPECT_TRUE(common::isDirectory(
    common::joinPaths(this->testCachePath, "fuel.gazebosim.org",
      "openroboticstest", "models", "backpack")));
  EXPECT_TRUE(common::isDirectory(
    common::joinPaths(this->testCachePath, "fuel.gazebosim.org",
      "openroboticstest", "models", "backpack", "3")));
  EXPECT_TRUE(common::isFile(
    common::joinPaths(this->testCachePath, "fuel.gazebosim.org",
      "openroboticstest", "models", "backpack", "3", "model.sdf")));

  // Model: TEAMBASE
  EXPECT_TRUE(common::isDirectory(
    common::joinPaths(this->testCachePath, "fuel.gazebosim.org",
      "openroboticstest", "models", "teambase")));
  EXPECT_TRUE(common::isDirectory(
    common::joinPaths(this->testCachePath, "fuel.gazebosim.org",
      "openroboticstest", "models", "teambase", "2")));
  EXPECT_TRUE(common::isFile(
    common::joinPaths(this->testCachePath, "fuel.gazebosim.org",
     "openroboticstest", "models", "teambase", "2", "model.sdf")));

  // World: Test World
  EXPECT_TRUE(common::isDirectory(
    common::joinPaths(this->testCachePath, "fuel.gazebosim.org",
      "openroboticstest", "worlds", "test world")));
  EXPECT_TRUE(common::isDirectory(
    common::joinPaths(this->testCachePath, "fuel.gazebosim.org",
      "openroboticstest", "worlds", "test world", "2")));
  EXPECT_TRUE(common::isFile(
    common::joinPaths(this->testCachePath, "fuel.gazebosim.org",
      "openroboticstest", "worlds", "test world", "2", "test.sdf")));

  // World: Test World 2
  EXPECT_TRUE(common::isDirectory(
    common::joinPaths(this->testCachePath, "fuel.gazebosim.org",
      "openroboticstest", "worlds", "test world2")));
  EXPECT_TRUE(common::isDirectory(
    common::joinPaths(this->testCachePath, "fuel.gazebosim.org",
      "openroboticstest", "worlds", "test world2", "1")));
  EXPECT_TRUE(common::isFile(
    common::joinPaths(this->testCachePath, "fuel.gazebosim.org",
      "openroboticstest", "worlds", "test world2", "1", "test.sdf")));
}

/////////////////////////////////////////////////
/// Download only models
// Protocol "https" not supported or disabled in libcurl for Windows
// https://github.com/gazebosim/gz-fuel-tools/issues/105
TEST_P(DownloadCollectionTest, Models)
{
  // Download
  EXPECT_TRUE(
      downloadUrl("https://fuel.gazebosim.org/1.0/openroboticstest/"
                  "collections/testcollection",
                  nullptr, nullptr, "model", GetParam()));

  // Check output
  EXPECT_NE(this->stdOutBuffer.str().find("Download succeeded"),
      std::string::npos) << this->stdOutBuffer.str();
  EXPECT_TRUE(this->stdErrBuffer.str().empty()) << this->stdErrBuffer.str();

  // Check files
  // Model: Backpack
  EXPECT_TRUE(common::isDirectory(
    common::joinPaths(this->testCachePath, "fuel.gazebosim.org",
      "openroboticstest", "models", "backpack")));
  EXPECT_TRUE(common::isDirectory(
    common::joinPaths(this->testCachePath, "fuel.gazebosim.org",
      "openroboticstest", "models", "backpack", "3")));
  EXPECT_TRUE(common::isFile(
    common::joinPaths(this->testCachePath, "fuel.gazebosim.org",
      "openroboticstest", "models", "backpack", "3", "model.sdf")));

  // Model: TEAMBASE
  EXPECT_TRUE(common::isDirectory(
    common::joinPaths(this->testCachePath, "fuel.gazebosim.org",
      "openroboticstest", "models", "teambase")));
  EXPECT_TRUE(common::isDirectory(
    common::joinPaths(this->testCachePath, "fuel.gazebosim.org",
      "openroboticstest", "models", "teambase", "2")));
  EXPECT_TRUE(common::isFile(
    common::joinPaths(this->testCachePath, "fuel.gazebosim.org",
      "openroboticstest", "models", "teambase", "2", "model.sdf")));

  // World: Test World
  EXPECT_FALSE(common::isDirectory(
    common::joinPaths(this->testCachePath, "fuel.gazebosim.org",
      "openroboticstest", "worlds", "test world")));

  // World: Test World 2
  EXPECT_FALSE(common::isDirectory(
    common::joinPaths(this->testCachePath, "fuel.gazebosim.org",
      "openroboticstest", "worlds", "test world2")));
}

/////////////////////////////////////////////////
/// Download only worlds
// Protocol "https" not supported or disabled in libcurl for Windows
// https://github.com/gazebosim/gz-fuel-tools/issues/105
TEST_P(DownloadCollectionTest, Worlds)
{
  // Download
  EXPECT_TRUE(
      downloadUrl("https://fuel.gazebosim.org/1.0/openroboticstest/"
                  "collections/testcollection",
                  nullptr, nullptr, "world", GetParam()));

  // Check output
  EXPECT_NE(this->stdOutBuffer.str().find("Download succeeded"),
      std::string::npos) << this->stdOutBuffer.str();
  EXPECT_TRUE(this->stdErrBuffer.str().empty()) << this->stdErrBuffer.str();

  // Check files
  // Model: Backpack
  EXPECT_FALSE(common::isDirectory(
    common::joinPaths(this->testCachePath, "fuel.gazebosim.org",
      "openroboticstest", "models", "backpack")));

  // Model: TEAMBASE
  EXPECT_FALSE(common::isDirectory(
    common::joinPaths(this->testCachePath, "fuel.gazebosim.org",
      "openroboticstest", "models", "teambase")));

  // World: Test World
  EXPECT_TRUE(common::isDirectory(
    common::joinPaths(this->testCachePath, "fuel.gazebosim.org",
      "openroboticstest", "worlds", "test world")));
  EXPECT_TRUE(common::isDirectory(
    common::joinPaths(this->testCachePath, "fuel.gazebosim.org",
      "openroboticstest", "worlds", "test world", "2")));
  EXPECT_TRUE(common::isFile(
    common::joinPaths(this->testCachePath, "fuel.gazebosim.org",
      "openroboticstest", "worlds", "test world", "2", "test.sdf")));

  // World: Test World 2
  EXPECT_TRUE(common::isDirectory(
    common::joinPaths(this->testCachePath, "fuel.gazebosim.org",
      "openroboticstest", "worlds", "test world2")));
  EXPECT_TRUE(common::isDirectory(
    common::joinPaths(this->testCachePath, "fuel.gazebosim.org",
      "openroboticstest", "worlds", "test world2", "1")));
  EXPECT_TRUE(common::isFile(
    common::joinPaths(this->testCachePath, "fuel.gazebosim.org",
      "openroboticstest", "worlds", "test world2", "1", "test.sdf")));
}<|MERGE_RESOLUTION|>--- conflicted
+++ resolved
@@ -55,12 +55,7 @@
         common::joinPaths(testCachePath, "fuel.gazebosim.org")));
     ASSERT_TRUE(common::createDirectories(
         common::joinPaths(testCachePath, "fuel.ignitionrobotics.org")));
-<<<<<<< HEAD
     setenv("GZ_FUEL_CACHE_PATH", this->testCachePath.c_str(), true);
-=======
-
-    setenv("IGN_FUEL_CACHE_PATH", this->testCachePath.c_str(), true);
->>>>>>> 9314076a
   }
 
   // Documentation inherited

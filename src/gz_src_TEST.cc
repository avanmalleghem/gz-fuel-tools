/*
 * Copyright (C) 2018 Open Source Robotics Foundation
 *
 * Licensed under the Apache License, Version 2.0 (the "License");
 * you may not use this file except in compliance with the License.
 * You may obtain a copy of the License at
 *
 *     http://www.apache.org/licenses/LICENSE-2.0
 *
 * Unless required by applicable law or agreed to in writing, software
 * distributed under the License is distributed on an "AS IS" BASIS,
 * WITHOUT WARRANTIES OR CONDITIONS OF ANY KIND, either express or implied.
 * See the License for the specific language governing permissions and
 * limitations under the License.
 *
*/

#include <gtest/gtest.h>
#include <stdio.h>
#include <stdlib.h>

#include <string>
#include <gz/common/Filesystem.hh>
#include <gz/utilities/ExtraTestMacros.hh>

#include "gz.hh"
#include "test/test_config.h"  // NOLINT(build/include)

using namespace ignition;

// Std streams
static std::streambuf *g_stdOutFile;
static std::streambuf *g_stdErrFile;

/////////////////////////////////////////////////
class CmdLine : public ::testing::Test
{
  // Documentation inherited
  public: void SetUp() override
  {
    cmdVerbosity("4");

    // Redirect stdout and stderr to streams.
    g_stdOutFile = std::cout.rdbuf(this->stdOutBuffer.rdbuf());
    g_stdErrFile = std::cerr.rdbuf(this->stdErrBuffer.rdbuf());

    this->testCachePath = common::joinPaths(std::string(PROJECT_BINARY_PATH),
        "test_cache");

    // Clear and recreate the cache at the start of every test. Doing it here
    // instead of on teardown leaves the folder intact for debugging if needed
    common::removeAll(testCachePath);
    ASSERT_TRUE(common::createDirectories(testCachePath));
    setenv("IGN_FUEL_CACHE_PATH", this->testCachePath.c_str(), true);
  }

  // Documentation inherited
  public: void TearDown() override
  {
    // Clear all streams (including state flags).
    this->stdOutBuffer.str("");
    this->stdOutBuffer.clear();
    this->stdErrBuffer.str("");
    this->stdErrBuffer.clear();

    // Restore stdout and stderr redirections.
    std::cout.rdbuf(g_stdOutFile);
    std::cerr.rdbuf(g_stdErrFile);
  }

  /// \brief Buffer for std::cout
  public: std::stringstream stdOutBuffer;

  /// \brief Buffer for std::cerr
  public: std::stringstream stdErrBuffer;

  /// \brief Path for a test cache within the build folder
  public: std::string testCachePath;
};

/////////////////////////////////////////////////
TEST_F(CmdLine, ModelListFail)
{
  EXPECT_FALSE(listModels("fake_url"));

  EXPECT_NE(this->stdOutBuffer.str().find("Invalid URL"),
      std::string::npos) << this->stdOutBuffer.str();
  EXPECT_TRUE(this->stdErrBuffer.str().empty());
}

/////////////////////////////////////////////////
// Protocol "https" not supported or disabled in libcurl for Windows
// https://github.com/gazebosim/gz-fuel-tools/issues/105
TEST_F(CmdLine, ModelListConfigServerUgly)
{
  EXPECT_TRUE(listModels("", "openroboticstest", "true"));

  EXPECT_NE(this->stdOutBuffer.str().find("https://fuel.gazebosim.org"),
      std::string::npos) << this->stdOutBuffer.str();
  EXPECT_EQ(this->stdOutBuffer.str().find("owners"), std::string::npos)
      << this->stdOutBuffer.str();
}

/////////////////////////////////////////////////
// Protocol "https" not supported or disabled in libcurl for Windows
// https://github.com/gazebosim/gz-fuel-tools/issues/105
// https://github.com/gazebosim/gz-fuel-tools/issues/254
TEST_F(CmdLine,
       DETAIL_IGN_UTILS_ADD_DISABLED_PREFIX(ModelListConfigServerPretty))
{
  EXPECT_TRUE(listModels("https://staging-fuel.gazebosim.org"));

  EXPECT_NE(this->stdOutBuffer.str().find(
        "https://staging-fuel.gazebosim.org"),
      std::string::npos) << this->stdOutBuffer.str();
  EXPECT_NE(this->stdOutBuffer.str().find("owners"), std::string::npos)
      << this->stdOutBuffer.str();
  EXPECT_NE(this->stdOutBuffer.str().find("models"), std::string::npos)
      << this->stdOutBuffer.str();

  EXPECT_EQ(this->stdOutBuffer.str().find("https://fuel.gazebosim.org"),
      std::string::npos) << this->stdOutBuffer.str();
  EXPECT_EQ(this->stdOutBuffer.str().find(
      "https://staging-fuel.gazebosim.org/1.0/"), std::string::npos)
      << this->stdOutBuffer.str();
}

/////////////////////////////////////////////////
// Protocol "https" not supported or disabled in libcurl for Windows
// https://github.com/gazebosim/gz-fuel-tools/issues/105
// https://github.com/gazebosim/gz-fuel-tools/issues/254
TEST_F(CmdLine,
       DETAIL_IGN_UTILS_ADD_DISABLED_PREFIX(ModelListConfigServerPrettyOwner))
{
  EXPECT_TRUE(listModels("https://staging-fuel.gazebosim.org",
      "openrobotics"));

  EXPECT_NE(this->stdOutBuffer.str().find(
        "https://staging-fuel.gazebosim.org"),
      std::string::npos) << this->stdOutBuffer.str();
  EXPECT_NE(this->stdOutBuffer.str().find("1 owners"), std::string::npos)
      << this->stdOutBuffer.str();
  EXPECT_NE(this->stdOutBuffer.str().find("models"), std::string::npos)
      << this->stdOutBuffer.str();

  // If pagination fails, we only get the first 20 models
  EXPECT_EQ(this->stdOutBuffer.str().find("20 models"), std::string::npos)
      << this->stdOutBuffer.str();

  EXPECT_EQ(this->stdOutBuffer.str().find("https://fuel.gazebosim.org"),
      std::string::npos) << this->stdOutBuffer.str();
  EXPECT_EQ(this->stdOutBuffer.str().find(
      "https://staging-fuel.gazebosim.org/1.0/"), std::string::npos)
      << this->stdOutBuffer.str();
}

/////////////////////////////////////////////////
TEST_F(CmdLine, ModelDownloadBadUrl)
{
  EXPECT_FALSE(downloadUrl("fake_url"));

  EXPECT_NE(this->stdOutBuffer.str().find("Malformed URL"),
      std::string::npos) << this->stdOutBuffer.str();
  EXPECT_TRUE(this->stdErrBuffer.str().empty());
}

/////////////////////////////////////////////////
TEST_F(CmdLine, ModelDownloadWrongUrl)
{
  EXPECT_FALSE(downloadUrl(
      "https://site.com/1.0/ownername/modelname"));

  EXPECT_NE(this->stdOutBuffer.str().find("Invalid URL"),
      std::string::npos) << this->stdOutBuffer.str();
  EXPECT_TRUE(this->stdErrBuffer.str().empty());
}

/////////////////////////////////////////////////
// Protocol "https" not supported or disabled in libcurl for Windows
// https://github.com/gazebosim/gz-fuel-tools/issues/105
TEST_F(CmdLine, ModelDownloadUnversioned)
{
  // Download
  EXPECT_TRUE(downloadUrl(
<<<<<<< HEAD
    "https://fuel.gazebosim.org/1.0/openroboticstest/models/test box"));
=======
    "https://fuel.gazebosim.org/1.0/openroboticstest/models/Test box"));
>>>>>>> 1a7a3b68

  // Check output
  EXPECT_NE(this->stdOutBuffer.str().find("Download succeeded"),
      std::string::npos) << this->stdOutBuffer.str();
  EXPECT_TRUE(this->stdErrBuffer.str().empty()) << this->stdErrBuffer.str();

  // Check files
  EXPECT_TRUE(common::isDirectory(
    common::joinPaths(this->testCachePath, "fuel.gazebosim.org",
      "openroboticstest", "models", "test box")));
  EXPECT_TRUE(common::isDirectory(
    common::joinPaths(this->testCachePath, "fuel.gazebosim.org",
      "openroboticstest", "models", "test box", "1")));
  EXPECT_TRUE(common::isFile(
    common::joinPaths(this->testCachePath, "fuel.gazebosim.org",
      "openroboticstest", "models", "test box", "1", "model.sdf")));
}

/////////////////////////////////////////////////
// Protocol "https" not supported or disabled in libcurl for Windows
// https://github.com/gazebosim/gz-fuel-tools/issues/105
TEST_F(CmdLine, DownloadConfigCache)
{
  unsetenv("IGN_FUEL_CACHE_PATH");

  // Test config
  std::ofstream ofs;
  auto testPath = common::joinPaths(this->testCachePath, "test_conf.yaml");
  ofs.open(testPath, std::ofstream::out | std::ofstream::app);

  ofs << "---"                                    << std::endl
      << "servers:"                               << std::endl
      << "  -"                                    << std::endl
      << "    url: https://fuel.gazebosim.org"  << std::endl
      << ""                                       << std::endl
      << "cache:"                                 << std::endl
      << "  path: " << this->testCachePath << std::endl
      << std::endl;
  ofs.close();
  EXPECT_TRUE(common::exists(testPath)) << testPath;

  // Download
  EXPECT_TRUE(downloadUrl(
      "https://fuel.gazebosim.org/1.0/openroboticstest/models/Test box",
      testPath.c_str()));

  // Check output
  EXPECT_NE(this->stdOutBuffer.str().find("Download succeeded"),
      std::string::npos) << this->stdOutBuffer.str();
  EXPECT_TRUE(this->stdErrBuffer.str().empty()) << this->stdErrBuffer.str();

  // Check files
  auto modelPath = common::joinPaths(this->testCachePath,
      "fuel.gazebosim.org", "openroboticstest", "models", "test box");
  EXPECT_TRUE(common::isDirectory(modelPath));
  EXPECT_TRUE(common::isDirectory(common::joinPaths(modelPath, "1")));
<<<<<<< HEAD
  EXPECT_TRUE(common::isFile(common::joinPaths(modelPath, "1", "model.sdf")));
=======
  EXPECT_TRUE(common::isFile(common::joinPaths(modelPath, "1",
      "model.sdf")));
>>>>>>> 1a7a3b68
}

/////////////////////////////////////////////////
TEST_F(CmdLine, WorldListFail)
{
  EXPECT_FALSE(listWorlds("fake_url"));

  EXPECT_NE(this->stdOutBuffer.str().find("Invalid URL"),
      std::string::npos) << this->stdOutBuffer.str();
  EXPECT_TRUE(this->stdErrBuffer.str().empty());
}

/////////////////////////////////////////////////
// Protocol "https" not supported or disabled in libcurl for Windows
// https://github.com/gazebosim/gz-fuel-tools/issues/105
// https://github.com/gazebosim/gz-fuel-tools/issues/254
TEST_F(CmdLine,
       DETAIL_IGN_UTILS_ADD_DISABLED_PREFIX(WorldListConfigServerUgly))
{
  EXPECT_TRUE(listWorlds(
        "https://staging-fuel.gazebosim.org", "", "true"));

  EXPECT_NE(this->stdOutBuffer.str().find(
        "https://staging-fuel.gazebosim.org"),
      std::string::npos) << this->stdOutBuffer.str();
  EXPECT_EQ(this->stdOutBuffer.str().find("owners"), std::string::npos)
      << this->stdOutBuffer.str();
}

/////////////////////////////////////////////////
// Protocol "https" not supported or disabled in libcurl for Windows
// https://github.com/gazebosim/gz-fuel-tools/issues/105
// https://github.com/gazebosim/gz-fuel-tools/issues/254
TEST_F(CmdLine,
       DETAIL_IGN_UTILS_ADD_DISABLED_PREFIX(WorldListConfigServerPretty))
{
  EXPECT_TRUE(listWorlds("https://staging-fuel.gazebosim.org"));

  EXPECT_NE(this->stdOutBuffer.str().find(
        "https://staging-fuel.gazebosim.org"), std::string::npos)
    << this->stdOutBuffer.str();
  EXPECT_NE(this->stdOutBuffer.str().find("owners"), std::string::npos)
      << this->stdOutBuffer.str();
  EXPECT_NE(this->stdOutBuffer.str().find("worlds"), std::string::npos)
      << this->stdOutBuffer.str();

  EXPECT_EQ(this->stdOutBuffer.str().find("https://fuel.gazebosim.org"),
      std::string::npos) << this->stdOutBuffer.str();
  EXPECT_EQ(this->stdOutBuffer.str().find(
      "https://staging-fuel.gazebosim.org/1.0/"), std::string::npos)
      << this->stdOutBuffer.str();
}

/////////////////////////////////////////////////
TEST_F(CmdLine, WorldListCustomServerPrettyOwner)
{
  EXPECT_TRUE(listWorlds("https://staging-fuel.gazebosim.org",
      "openrobotics"));

  EXPECT_NE(this->stdOutBuffer.str().find(
        "https://staging-fuel.gazebosim.org"), std::string::npos)
    << this->stdOutBuffer.str();
  EXPECT_NE(this->stdOutBuffer.str().find("worlds"), std::string::npos)
      << this->stdOutBuffer.str();

  // If pagination fails, we only get the first 20 worlds
  EXPECT_EQ(this->stdOutBuffer.str().find("20 worlds"), std::string::npos)
      << this->stdOutBuffer.str();

  EXPECT_EQ(this->stdOutBuffer.str().find("https://fuel.gazebosim.org"),
      std::string::npos) << this->stdOutBuffer.str();
  EXPECT_EQ(this->stdOutBuffer.str().find(
      "https://staging-fuel.gazebosim.org/1.0/"), std::string::npos)
      << this->stdOutBuffer.str();
}

/////////////////////////////////////////////////
// Protocol "https" not supported or disabled in libcurl for Windows
// https://github.com/gazebosim/gz-fuel-tools/issues/105
TEST_F(CmdLine, WorldDownloadBadUrl)
{
  EXPECT_FALSE(downloadUrl("fake_url"));

  EXPECT_NE(this->stdOutBuffer.str().find("Malformed URL"),
      std::string::npos) << this->stdOutBuffer.str();
  EXPECT_TRUE(this->stdErrBuffer.str().empty()) << this->stdErrBuffer.str();
}

/////////////////////////////////////////////////
TEST_F(CmdLine, WorldDownloadWrongUrl)
{
  EXPECT_FALSE(downloadUrl(
      "https://site.com/1.0/ownername/worldname"));

  EXPECT_NE(this->stdOutBuffer.str().find("Invalid URL"),
      std::string::npos) << this->stdOutBuffer.str();
  EXPECT_TRUE(this->stdErrBuffer.str().empty()) << this->stdErrBuffer.str();
}

/////////////////////////////////////////////////
// Protocol "https" not supported or disabled in libcurl for Windows
// https://github.com/gazebosim/gz-fuel-tools/issues/105
TEST_F(CmdLine, WorldDownloadUnversioned)
{
  // Download
  EXPECT_TRUE(downloadUrl(
<<<<<<< HEAD
      "https://fuel.gazebosim.org/1.0/openrobotics/worlds/Test world"));
=======
      "https://fuel.gazebosim.org/1.0/OpenRobotics/worlds/Test world"));
>>>>>>> 1a7a3b68

  // Check output
  EXPECT_NE(this->stdOutBuffer.str().find("Download succeeded"),
      std::string::npos) << this->stdOutBuffer.str();
  EXPECT_TRUE(this->stdErrBuffer.str().empty()) << this->stdErrBuffer.str();

  // Check files
  EXPECT_TRUE(common::isDirectory(
    common::joinPaths(this->testCachePath, "fuel.gazebosim.org",
      "openrobotics", "worlds", "test world")));
  EXPECT_TRUE(common::isDirectory(
    common::joinPaths(this->testCachePath, "fuel.gazebosim.org",
      "openrobotics", "worlds", "test world", "2")));
  EXPECT_TRUE(common::isFile(
    common::joinPaths(this->testCachePath, "fuel.gazebosim.org",
<<<<<<< HEAD
      "openrobotics", "worlds", "test world", "2", "test.sdf")));
=======
      "openrobotics", "worlds", "test world", "2", "test.world")));
>>>>>>> 1a7a3b68
}


class DownloadCollectionTest
    : public CmdLine,
      public ::testing::WithParamInterface<int>
{};

INSTANTIATE_TEST_CASE_P(CollectionTest, DownloadCollectionTest,
                        // cppcheck-suppress syntaxError
                        ::testing::Values(1, 2, 16),); // NOLINT

/////////////////////////////////////////////////
// Protocol "https" not supported or disabled in libcurl for Windows
// https://github.com/gazebosim/gz-fuel-tools/issues/105
TEST_P(DownloadCollectionTest, AllItems)
{
  std::string url =
   "https://fuel.gazebosim.org/1.0/openroboticstest/collections/testcollection";

  // Download
<<<<<<< HEAD
  EXPECT_TRUE(downloadUrl(url.c_str(), nullptr, nullptr, nullptr, GetParam()));
=======
  EXPECT_TRUE(
      downloadUrl("https://fuel.gazebosim.org/1.0/OpenRobotics/"
                  "collections/TestCollection",
                  nullptr, nullptr, nullptr, GetParam()));
>>>>>>> 1a7a3b68

  // Check output
  EXPECT_NE(this->stdOutBuffer.str().find("Download succeeded"),
      std::string::npos) << this->stdOutBuffer.str();
  EXPECT_TRUE(this->stdErrBuffer.str().empty()) << this->stdErrBuffer.str();

  // Check files
  // Model: Backpack
  EXPECT_TRUE(common::isDirectory(
    common::joinPaths(this->testCachePath, "fuel.gazebosim.org",
<<<<<<< HEAD
      "openroboticstest", "models", "backpack")));
  EXPECT_TRUE(common::isDirectory(
    common::joinPaths(this->testCachePath, "fuel.gazebosim.org",
      "openroboticstest", "models", "backpack", "3")));
  EXPECT_TRUE(common::isFile(
    common::joinPaths(this->testCachePath, "fuel.gazebosim.org",
      "openroboticstest", "models", "backpack", "3", "model.sdf")));
=======
      "openrobotics", "models", "backpack")));
  EXPECT_TRUE(common::isDirectory(
    common::joinPaths(this->testCachePath, "fuel.gazebosim.org",
      "openrobotics", "models", "backpack", "2")));
  EXPECT_TRUE(common::isFile(
    common::joinPaths(this->testCachePath, "fuel.gazebosim.org",
      "openrobotics", "models", "backpack", "2", "model.sdf")));
>>>>>>> 1a7a3b68

  // Model: TEAMBASE
  EXPECT_TRUE(common::isDirectory(
    common::joinPaths(this->testCachePath, "fuel.gazebosim.org",
<<<<<<< HEAD
      "openroboticstest", "models", "teambase")));
  EXPECT_TRUE(common::isDirectory(
    common::joinPaths(this->testCachePath, "fuel.gazebosim.org",
      "openroboticstest", "models", "teambase", "2")));
  EXPECT_TRUE(common::isFile(
    common::joinPaths(this->testCachePath, "fuel.gazebosim.org",
     "openroboticstest", "models", "teambase", "2", "model.sdf")));
=======
      "openrobotics", "models", "teambase")));
  EXPECT_TRUE(common::isDirectory(
    common::joinPaths(this->testCachePath, "fuel.gazebosim.org",
      "openrobotics", "models", "teambase", "2")));
  EXPECT_TRUE(common::isFile(
    common::joinPaths(this->testCachePath, "fuel.gazebosim.org",
     "openrobotics", "models", "teambase", "2", "model.sdf")));
>>>>>>> 1a7a3b68

  // World: Test World
  EXPECT_TRUE(common::isDirectory(
    common::joinPaths(this->testCachePath, "fuel.gazebosim.org",
<<<<<<< HEAD
      "openroboticstest", "worlds", "test world")));
  EXPECT_TRUE(common::isDirectory(
    common::joinPaths(this->testCachePath, "fuel.gazebosim.org",
      "openroboticstest", "worlds", "test world", "2")));
  EXPECT_TRUE(common::isFile(
    common::joinPaths(this->testCachePath, "fuel.gazebosim.org",
      "openroboticstest", "worlds", "test world", "2", "test.sdf")));
=======
      "openrobotics", "worlds", "test world")));
  EXPECT_TRUE(common::isDirectory(
    common::joinPaths(this->testCachePath, "fuel.gazebosim.org",
      "openrobotics", "worlds", "test world", "2")));
  EXPECT_TRUE(common::isFile(
    common::joinPaths(this->testCachePath, "fuel.gazebosim.org",
      "openrobotics", "worlds", "test world", "2", "test.world")));
>>>>>>> 1a7a3b68

  // World: Test World 2
  EXPECT_TRUE(common::isDirectory(
    common::joinPaths(this->testCachePath, "fuel.gazebosim.org",
<<<<<<< HEAD
      "openroboticstest", "worlds", "test world2")));
  EXPECT_TRUE(common::isDirectory(
    common::joinPaths(this->testCachePath, "fuel.gazebosim.org",
      "openroboticstest", "worlds", "test world2", "1")));
  EXPECT_TRUE(common::isFile(
    common::joinPaths(this->testCachePath, "fuel.gazebosim.org",
      "openroboticstest", "worlds", "test world2", "1", "test.sdf")));
=======
      "openrobotics", "worlds", "test world 2")));
  EXPECT_TRUE(common::isDirectory(
    common::joinPaths(this->testCachePath, "fuel.gazebosim.org",
      "openrobotics", "worlds", "test world 2", "2")));
  EXPECT_TRUE(common::isFile(
    common::joinPaths(this->testCachePath, "fuel.gazebosim.org",
      "openrobotics", "worlds", "test world 2", "2", "test.world")));
>>>>>>> 1a7a3b68
}

/////////////////////////////////////////////////
/// Download only models
// Protocol "https" not supported or disabled in libcurl for Windows
// https://github.com/gazebosim/gz-fuel-tools/issues/105
TEST_P(DownloadCollectionTest, Models)
{
  // Download
  EXPECT_TRUE(
<<<<<<< HEAD
      downloadUrl("https://fuel.gazebosim.org/1.0/openroboticstest/"
                  "collections/testcollection",
=======
      downloadUrl("https://fuel.gazebosim.org/1.0/OpenRobotics/"
                  "collections/TestCollection",
>>>>>>> 1a7a3b68
                  nullptr, nullptr, "model", GetParam()));

  // Check output
  EXPECT_NE(this->stdOutBuffer.str().find("Download succeeded"),
      std::string::npos) << this->stdOutBuffer.str();
  EXPECT_TRUE(this->stdErrBuffer.str().empty()) << this->stdErrBuffer.str();

  // Check files
  // Model: Backpack
  EXPECT_TRUE(common::isDirectory(
    common::joinPaths(this->testCachePath, "fuel.gazebosim.org",
<<<<<<< HEAD
      "openroboticstest", "models", "backpack")));
  EXPECT_TRUE(common::isDirectory(
    common::joinPaths(this->testCachePath, "fuel.gazebosim.org",
      "openroboticstest", "models", "backpack", "3")));
  EXPECT_TRUE(common::isFile(
    common::joinPaths(this->testCachePath, "fuel.gazebosim.org",
      "openroboticstest", "models", "backpack", "3", "model.sdf")));
=======
      "openrobotics", "models", "backpack")));
  EXPECT_TRUE(common::isDirectory(
    common::joinPaths(this->testCachePath, "fuel.gazebosim.org",
      "openrobotics", "models", "backpack", "2")));
  EXPECT_TRUE(common::isFile(
    common::joinPaths(this->testCachePath, "fuel.gazebosim.org",
      "openrobotics", "models", "backpack", "2", "model.sdf")));
>>>>>>> 1a7a3b68

  // Model: TEAMBASE
  EXPECT_TRUE(common::isDirectory(
    common::joinPaths(this->testCachePath, "fuel.gazebosim.org",
<<<<<<< HEAD
      "openroboticstest", "models", "teambase")));
  EXPECT_TRUE(common::isDirectory(
    common::joinPaths(this->testCachePath, "fuel.gazebosim.org",
      "openroboticstest", "models", "teambase", "2")));
  EXPECT_TRUE(common::isFile(
    common::joinPaths(this->testCachePath, "fuel.gazebosim.org",
      "openroboticstest", "models", "teambase", "2", "model.sdf")));
=======
      "openrobotics", "models", "teambase")));
  EXPECT_TRUE(common::isDirectory(
    common::joinPaths(this->testCachePath, "fuel.gazebosim.org",
      "openrobotics", "models", "teambase", "2")));
  EXPECT_TRUE(common::isFile(
    common::joinPaths(this->testCachePath, "fuel.gazebosim.org",
      "openrobotics", "models", "teambase", "2", "model.sdf")));
>>>>>>> 1a7a3b68

  // World: Test World
  EXPECT_FALSE(common::isDirectory(
    common::joinPaths(this->testCachePath, "fuel.gazebosim.org",
<<<<<<< HEAD
      "openroboticstest", "worlds", "test world")));
=======
      "openrobotics", "worlds", "test world")));
>>>>>>> 1a7a3b68

  // World: Test World 2
  EXPECT_FALSE(common::isDirectory(
    common::joinPaths(this->testCachePath, "fuel.gazebosim.org",
<<<<<<< HEAD
      "openroboticstest", "worlds", "test world2")));
=======
      "openrobotics", "worlds", "test world2")));
>>>>>>> 1a7a3b68
}

/////////////////////////////////////////////////
/// Download only worlds
// Protocol "https" not supported or disabled in libcurl for Windows
// https://github.com/gazebosim/gz-fuel-tools/issues/105
TEST_P(DownloadCollectionTest, Worlds)
{
  // Download
  EXPECT_TRUE(
<<<<<<< HEAD
      downloadUrl("https://fuel.gazebosim.org/1.0/openroboticstest/"
                  "collections/testcollection",
=======
      downloadUrl("https://fuel.gazebosim.org/1.0/OpenRobotics/"
                  "collections/TestCollection",
>>>>>>> 1a7a3b68
                  nullptr, nullptr, "world", GetParam()));

  // Check output
  EXPECT_NE(this->stdOutBuffer.str().find("Download succeeded"),
      std::string::npos) << this->stdOutBuffer.str();
  EXPECT_TRUE(this->stdErrBuffer.str().empty()) << this->stdErrBuffer.str();

  // Check files
  // Model: Backpack
  EXPECT_FALSE(common::isDirectory(
    common::joinPaths(this->testCachePath, "fuel.gazebosim.org",
<<<<<<< HEAD
      "openroboticstest", "models", "backpack")));
=======
      "openrobotics", "models", "backpack")));
>>>>>>> 1a7a3b68

  // Model: TEAMBASE
  EXPECT_FALSE(common::isDirectory(
    common::joinPaths(this->testCachePath, "fuel.gazebosim.org",
<<<<<<< HEAD
      "openroboticstest", "models", "teambase")));
=======
      "openrobotics", "models", "teambase")));
>>>>>>> 1a7a3b68

  // World: Test World
  EXPECT_TRUE(common::isDirectory(
    common::joinPaths(this->testCachePath, "fuel.gazebosim.org",
<<<<<<< HEAD
      "openroboticstest", "worlds", "test world")));
  EXPECT_TRUE(common::isDirectory(
    common::joinPaths(this->testCachePath, "fuel.gazebosim.org",
      "openroboticstest", "worlds", "test world", "2")));
  EXPECT_TRUE(common::isFile(
    common::joinPaths(this->testCachePath, "fuel.gazebosim.org",
      "openroboticstest", "worlds", "test world", "2", "test.sdf")));
=======
      "openrobotics", "worlds", "test world")));
  EXPECT_TRUE(common::isDirectory(
    common::joinPaths(this->testCachePath, "fuel.gazebosim.org",
      "openrobotics", "worlds", "test world", "2")));
  EXPECT_TRUE(common::isFile(
    common::joinPaths(this->testCachePath, "fuel.gazebosim.org",
      "openrobotics", "worlds", "test world", "2", "test.world")));
>>>>>>> 1a7a3b68

  // World: Test World 2
  EXPECT_TRUE(common::isDirectory(
    common::joinPaths(this->testCachePath, "fuel.gazebosim.org",
<<<<<<< HEAD
      "openroboticstest", "worlds", "test world2")));
  EXPECT_TRUE(common::isDirectory(
    common::joinPaths(this->testCachePath, "fuel.gazebosim.org",
      "openroboticstest", "worlds", "test world2", "1")));
  EXPECT_TRUE(common::isFile(
    common::joinPaths(this->testCachePath, "fuel.gazebosim.org",
      "openroboticstest", "worlds", "test world2", "1", "test.sdf")));
=======
      "openrobotics", "worlds", "test world 2")));
  EXPECT_TRUE(common::isDirectory(
    common::joinPaths(this->testCachePath, "fuel.gazebosim.org",
      "openrobotics", "worlds", "test world 2", "2")));
  EXPECT_TRUE(common::isFile(
    common::joinPaths(this->testCachePath, "fuel.gazebosim.org",
      "openrobotics", "worlds", "test world 2", "2", "test.world")));
>>>>>>> 1a7a3b68
}<|MERGE_RESOLUTION|>--- conflicted
+++ resolved
@@ -182,11 +182,7 @@
 {
   // Download
   EXPECT_TRUE(downloadUrl(
-<<<<<<< HEAD
-    "https://fuel.gazebosim.org/1.0/openroboticstest/models/test box"));
-=======
     "https://fuel.gazebosim.org/1.0/openroboticstest/models/Test box"));
->>>>>>> 1a7a3b68
 
   // Check output
   EXPECT_NE(this->stdOutBuffer.str().find("Download succeeded"),
@@ -243,12 +239,8 @@
       "fuel.gazebosim.org", "openroboticstest", "models", "test box");
   EXPECT_TRUE(common::isDirectory(modelPath));
   EXPECT_TRUE(common::isDirectory(common::joinPaths(modelPath, "1")));
-<<<<<<< HEAD
-  EXPECT_TRUE(common::isFile(common::joinPaths(modelPath, "1", "model.sdf")));
-=======
   EXPECT_TRUE(common::isFile(common::joinPaths(modelPath, "1",
       "model.sdf")));
->>>>>>> 1a7a3b68
 }
 
 /////////////////////////////////////////////////
@@ -355,11 +347,7 @@
 {
   // Download
   EXPECT_TRUE(downloadUrl(
-<<<<<<< HEAD
       "https://fuel.gazebosim.org/1.0/openrobotics/worlds/Test world"));
-=======
-      "https://fuel.gazebosim.org/1.0/OpenRobotics/worlds/Test world"));
->>>>>>> 1a7a3b68
 
   // Check output
   EXPECT_NE(this->stdOutBuffer.str().find("Download succeeded"),
@@ -375,11 +363,7 @@
       "openrobotics", "worlds", "test world", "2")));
   EXPECT_TRUE(common::isFile(
     common::joinPaths(this->testCachePath, "fuel.gazebosim.org",
-<<<<<<< HEAD
       "openrobotics", "worlds", "test world", "2", "test.sdf")));
-=======
-      "openrobotics", "worlds", "test world", "2", "test.world")));
->>>>>>> 1a7a3b68
 }
 
 
@@ -401,14 +385,7 @@
    "https://fuel.gazebosim.org/1.0/openroboticstest/collections/testcollection";
 
   // Download
-<<<<<<< HEAD
   EXPECT_TRUE(downloadUrl(url.c_str(), nullptr, nullptr, nullptr, GetParam()));
-=======
-  EXPECT_TRUE(
-      downloadUrl("https://fuel.gazebosim.org/1.0/OpenRobotics/"
-                  "collections/TestCollection",
-                  nullptr, nullptr, nullptr, GetParam()));
->>>>>>> 1a7a3b68
 
   // Check output
   EXPECT_NE(this->stdOutBuffer.str().find("Download succeeded"),
@@ -419,7 +396,6 @@
   // Model: Backpack
   EXPECT_TRUE(common::isDirectory(
     common::joinPaths(this->testCachePath, "fuel.gazebosim.org",
-<<<<<<< HEAD
       "openroboticstest", "models", "backpack")));
   EXPECT_TRUE(common::isDirectory(
     common::joinPaths(this->testCachePath, "fuel.gazebosim.org",
@@ -427,20 +403,10 @@
   EXPECT_TRUE(common::isFile(
     common::joinPaths(this->testCachePath, "fuel.gazebosim.org",
       "openroboticstest", "models", "backpack", "3", "model.sdf")));
-=======
-      "openrobotics", "models", "backpack")));
-  EXPECT_TRUE(common::isDirectory(
-    common::joinPaths(this->testCachePath, "fuel.gazebosim.org",
-      "openrobotics", "models", "backpack", "2")));
-  EXPECT_TRUE(common::isFile(
-    common::joinPaths(this->testCachePath, "fuel.gazebosim.org",
-      "openrobotics", "models", "backpack", "2", "model.sdf")));
->>>>>>> 1a7a3b68
 
   // Model: TEAMBASE
   EXPECT_TRUE(common::isDirectory(
     common::joinPaths(this->testCachePath, "fuel.gazebosim.org",
-<<<<<<< HEAD
       "openroboticstest", "models", "teambase")));
   EXPECT_TRUE(common::isDirectory(
     common::joinPaths(this->testCachePath, "fuel.gazebosim.org",
@@ -448,20 +414,10 @@
   EXPECT_TRUE(common::isFile(
     common::joinPaths(this->testCachePath, "fuel.gazebosim.org",
      "openroboticstest", "models", "teambase", "2", "model.sdf")));
-=======
-      "openrobotics", "models", "teambase")));
-  EXPECT_TRUE(common::isDirectory(
-    common::joinPaths(this->testCachePath, "fuel.gazebosim.org",
-      "openrobotics", "models", "teambase", "2")));
-  EXPECT_TRUE(common::isFile(
-    common::joinPaths(this->testCachePath, "fuel.gazebosim.org",
-     "openrobotics", "models", "teambase", "2", "model.sdf")));
->>>>>>> 1a7a3b68
 
   // World: Test World
   EXPECT_TRUE(common::isDirectory(
     common::joinPaths(this->testCachePath, "fuel.gazebosim.org",
-<<<<<<< HEAD
       "openroboticstest", "worlds", "test world")));
   EXPECT_TRUE(common::isDirectory(
     common::joinPaths(this->testCachePath, "fuel.gazebosim.org",
@@ -469,20 +425,10 @@
   EXPECT_TRUE(common::isFile(
     common::joinPaths(this->testCachePath, "fuel.gazebosim.org",
       "openroboticstest", "worlds", "test world", "2", "test.sdf")));
-=======
-      "openrobotics", "worlds", "test world")));
-  EXPECT_TRUE(common::isDirectory(
-    common::joinPaths(this->testCachePath, "fuel.gazebosim.org",
-      "openrobotics", "worlds", "test world", "2")));
-  EXPECT_TRUE(common::isFile(
-    common::joinPaths(this->testCachePath, "fuel.gazebosim.org",
-      "openrobotics", "worlds", "test world", "2", "test.world")));
->>>>>>> 1a7a3b68
 
   // World: Test World 2
   EXPECT_TRUE(common::isDirectory(
     common::joinPaths(this->testCachePath, "fuel.gazebosim.org",
-<<<<<<< HEAD
       "openroboticstest", "worlds", "test world2")));
   EXPECT_TRUE(common::isDirectory(
     common::joinPaths(this->testCachePath, "fuel.gazebosim.org",
@@ -490,15 +436,6 @@
   EXPECT_TRUE(common::isFile(
     common::joinPaths(this->testCachePath, "fuel.gazebosim.org",
       "openroboticstest", "worlds", "test world2", "1", "test.sdf")));
-=======
-      "openrobotics", "worlds", "test world 2")));
-  EXPECT_TRUE(common::isDirectory(
-    common::joinPaths(this->testCachePath, "fuel.gazebosim.org",
-      "openrobotics", "worlds", "test world 2", "2")));
-  EXPECT_TRUE(common::isFile(
-    common::joinPaths(this->testCachePath, "fuel.gazebosim.org",
-      "openrobotics", "worlds", "test world 2", "2", "test.world")));
->>>>>>> 1a7a3b68
 }
 
 /////////////////////////////////////////////////
@@ -509,13 +446,8 @@
 {
   // Download
   EXPECT_TRUE(
-<<<<<<< HEAD
       downloadUrl("https://fuel.gazebosim.org/1.0/openroboticstest/"
                   "collections/testcollection",
-=======
-      downloadUrl("https://fuel.gazebosim.org/1.0/OpenRobotics/"
-                  "collections/TestCollection",
->>>>>>> 1a7a3b68
                   nullptr, nullptr, "model", GetParam()));
 
   // Check output
@@ -527,7 +459,6 @@
   // Model: Backpack
   EXPECT_TRUE(common::isDirectory(
     common::joinPaths(this->testCachePath, "fuel.gazebosim.org",
-<<<<<<< HEAD
       "openroboticstest", "models", "backpack")));
   EXPECT_TRUE(common::isDirectory(
     common::joinPaths(this->testCachePath, "fuel.gazebosim.org",
@@ -535,20 +466,10 @@
   EXPECT_TRUE(common::isFile(
     common::joinPaths(this->testCachePath, "fuel.gazebosim.org",
       "openroboticstest", "models", "backpack", "3", "model.sdf")));
-=======
-      "openrobotics", "models", "backpack")));
-  EXPECT_TRUE(common::isDirectory(
-    common::joinPaths(this->testCachePath, "fuel.gazebosim.org",
-      "openrobotics", "models", "backpack", "2")));
-  EXPECT_TRUE(common::isFile(
-    common::joinPaths(this->testCachePath, "fuel.gazebosim.org",
-      "openrobotics", "models", "backpack", "2", "model.sdf")));
->>>>>>> 1a7a3b68
 
   // Model: TEAMBASE
   EXPECT_TRUE(common::isDirectory(
     common::joinPaths(this->testCachePath, "fuel.gazebosim.org",
-<<<<<<< HEAD
       "openroboticstest", "models", "teambase")));
   EXPECT_TRUE(common::isDirectory(
     common::joinPaths(this->testCachePath, "fuel.gazebosim.org",
@@ -556,33 +477,16 @@
   EXPECT_TRUE(common::isFile(
     common::joinPaths(this->testCachePath, "fuel.gazebosim.org",
       "openroboticstest", "models", "teambase", "2", "model.sdf")));
-=======
-      "openrobotics", "models", "teambase")));
-  EXPECT_TRUE(common::isDirectory(
-    common::joinPaths(this->testCachePath, "fuel.gazebosim.org",
-      "openrobotics", "models", "teambase", "2")));
-  EXPECT_TRUE(common::isFile(
-    common::joinPaths(this->testCachePath, "fuel.gazebosim.org",
-      "openrobotics", "models", "teambase", "2", "model.sdf")));
->>>>>>> 1a7a3b68
 
   // World: Test World
   EXPECT_FALSE(common::isDirectory(
     common::joinPaths(this->testCachePath, "fuel.gazebosim.org",
-<<<<<<< HEAD
       "openroboticstest", "worlds", "test world")));
-=======
-      "openrobotics", "worlds", "test world")));
->>>>>>> 1a7a3b68
 
   // World: Test World 2
   EXPECT_FALSE(common::isDirectory(
     common::joinPaths(this->testCachePath, "fuel.gazebosim.org",
-<<<<<<< HEAD
       "openroboticstest", "worlds", "test world2")));
-=======
-      "openrobotics", "worlds", "test world2")));
->>>>>>> 1a7a3b68
 }
 
 /////////////////////////////////////////////////
@@ -593,13 +497,8 @@
 {
   // Download
   EXPECT_TRUE(
-<<<<<<< HEAD
       downloadUrl("https://fuel.gazebosim.org/1.0/openroboticstest/"
                   "collections/testcollection",
-=======
-      downloadUrl("https://fuel.gazebosim.org/1.0/OpenRobotics/"
-                  "collections/TestCollection",
->>>>>>> 1a7a3b68
                   nullptr, nullptr, "world", GetParam()));
 
   // Check output
@@ -611,25 +510,16 @@
   // Model: Backpack
   EXPECT_FALSE(common::isDirectory(
     common::joinPaths(this->testCachePath, "fuel.gazebosim.org",
-<<<<<<< HEAD
       "openroboticstest", "models", "backpack")));
-=======
-      "openrobotics", "models", "backpack")));
->>>>>>> 1a7a3b68
 
   // Model: TEAMBASE
   EXPECT_FALSE(common::isDirectory(
     common::joinPaths(this->testCachePath, "fuel.gazebosim.org",
-<<<<<<< HEAD
       "openroboticstest", "models", "teambase")));
-=======
-      "openrobotics", "models", "teambase")));
->>>>>>> 1a7a3b68
 
   // World: Test World
   EXPECT_TRUE(common::isDirectory(
     common::joinPaths(this->testCachePath, "fuel.gazebosim.org",
-<<<<<<< HEAD
       "openroboticstest", "worlds", "test world")));
   EXPECT_TRUE(common::isDirectory(
     common::joinPaths(this->testCachePath, "fuel.gazebosim.org",
@@ -637,20 +527,10 @@
   EXPECT_TRUE(common::isFile(
     common::joinPaths(this->testCachePath, "fuel.gazebosim.org",
       "openroboticstest", "worlds", "test world", "2", "test.sdf")));
-=======
-      "openrobotics", "worlds", "test world")));
-  EXPECT_TRUE(common::isDirectory(
-    common::joinPaths(this->testCachePath, "fuel.gazebosim.org",
-      "openrobotics", "worlds", "test world", "2")));
-  EXPECT_TRUE(common::isFile(
-    common::joinPaths(this->testCachePath, "fuel.gazebosim.org",
-      "openrobotics", "worlds", "test world", "2", "test.world")));
->>>>>>> 1a7a3b68
 
   // World: Test World 2
   EXPECT_TRUE(common::isDirectory(
     common::joinPaths(this->testCachePath, "fuel.gazebosim.org",
-<<<<<<< HEAD
       "openroboticstest", "worlds", "test world2")));
   EXPECT_TRUE(common::isDirectory(
     common::joinPaths(this->testCachePath, "fuel.gazebosim.org",
@@ -658,13 +538,4 @@
   EXPECT_TRUE(common::isFile(
     common::joinPaths(this->testCachePath, "fuel.gazebosim.org",
       "openroboticstest", "worlds", "test world2", "1", "test.sdf")));
-=======
-      "openrobotics", "worlds", "test world 2")));
-  EXPECT_TRUE(common::isDirectory(
-    common::joinPaths(this->testCachePath, "fuel.gazebosim.org",
-      "openrobotics", "worlds", "test world 2", "2")));
-  EXPECT_TRUE(common::isFile(
-    common::joinPaths(this->testCachePath, "fuel.gazebosim.org",
-      "openrobotics", "worlds", "test world 2", "2", "test.world")));
->>>>>>> 1a7a3b68
 }
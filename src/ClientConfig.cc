/*
 * Copyright (C) 2017 Open Source Robotics Foundation
 *
 * Licensed under the Apache License, Version 2.0 (the "License");
 * you may not use this file except in compliance with the License.
 * You may obtain a copy of the License at
 *
 *     http://www.apache.org/licenses/LICENSE-2.0
 *
 * Unless required by applicable law or agreed to in writing, software
 * distributed under the License is distributed on an "AS IS" BASIS,
 * WITHOUT WARRANTIES OR CONDITIONS OF ANY KIND, either express or implied.
 * See the License for the specific language governing permissions and
 * limitations under the License.
 *
*/

#include <yaml.h>
#include <cstdio>
#include <sstream>
#include <stack>
#include <string>
#include <vector>
#include <gz/common/Console.hh>
#include <gz/common/Filesystem.hh>
#include <gz/common/Util.hh>

#include "gz/fuel_tools/ClientConfig.hh"
#include "gz/fuel_tools/config.hh"

namespace gz::fuel_tools
{
//////////////////////////////////////////////////
/// \brief Private data class
class ClientConfigPrivate
{
  /// \brief Constructor.
  public: ClientConfigPrivate()
          {
            std::string homePath;
            gz::common::env(GZ_HOMEDIR, homePath);
            this->cacheLocation = common::joinPaths(
                homePath, ".gz", "fuel");

            this->servers.push_back(ServerConfig());
          }

  /// \brief Clear values.
  public: void Clear()
          {
            this->servers.clear();
            this->cacheLocation = "";
            this->configPath = "";
            this->userAgent =
              "GazeboFuelTools-" GZ_FUEL_TOOLS_VERSION_FULL;
          }

  /// \brief A list of servers.
  public: std::vector<ServerConfig> servers;

  /// \brief a path on disk to where data is cached.
  public: std::string cacheLocation = "";

  /// \brief The path where the configuration file is located.
  public: std::string configPath = "";

  /// \brief Name of the user agent.
  public: std::string userAgent =
          "GazeboFuelTools-" GZ_FUEL_TOOLS_VERSION_FULL;
};

//////////////////////////////////////////////////
ClientConfig::ClientConfig() : dataPtr(new ClientConfigPrivate)
{
  std::string gzFuelPath = "";
  if (!gz::common::env("GZ_FUEL_CACHE_PATH", gzFuelPath))
  {
<<<<<<< HEAD
    return;
=======
    // TODO(CH3): Deprecated. Remove on tock.
    if (gz::common::env("IGN_FUEL_CACHE_PATH", gzFuelPath))
    {
      gzwarn << "Using deprecated environment variable [IGN_FUEL_CACHE_PATH] "
             << "to set cache path. Please use [GZ_FUEL_CACHE_PATH] instead."
             << std::endl;
    }
>>>>>>> e808b0ab
  }

  if (!gzFuelPath.empty())
  {
    if (!gz::common::isDirectory(gzFuelPath))
      gzerr << "[" << gzFuelPath << "] is not a directory" << std::endl;
    else
      this->SetCacheLocation(gzFuelPath);
  }

  std::string configYamlFile = common::joinPaths(this->CacheLocation(),
                                                 "config.yaml");
  std::string configYmlFile = common::joinPaths(this->CacheLocation(),
                                                "config.yml");
  if (gz::common::exists(configYamlFile))
    this->LoadConfig(configYamlFile);
  else if (gz::common::exists(configYmlFile))
    this->LoadConfig(configYmlFile);
}

//////////////////////////////////////////////////
ClientConfig::ClientConfig(const ClientConfig &_copy)
  : dataPtr(new ClientConfigPrivate)
{
  *(this->dataPtr) = *(_copy.dataPtr);
}

//////////////////////////////////////////////////
ClientConfig &ClientConfig::operator=(const ClientConfig &_copy)
{
  *(this->dataPtr) = *(_copy.dataPtr);

  return *this;
}

//////////////////////////////////////////////////
ClientConfig::~ClientConfig()
{
}

//////////////////////////////////////////////////
void ClientConfig::Clear()
{
  this->dataPtr->Clear();
}

//////////////////////////////////////////////////
bool ClientConfig::LoadConfig(const std::string &_file)
{
  // Sanity check: Verify that the configuration file exists.
  if (!gz::common::exists(_file))
  {
    gzerr << "Unable to find configuration file [" << _file<< "]" << std::endl;
    return false;
  }


  FILE *fh = fopen(_file.c_str(), "r");
  if (!fh)
  {
    gzerr << "Failed to open configuration file ["
      << _file << "]" << std::endl;
    return false;
  }

  this->dataPtr->configPath = _file;

  // Initialize parser.
  yaml_parser_t parser;
  if (!yaml_parser_initialize(&parser))
  {
    gzerr << "Failed to initialize YAML parser" << std::endl;
    fclose(fh);
    return false;
  }

  // Set input file.
  yaml_parser_set_input_file(&parser, fh);

  bool res = true;
  yaml_event_t event;
  std::stack<std::string> tokens;
  tokens.push("root");
  std::string serverURL = "";
  std::string cacheLocationConfig = "";
  std::string privateToken = "";

  do
  {
    if (!yaml_parser_parse(&parser, &event))
    {
      gzerr << "Parser error [" << parser.error << "]" << std::endl;
      res = false;
      break;
    }

    switch (event.type)
    {
      case YAML_NO_EVENT:
      // Stream start/end.
      case YAML_STREAM_START_EVENT:
      case YAML_STREAM_END_EVENT:
      // Block delimeters.
      case YAML_DOCUMENT_START_EVENT:
      case YAML_DOCUMENT_END_EVENT:
      case YAML_SEQUENCE_START_EVENT:
        break;
      case YAML_SEQUENCE_END_EVENT:
        if (!tokens.empty())
          tokens.pop();
        break;
      case YAML_MAPPING_START_EVENT:
        if (!tokens.empty() && tokens.top() == "servers")
        {
          tokens.push("server");
          serverURL = "";
        }
        break;
      case YAML_MAPPING_END_EVENT:
        if (!tokens.empty() && tokens.top() == "cache")
        {
          if (cacheLocationConfig.empty())
          {
            gzerr << "[path] parameter is required for a cache" << std::endl;
            res = false;
          }
        }
        else if (!tokens.empty() && tokens.top() == "server")
        {
          if (!serverURL.empty())
          {
            // Sanity check: Make sure that the server is not already stored.
            bool repeated = false;
            for (auto & savedServer : this->MutableServers())
            {
              if (savedServer.Url().Str() == serverURL)
              {
                if (!privateToken.empty())
                {
                  gzmsg << "Set private token for " << serverURL << " server."
                    << std::endl;
                  savedServer.SetApiKey(privateToken);
                }
                gzwarn << "URL [" << serverURL << "] already exists. "
                  << "Ignoring server" << std::endl;
                repeated = true;
                break;
              }
            }
            if (!repeated)
            {
              // Add the new server.
              ServerConfig newServer;
              newServer.SetUrl(common::URI(serverURL));
              if (!privateToken.empty())
              {
                gzmsg << "Set private token for " << serverURL << " server."
                  << std::endl;
                newServer.SetApiKey(privateToken);
              }
              this->AddServer(newServer);
            }
          }
          else
          {
            gzerr << "[url] parameter is required for a server"
                      << std::endl;
            res = false;
          }
        }

        if (!tokens.empty())
          tokens.pop();
        break;
      // Data .
      case YAML_ALIAS_EVENT:
        break;
      case YAML_SCALAR_EVENT:
        if (!tokens.empty() && tokens.top() == "url")
        {
          std::string url(
            reinterpret_cast<const char *>(event.data.scalar.value));
          serverURL = url;
          tokens.pop();
        }
        else if (!tokens.empty() && tokens.top() == "path")
        {
          std::string path(
            reinterpret_cast<const char *>(event.data.scalar.value));
          cacheLocationConfig = path;
          tokens.pop();
        }
        else if (!tokens.empty() && tokens.top() == "private-token")
        {
          std::string token(
            reinterpret_cast<const char *>(event.data.scalar.value));
          privateToken = token;
          tokens.pop();
        }
        else
        {
          std::string key(
            reinterpret_cast<const char *>(event.data.scalar.value));
          if (!key.empty())
            tokens.push(key);
        }

        break;
      default:
      {
        gzerr << "Unknown event type [" << event.type << "]" << std::endl;
        res = false;
      }
    }

    if (event.type != YAML_STREAM_END_EVENT)
      yaml_event_delete(&event);
  } while (event.type != YAML_STREAM_END_EVENT);

  // Default cache path.
  std::string homePath;
  gz::common::env(GZ_HOMEDIR, homePath);
  std::string cacheLocation = gz::common::joinPaths(
    homePath, ".gz", "fuel");

  // The user wants to overwrite the default cache path.
  if (!cacheLocationConfig.empty())
    cacheLocation = cacheLocationConfig;

  // Do not overwrite the cache location if GZ_FUEL_CACHE_PATH is set.
  std::string gzFuelPath = "";
  if (gz::common::env("GZ_FUEL_CACHE_PATH", gzFuelPath))
  {
    gzwarn << "GZ_FUEL_CACHE_PATH is set to [" << gzFuelPath << "]. The "
            << "path in the configuration file will be ignored" << std::endl;
    cacheLocation = gzFuelPath;
  }
  this->SetCacheLocation(cacheLocation);

  // Cleanup.
  yaml_parser_delete(&parser);
  fclose(fh);

  return res;
}

//////////////////////////////////////////////////
std::string ClientConfig::ConfigPath() const
{
  return this->dataPtr->configPath;
}

//////////////////////////////////////////////////
std::vector<ServerConfig> ClientConfig::Servers() const
{
  return this->dataPtr->servers;
}

//////////////////////////////////////////////////
std::vector<ServerConfig> & ClientConfig::MutableServers() const
{
  return this->dataPtr->servers;
}

//////////////////////////////////////////////////
void ClientConfig::AddServer(const ServerConfig &_srv)
{
  this->dataPtr->servers.push_back(_srv);
}

//////////////////////////////////////////////////
std::string ClientConfig::CacheLocation() const
{
  return this->dataPtr->cacheLocation;
}

//////////////////////////////////////////////////
void ClientConfig::SetCacheLocation(const std::string &_path)
{
  this->dataPtr->cacheLocation = _path;
}

//////////////////////////////////////////////////
void ClientConfig::SetUserAgent(const std::string &_agent)
{
  this->dataPtr->userAgent = _agent;
}

//////////////////////////////////////////////////
const std::string &ClientConfig::UserAgent() const
{
  return this->dataPtr->userAgent;
}

//////////////////////////////////////////////////
std::string ClientConfig::AsString(const std::string &_prefix) const
{
  std::stringstream out;
  out << _prefix << "Config path: " << this->ConfigPath() << std::endl
      << _prefix << "Cache location: " << this->CacheLocation() << std::endl
      << _prefix << "Servers:" << std::endl;

  for (const auto &s : this->Servers())
  {
    out << _prefix << "  ---" << std::endl;
    out << _prefix << s.AsString("  ");
  }

  return out.str();
}
}  // namespace gz::fuel_tools<|MERGE_RESOLUTION|>--- conflicted
+++ resolved
@@ -75,17 +75,7 @@
   std::string gzFuelPath = "";
   if (!gz::common::env("GZ_FUEL_CACHE_PATH", gzFuelPath))
   {
-<<<<<<< HEAD
     return;
-=======
-    // TODO(CH3): Deprecated. Remove on tock.
-    if (gz::common::env("IGN_FUEL_CACHE_PATH", gzFuelPath))
-    {
-      gzwarn << "Using deprecated environment variable [IGN_FUEL_CACHE_PATH] "
-             << "to set cache path. Please use [GZ_FUEL_CACHE_PATH] instead."
-             << std::endl;
-    }
->>>>>>> e808b0ab
   }
 
   if (!gzFuelPath.empty())

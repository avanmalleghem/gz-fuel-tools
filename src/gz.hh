--- conflicted
+++ resolved
@@ -87,11 +87,7 @@
 ///
 /// Example usage, including a private access token which is required:
 ///
-<<<<<<< HEAD
-/// `gz fuel delete -u https://fuel.ignitionrobotics.org/1.0/openrobotics/models/Ambulance --header "Private-Token: <access_token>"` // NOLINT
-=======
-/// `ign fuel delete -u https://fuel.gazebosim.org/1.0/openrobotics/models/Ambulance --header "Private-Token: <access_token>"` // NOLINT
->>>>>>> 8099fa67
+/// `gz fuel delete -u https://fuel.gazebosim.org/1.0/openrobotics/models/Ambulance --header "Private-Token: <access_token>"` // NOLINT
 ///
 /// \param[in] _url Resource URL.
 /// \param[in] _header An HTTP header.
@@ -118,11 +114,7 @@
 ///
 /// Example usage, including a private access token which is required:
 ///
-<<<<<<< HEAD
-/// `gz fuel edit -u https://fuel.ignitionrobotics.org/1.0/openrobotics/models/Ambulance --header "Private-Token: <access_token>"` --public // NOLINT
-=======
-/// `ign fuel edit -u https://fuel.gazebosim.org/1.0/openrobotics/models/Ambulance --header "Private-Token: <access_token>"` --public // NOLINT
->>>>>>> 8099fa67
+/// `gz fuel edit -u https://fuel.gazebosim.org/1.0/openrobotics/models/Ambulance --header "Private-Token: <access_token>"` --public // NOLINT
 ///
 /// \param[in] _url Resource URL.
 /// \param[in] _header An HTTP header.

--- conflicted
+++ resolved
@@ -45,13 +45,8 @@
 
       public: static ModelIter ModelIterThreeModelIds()
         {
-<<<<<<< HEAD
           gz::fuel_tools::ServerConfig srv;
-          srv.SetUrl(common::URI("https://ignitionrobotics.org"));
-=======
-          ServerConfig srv;
           srv.SetUrl(common::URI("https://gazebosim.org"));
->>>>>>> 8099fa67
 
           std::vector<ModelIdentifier> ids;
           for (int i = 0; i < 3; i++)
@@ -72,13 +67,8 @@
 
       public: static ModelIter ModelIterThreeModels()
         {
-<<<<<<< HEAD
           gz::fuel_tools::ServerConfig srv;
-          srv.SetUrl(common::URI("https://ignitionrobotics.org"));
-=======
-          ServerConfig srv;
           srv.SetUrl(common::URI("https://gazebosim.org"));
->>>>>>> 8099fa67
 
           std::vector<Model> models;
           for (int i = 0; i < 3; i++)

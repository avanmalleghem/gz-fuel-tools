/*
 * Copyright (C) 2018 Open Source Robotics Foundation
 *
 * Licensed under the Apache License, Version 2.0 (the "License");
 * you may not use this file except in compliance with the License.
 * You may obtain a copy of the License at
 *
 *     http://www.apache.org/licenses/LICENSE-2.0
 *
 * Unless required by applicable law or agreed to in writing, software
 * distributed under the License is distributed on an "AS IS" BASIS,
 * WITHOUT WARRANTIES OR CONDITIONS OF ANY KIND, either express or implied.
 * See the License for the specific language governing permissions and
 * limitations under the License.
 *
*/

<<<<<<< HEAD
#ifdef _MSC_VER
#pragma warning(push, 0)
#endif
#include <google/protobuf/text_format.h>
#include <ignition/msgs/fuel_metadata.pb.h>
#ifdef _MSC_VER
#pragma warning(pop)
#endif

#include <ignition/msgs/Utility.hh>
#include "ignition/common/Console.hh"
#include "ignition/fuel_tools/Interface.hh"
#include "ignition/fuel_tools/WorldIdentifier.hh"
=======
#include "gz/common/Console.hh"
#include "gz/fuel_tools/Interface.hh"
#include "gz/fuel_tools/WorldIdentifier.hh"
>>>>>>> acb21ad3

namespace ignition
{
  namespace fuel_tools
  {
    //////////////////////////////////////////////
    std::string fetchResource(const std::string &_uri)
    {
      gz::fuel_tools::FuelClient client;
      return fetchResourceWithClient(_uri, client);
    }

    //////////////////////////////////////////////
    std::string fetchResourceWithClient(const std::string &_uri,
        gz::fuel_tools::FuelClient &_client)
    {
      std::string result;

      gz::fuel_tools::ModelIdentifier model;
      gz::fuel_tools::WorldIdentifier world;
      std::string fileUrl;
      gz::common::URI uri(_uri);
      // Download the model, if it is a model URI
      if (_client.ParseModelUrl(uri, model) &&
          !_client.CachedModel(uri, result))
      {
        _client.DownloadModel(uri, result);
      }
      // Download the model, if it's a model file URI
      else if (_client.ParseModelFileUrl(uri, model, fileUrl) &&
          !_client.CachedModelFile(uri, result))
      {
        auto modelUri = _uri.substr(0,
            _uri.find("files", model.UniqueName().size())-1);
        _client.DownloadModel(common::URI(modelUri), result);
        result = common::joinPaths(result, fileUrl);
      }
      // Download the world, if it is a world URI
      else if (_client.ParseWorldUrl(uri, world) &&
               !_client.CachedWorld(uri, result))
      {
        _client.DownloadWorld(uri, result);
      }
      // Download the world, if it's a world file URI
      else if (_client.ParseWorldFileUrl(uri, world, fileUrl) &&
          !_client.CachedWorldFile(uri, result))
      {
        auto worldUri = _uri.substr(0,
            _uri.find("files", world.UniqueName().size())-1);
        _client.DownloadWorld(common::URI(worldUri), result);
        result = common::joinPaths(result, fileUrl);

      }

      return result;
    }

    //////////////////////////////////////////////
    std::string sdfFromPath(const std::string &_path)
    {
      ignition::msgs::FuelMetadata meta;
      std::string metadataPath =
        ignition::common::joinPaths(_path, "metadata.pbtxt");
      std::string modelConfigPath =
        ignition::common::joinPaths(_path, "model.config");

      bool foundMetadataPath = ignition::common::exists(metadataPath);
      bool foundModelConfigPath = ignition::common::exists(modelConfigPath);

      // Use the metadata.pbtxt or model.config first.
      if (foundMetadataPath || foundModelConfigPath)
      {
        std::string modelPath =
          (foundMetadataPath) ? metadataPath : modelConfigPath;

        // Read the pbtxt or config file.
        std::ifstream inputFile(modelPath);
        std::string inputStr((std::istreambuf_iterator<char>(inputFile)),
            std::istreambuf_iterator<char>());

        if (foundMetadataPath)
        {
          // Parse the file into the fuel metadata message
          google::protobuf::TextFormat::ParseFromString(inputStr, &meta);
        }
        else
        {
          if (!ignition::msgs::ConvertFuelMetadata(inputStr, meta))
            return "";
        }

        if (meta.has_model())
          return ignition::common::joinPaths(_path, meta.model().file());
        else if (meta.has_world())
          return ignition::common::joinPaths(_path, meta.world().file());
        return "";
      }

      // Otherwise, use the first ".sdf" file found in the given path.
      common::DirIter dirIter(_path);
      common::DirIter end;
      while (dirIter != end)
      {
        if (common::isFile(*dirIter))
        {
          std::string basename = ignition::common::basename(*dirIter);
          // Just some safety checks.
          if (!basename.empty() && basename.find(".sdf") != std::string::npos)
          {
            std::string extension = basename.substr(
                basename.find_last_of(".") + 1);
            if (extension == "sdf")
              return *dirIter;
          }
        }
        ++dirIter;
      }

      return "";
    }
  }
}<|MERGE_RESOLUTION|>--- conflicted
+++ resolved
@@ -15,25 +15,19 @@
  *
 */
 
-<<<<<<< HEAD
 #ifdef _MSC_VER
 #pragma warning(push, 0)
 #endif
 #include <google/protobuf/text_format.h>
-#include <ignition/msgs/fuel_metadata.pb.h>
+#include <gz/msgs/fuel_metadata.pb.h>
 #ifdef _MSC_VER
 #pragma warning(pop)
 #endif
 
-#include <ignition/msgs/Utility.hh>
-#include "ignition/common/Console.hh"
-#include "ignition/fuel_tools/Interface.hh"
-#include "ignition/fuel_tools/WorldIdentifier.hh"
-=======
+#include <gz/msgs/Utility.hh>
 #include "gz/common/Console.hh"
 #include "gz/fuel_tools/Interface.hh"
 #include "gz/fuel_tools/WorldIdentifier.hh"
->>>>>>> acb21ad3
 
 namespace ignition
 {
@@ -94,14 +88,14 @@
     //////////////////////////////////////////////
     std::string sdfFromPath(const std::string &_path)
     {
-      ignition::msgs::FuelMetadata meta;
+      msgs::FuelMetadata meta;
       std::string metadataPath =
-        ignition::common::joinPaths(_path, "metadata.pbtxt");
+        common::joinPaths(_path, "metadata.pbtxt");
       std::string modelConfigPath =
-        ignition::common::joinPaths(_path, "model.config");
+        common::joinPaths(_path, "model.config");
 
-      bool foundMetadataPath = ignition::common::exists(metadataPath);
-      bool foundModelConfigPath = ignition::common::exists(modelConfigPath);
+      bool foundMetadataPath = common::exists(metadataPath);
+      bool foundModelConfigPath = common::exists(modelConfigPath);
 
       // Use the metadata.pbtxt or model.config first.
       if (foundMetadataPath || foundModelConfigPath)
@@ -121,14 +115,14 @@
         }
         else
         {
-          if (!ignition::msgs::ConvertFuelMetadata(inputStr, meta))
+          if (!msgs::ConvertFuelMetadata(inputStr, meta))
             return "";
         }
 
         if (meta.has_model())
-          return ignition::common::joinPaths(_path, meta.model().file());
+          return common::joinPaths(_path, meta.model().file());
         else if (meta.has_world())
-          return ignition::common::joinPaths(_path, meta.world().file());
+          return common::joinPaths(_path, meta.world().file());
         return "";
       }
 
@@ -139,7 +133,7 @@
       {
         if (common::isFile(*dirIter))
         {
-          std::string basename = ignition::common::basename(*dirIter);
+          std::string basename = common::basename(*dirIter);
           // Just some safety checks.
           if (!basename.empty() && basename.find(".sdf") != std::string::npos)
           {

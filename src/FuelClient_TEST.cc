/*
 * Copyright (C) 2018 Open Source Robotics Foundation
 *
 * Licensed under the Apache License, Version 2.0 (the "License");
 * you may not use this file except in compliance with the License.
 * You may obtain a copy of the License at
 *
 *     http://www.apache.org/licenses/LICENSE-2.0
 *
 * Unless required by applicable law or agreed to in writing, software
 * distributed under the License is distributed on an "AS IS" BASIS,
 * WITHOUT WARRANTIES OR CONDITIONS OF ANY KIND, either express or implied.
 * See the License for the specific language governing permissions and
 * limitations under the License.
 *
*/

#include <gtest/gtest.h>
#include <fstream>
#include <ignition/common/Console.hh>
#include <ignition/common/Filesystem.hh>
#include <ignition/utilities/ExtraTestMacros.hh>

#include "ignition/fuel_tools/FuelClient.hh"
#include "ignition/fuel_tools/ClientConfig.hh"
#include "ignition/fuel_tools/Result.hh"
#include "ignition/fuel_tools/WorldIdentifier.hh"

#include "test/test_config.h"

#ifdef _WIN32
#include <direct.h>
#define ChangeDirectory _chdir
#else
#include <unistd.h>
#define ChangeDirectory chdir
#endif

using namespace ignition;
using namespace ignition::fuel_tools;

//////////////////////////////////////////////////
/// \brief Creates a directory structure in the build directory with 1 model
/// that has 2 versions
/// Taken from LocalCache_TEST
void createLocalModel(ClientConfig &_conf)
{
  igndbg << "Creating local model in [" << common::cwd() << "]" << std::endl;

  auto modelPath = common::joinPaths(
      "test_cache", "localhost:8007", "alice", "models", "My Model");

  common::createDirectories(common::joinPaths(modelPath, "2", "meshes"));
  common::createDirectories(common::joinPaths(modelPath, "3", "meshes"));

  {
    std::ofstream fout(common::joinPaths(modelPath, "2", "model.config"),
        std::ofstream::trunc);
    fout << "<?xml version=\"1.0\"?>";
    fout.flush();
    fout.close();

    common::copyFile(common::joinPaths(modelPath, "2", "model.config"),
        common::joinPaths(modelPath, "3", "model.config"));
  }

  {
    std::ofstream fout(common::joinPaths(modelPath, "2", "model.sdf"),
        std::ofstream::trunc);
    fout << "<?xml version=\"1.0\"?>";
    fout.flush();
    fout.close();

    common::copyFile(common::joinPaths(modelPath, "2", "model.sdf"),
        common::joinPaths(modelPath, "3", "model.sdf"));
  }

  {
    std::ofstream fout(common::joinPaths(modelPath, "2", "meshes", "model.dae"),
        std::ofstream::trunc);
    fout << "<?xml version=\"1.0\"?>";
    fout.flush();
    fout.close();

    common::copyFile(common::joinPaths(modelPath, "2", "meshes", "model.dae"),
        common::joinPaths(modelPath, "3", "meshes", "model.dae"));
  }

  ignition::fuel_tools::ServerConfig srv;
  srv.SetUrl(common::URI("http://localhost:8007/"));
  _conf.AddServer(srv);
}

//////////////////////////////////////////////////
/// \brief Creates a directory structure in the build directory with 1 world
/// that has 2 versions
/// Taken from LocalCache_TEST
void createLocalWorld(ClientConfig &_conf)
{
  igndbg << "Creating local world in [" << common::cwd() << "]" << std::endl;

  auto worldPath = common::joinPaths(
      "test_cache", "localhost:8007", "banana", "worlds", "My World");

  common::createDirectories(common::joinPaths(worldPath, "2"));
  common::createDirectories(common::joinPaths(worldPath, "3"));

  {
    std::ofstream fout(common::joinPaths(worldPath, "2", "strawberry.world"),
        std::ofstream::trunc);
    fout << "<?xml version=\"1.0\"?>";
    fout.flush();
    fout.close();

    common::copyFile(common::joinPaths(worldPath, "2", "strawberry.world"),
        common::joinPaths(worldPath, "3", "strawberry.world"));
  }

  ignition::fuel_tools::ServerConfig srv;
  srv.SetUrl(ignition::common::URI("http://localhost:8007/"));
  _conf.AddServer(srv);
}

/////////////////////////////////////////////////
class FuelClientTest : public ::testing::Test
{
  public: void SetUp() override
  {
    ignition::common::Console::SetVerbosity(4);
  }
};

/////////////////////////////////////////////////
/// \brief Nothing crashes
TEST_F(FuelClientTest, ParseModelURL)
{
  // * without client config
  // * with server API version
  // * without model version
  {
    FuelClient client;
    ModelIdentifier id;
    const std::string url{
      "https://some.example.org/1.0/german/models/Cardboard Box"};
    EXPECT_TRUE(client.ParseModelUrl(ignition::common::URI(url), id));

    EXPECT_EQ(id.Server().Url().Str(), "https://some.example.org");
    EXPECT_EQ(id.Server().Version(), "1.0");
    EXPECT_EQ(id.Owner(), "german");
    EXPECT_EQ(id.Name(), "Cardboard Box");
    EXPECT_EQ(id.Version(), 0u);
  }

  // * with client config
  // * with server API version
  // * with model version
  {
    ClientConfig config;

    FuelClient client(config);
    ModelIdentifier id;
    const std::string url{
      "https://fuel.ignitionrobotics.org/1.0/german/models/Cardboard Box/4"};
    EXPECT_TRUE(client.ParseModelUrl(ignition::common::URI(url), id));

    EXPECT_EQ(id.Server().Url().Str(), "https://fuel.ignitionrobotics.org");
    EXPECT_EQ(id.Server().Version(), "1.0");
    EXPECT_EQ(id.Owner(), "german");
    EXPECT_EQ(id.Name(), "Cardboard Box");
    EXPECT_EQ(id.Version(), 4u);
  }

  // * with client config
  // * with server API version different from config
  // * with model version
  {
    ClientConfig config;

    FuelClient client(config);
    ModelIdentifier id;
    const std::string url{
      "https://fuel.ignitionrobotics.org/5.0/german/models/Cardboard Box/6"};
    EXPECT_TRUE(client.ParseModelUrl(ignition::common::URI(url), id));

    EXPECT_EQ(id.Server().Url().Str(), "https://fuel.ignitionrobotics.org");
    EXPECT_EQ(id.Server().Version(), "1.0");
    EXPECT_EQ(id.Owner(), "german");
    EXPECT_EQ(id.Name(), "Cardboard Box");
    EXPECT_EQ(id.Version(), 6u);
  }

  // * without client config
  // * without server API version
  // * without model version
  {
    FuelClient client;
    ModelIdentifier id;
    const std::string url{
      "https://fuel.ignitionrobotics.org/german/models/Cardboard Box"};
    EXPECT_TRUE(client.ParseModelUrl(ignition::common::URI(url), id));

    EXPECT_EQ(id.Server().Url().Str(), "https://fuel.ignitionrobotics.org");
    EXPECT_FALSE(id.Server().Version().empty());
    EXPECT_EQ(id.Owner(), "german");
    EXPECT_EQ(id.Name(), "Cardboard Box");
    EXPECT_EQ(id.Version(), 0u);
  }

  // * with client config
  // * without server API version
  // * with model version `tip`
  {
    ClientConfig config;

    FuelClient client(config);
    ModelIdentifier id;
    const std::string url{
      "https://fuel.ignitionrobotics.org/german/models/Cardboard Box/tip"};
    EXPECT_TRUE(client.ParseModelUrl(ignition::common::URI(url), id));

    EXPECT_EQ(id.Server().Url().Str(), "https://fuel.ignitionrobotics.org");
    EXPECT_EQ(id.Server().Version(), "1.0");
    EXPECT_EQ(id.Owner(), "german");
    EXPECT_EQ(id.Name(), "Cardboard Box");
    EXPECT_EQ(id.Version(), 0u);
  }

  // Bad model Urls
  {
    FuelClient client;
    ModelIdentifier id;
    EXPECT_FALSE(client.ParseModelUrl(ignition::common::URI("http://bad.url"),
          id));
  }

  // Not Url
  {
    FuelClient client;
    ModelIdentifier id;
    EXPECT_FALSE(client.ParseModelUrl(ignition::common::URI("bad url"),
          id));
  }
  {
    FuelClient client;
    ModelIdentifier id;
    EXPECT_FALSE(client.ParseModelUrl(ignition::common::URI("ba://url"),
          id));
  }
  {
    FuelClient client;
    ModelIdentifier id;
    const std::string url{
      "https://fuel.ignitionrobotics.org/german/models/Cardboard Box/banana"};
    EXPECT_FALSE(client.ParseModelUrl(ignition::common::URI(url), id));
  }
  {
    FuelClient client;
    ModelIdentifier id;
    const std::string url{
      "https://fuel.ignitionrobotics.org/banana/german/models/Cardboard Box"};
    EXPECT_FALSE(client.ParseModelUrl(ignition::common::URI(url), id));
  }
  {
    FuelClient client;
    ModelIdentifier id;
    const std::string url{
      "https://fuel.ignitionrobotics.org/99/german/models/Cardboard Box"};
    EXPECT_FALSE(client.ParseModelUrl(ignition::common::URI(url), id));
  }
  {
    FuelClient client;
    ModelIdentifier id;
    const std::string url{
      "https://fuel.ignitionrobotics.org/2/2/german/models"
        "/Cardboard Box/banana"};
    EXPECT_FALSE(client.ParseModelUrl(ignition::common::URI(url), id));
  }
}

/////////////////////////////////////////////////
TEST_F(FuelClientTest, ParseModelFileURL)
{
  // URL - without client config
  {
    FuelClient client;
    ModelIdentifier id;
    std::string filePath;
    const common::URI modelUrl{
      "https://fuel.ignitionrobotics.org/1.0/OpenRobotics/models/"
        "Cordless Drill/tip/files/meshes/cordless_drill.dae"};
    EXPECT_TRUE(client.ParseModelFileUrl(modelUrl, id, filePath));

    EXPECT_EQ(id.Server().Url().Str(), "https://fuel.ignitionrobotics.org");
    EXPECT_EQ(id.Server().Version(), "1.0");
    EXPECT_EQ(id.Owner(), "OpenRobotics");
    EXPECT_EQ(id.Name(), "Cordless Drill");
    EXPECT_EQ(filePath, "meshes/cordless_drill.dae");
  }

  // URL - with client config
  {
    ClientConfig config;

    FuelClient client(config);
    ModelIdentifier id;
    std::string filePath;
    const common::URI modelUrl{
      "https://fuel.ignitionrobotics.org/1.0/OpenRobotics/models/Pine Tree/tip/"
      "files/materials/scripts/pine_tree.material"};
    EXPECT_TRUE(client.ParseModelFileUrl(modelUrl, id, filePath));

    EXPECT_EQ(id.Server().Url().Str(), "https://fuel.ignitionrobotics.org");
    EXPECT_EQ(id.Server().Version(), "1.0");
    EXPECT_EQ(id.Owner(), "OpenRobotics");
    EXPECT_EQ(id.Name(), "Pine Tree");
    EXPECT_EQ(filePath, "materials/scripts/pine_tree.material");
  }

  // URL - version different from config
  {
    ClientConfig config;

    FuelClient client(config);
    ModelIdentifier id;
    std::string filePath;
    const common::URI modelUrl{
      "https://fuel.ignitionrobotics.org/5.0/OpenRobotics/models/Pine Tree/tip/"
      "files/model.sdf"};
    EXPECT_TRUE(client.ParseModelFileUrl(modelUrl, id, filePath));

    EXPECT_EQ(id.Server().Url().Str(), "https://fuel.ignitionrobotics.org");
    EXPECT_EQ(id.Server().Version(), "1.0");
    EXPECT_EQ(id.Owner(), "OpenRobotics");
    EXPECT_EQ(id.Name(), "Pine Tree");
    EXPECT_EQ(filePath, "model.sdf");
  }

  // Unique name - without client config
  {
    FuelClient client;
    ModelIdentifier id;
    std::string filePath;
    const common::URI modelUrl{
      "https://fuel.ignitionrobotics.org/OpenRobotics/models/Pine Tree/tip/"
      "files/materials/scripts/pine_tree.material"};
    EXPECT_TRUE(client.ParseModelFileUrl(modelUrl, id, filePath));

    EXPECT_EQ(id.Server().Url().Str(), "https://fuel.ignitionrobotics.org");
    EXPECT_FALSE(id.Server().Version().empty());
    EXPECT_EQ("1.0", id.Server().Version());
    EXPECT_EQ(id.Owner(), "OpenRobotics");
    EXPECT_EQ(id.Name(), "Pine Tree");
    EXPECT_EQ(filePath, "materials/scripts/pine_tree.material");
  }

  // Unique name - with client config
  {
    ClientConfig config;

    FuelClient client(config);
    ModelIdentifier id;
    std::string filePath;
    const common::URI modelUrl{
      "https://fuel.ignitionrobotics.org/OpenRobotics/models/Pine Tree/tip/"
      "files/materials/scripts/pine_tree.material"};
    EXPECT_TRUE(client.ParseModelFileUrl(modelUrl, id, filePath));

    EXPECT_EQ(id.Server().Url().Str(), "https://fuel.ignitionrobotics.org");
    EXPECT_EQ(id.Server().Version(), "1.0");
    EXPECT_EQ(id.Owner(), "OpenRobotics");
    EXPECT_EQ(id.Name(), "Pine Tree");
    EXPECT_EQ(filePath, "materials/scripts/pine_tree.material");
  }

  // Bad URL
  {
    FuelClient client;
    ModelIdentifier id;
    std::string filePath;
    const common::URI modelUrl{"http://bad.url"};
    EXPECT_FALSE(client.ParseModelFileUrl(modelUrl, id, filePath));
  }

  // Not URL
  {
    FuelClient client;
    ModelIdentifier id;
    std::string filePath;
    const common::URI modelUrl{"bad_url"};
    EXPECT_FALSE(client.ParseModelFileUrl(modelUrl, id, filePath));
  }
}

/////////////////////////////////////////////////
// Protocol "https" not supported or disabled in libcurl for Windows
// https://github.com/ignitionrobotics/ign-fuel-tools/issues/105
TEST_F(FuelClientTest, IGN_UTILS_TEST_DISABLED_ON_WIN32(DownloadModel))
{
  // Configure to use binary path as cache
  ASSERT_EQ(0, ChangeDirectory(PROJECT_BINARY_PATH));
  common::removeAll("test_cache");
  common::createDirectories("test_cache");
  ClientConfig config;
  config.SetCacheLocation(common::joinPaths(common::cwd(), "test_cache"));

  // Create client
  FuelClient client(config);
  EXPECT_EQ(config.CacheLocation(), client.Config().CacheLocation());

  // Download model from URL
  {
    // Unversioned URL should get the latest available version
    common::URI url{
        "https://fuel.ignitionrobotics.org/1.0/chapulina/models/Test box"};

    // Check it is not cached
    std::string cachedPath;
    Result res1 = client.CachedModel(url, cachedPath);
    EXPECT_FALSE(res1);
    EXPECT_EQ(Result(ResultType::FETCH_ERROR), res1);

    // Download
    std::string path;
    Result res2 = client.DownloadModel(url, path);
    EXPECT_TRUE(res2);
    EXPECT_EQ(Result(ResultType::FETCH_ALREADY_EXISTS), res2);

    // Check it was downloaded to `2`
    auto modelPath = common::joinPaths(common::cwd(), "test_cache",
        "fuel.ignitionrobotics.org", "chapulina", "models", "Test box");

    EXPECT_EQ(path, common::joinPaths(modelPath, "2"));
    EXPECT_TRUE(common::exists(common::joinPaths(modelPath, "2")));
    EXPECT_TRUE(common::exists(common::joinPaths(modelPath, "2", "model.sdf")));
    EXPECT_TRUE(common::exists(common::joinPaths(modelPath, "2",
        "model.config")));

    // Check it wasn't downloaded to model root directory
    EXPECT_FALSE(common::exists(common::joinPaths(modelPath, "model.config")));

    // Check it is cached
    Result res3 = client.CachedModel(url, cachedPath);
    EXPECT_TRUE(res3);
    EXPECT_EQ(Result(ResultType::FETCH_ALREADY_EXISTS), res3);
    EXPECT_EQ(common::joinPaths(modelPath, "2"), cachedPath);
  }

  // Download model with pbr paths from URL and check that paths are fixed
  {
    // Unversioned URL should get the latest available version
    common::URI url{
        "https://fuel.ignitionrobotics.org/1.0/iche033/models/Rescue Randy"};

    // Check it is not cached
    std::string cachedPath;
    Result res1 = client.CachedModel(url, cachedPath);
    EXPECT_FALSE(res1);
    EXPECT_EQ(Result(ResultType::FETCH_ERROR), res1);

    // Download
    std::string path;
    Result res2 = client.DownloadModel(url, path);
    EXPECT_TRUE(res2);
    EXPECT_EQ(Result(ResultType::FETCH_ALREADY_EXISTS), res2);

    // Check it was downloaded to `2`
    auto modelPath = common::joinPaths(common::cwd(), "test_cache",
        "fuel.ignitionrobotics.org", "iche033", "models", "Rescue Randy");

    EXPECT_EQ(path, common::joinPaths(modelPath, "2"));
    EXPECT_TRUE(common::exists(common::joinPaths(modelPath, "2")));
    EXPECT_TRUE(common::exists(common::joinPaths(modelPath, "2", "model.sdf")));
    EXPECT_TRUE(common::exists(common::joinPaths(modelPath, "2",
        "model.config")));

    // Check it wasn't downloaded to model root directory
    EXPECT_FALSE(common::exists(common::joinPaths(modelPath, "model.config")));

    // Check it is cached
    Result res3 = client.CachedModel(url, cachedPath);
    EXPECT_TRUE(res3);
    EXPECT_EQ(Result(ResultType::FETCH_ALREADY_EXISTS), res3);
    EXPECT_EQ(common::joinPaths(modelPath, "2"), cachedPath);

    // Check that URIs have been updated.
    std::ifstream ifs(common::joinPaths(modelPath, "2", "model.sdf"));
    std::string modelSdf((std::istreambuf_iterator<char>(ifs)),
        std::istreambuf_iterator<char>());
    EXPECT_EQ(std::string::npos, modelSdf.find("<uri>model://"));
    EXPECT_EQ(std::string::npos, modelSdf.find("<albedo_map>model://"));
    EXPECT_EQ(std::string::npos, modelSdf.find("<normal_map>model://"));
    EXPECT_EQ(std::string::npos, modelSdf.find("<metalness_map>model://"));
    EXPECT_EQ(std::string::npos, modelSdf.find("<roughness_map>model://"));

    EXPECT_NE(std::string::npos, modelSdf.find("<uri>https://"));
    EXPECT_NE(std::string::npos, modelSdf.find("<albedo_map>https://"));
    EXPECT_NE(std::string::npos, modelSdf.find("<normal_map>https://"));
    EXPECT_NE(std::string::npos, modelSdf.find("<metalness_map>https://"));
    EXPECT_NE(std::string::npos, modelSdf.find("<roughness_map>https://"));
  }

  // Try using nonexistent URL
  {
    std::string url{
        "https://fuel.ignitionrobotics.org/1.0/chapulina/models/"
          "Inexistent model"};
    std::string path;
    Result result = client.DownloadModel(common::URI(url), path);
    EXPECT_FALSE(result);
    EXPECT_EQ(Result(ResultType::FETCH_ERROR), result);
  }

  // Try using bad URL
  {
    std::string url{"banana"};
    std::string path;
    Result result = client.DownloadModel(common::URI(url), path);
    EXPECT_FALSE(result);
    EXPECT_EQ(Result(ResultType::FETCH_ERROR), result);
  }
}

/////////////////////////////////////////////////
// Windows doesn't support colons in filenames
// https://github.com/ignitionrobotics/ign-fuel-tools/issues/106
TEST_F(FuelClientTest, IGN_UTILS_TEST_DISABLED_ON_WIN32(CachedModel))
{
  // Configure to use binary path as cache and populate it
  ASSERT_EQ(0, ChangeDirectory(PROJECT_BINARY_PATH));
  common::removeAll("test_cache");
  common::createDirectories("test_cache");
  ClientConfig config;
  config.SetCacheLocation(common::joinPaths(common::cwd(), "test_cache"));
  createLocalModel(config);

  // Create client
  FuelClient client(config);
  EXPECT_EQ(config.CacheLocation(), client.Config().CacheLocation());

  // Cached model (no version)
  {
    common::URI url{"http://localhost:8007/1.0/alice/models/My Model"};
    std::string path;
    auto result = client.CachedModel(url, path);
    EXPECT_TRUE(result);
    EXPECT_EQ(Result(ResultType::FETCH_ALREADY_EXISTS), result);
    EXPECT_EQ(common::joinPaths(common::cwd(), "test_cache", "localhost:8007",
        "alice", "models", "My Model", "3"), path);
  }

  // Cached model (tip)
  {
    common::URI url{"http://localhost:8007/1.0/alice/models/My Model/tip"};
    std::string path;
    auto result = client.CachedModel(url, path);
    EXPECT_TRUE(result);
    EXPECT_EQ(Result(ResultType::FETCH_ALREADY_EXISTS), result);
    EXPECT_EQ(common::joinPaths(common::cwd(), "test_cache", "localhost:8007",
        "alice", "models", "My Model", "3"), path);
  }

  // Cached model (version number)
  {
    common::URI url{"http://localhost:8007/1.0/alice/models/My Model/2"};
    std::string path;
    auto result = client.CachedModel(url, path);
    EXPECT_TRUE(result);
    EXPECT_EQ(Result(ResultType::FETCH_ALREADY_EXISTS), result);
    EXPECT_EQ(common::joinPaths(common::cwd(), "test_cache", "localhost:8007",
        "alice", "models", "My Model", "2"), path);
  }

  // Cached model file (tip)
  {
    common::URI url{
        "http://localhost:8007/1.0/alice/models/My Model/tip/files/model.sdf"};
    std::string path;
    auto result = client.CachedModelFile(url, path);
    EXPECT_TRUE(result);
    EXPECT_EQ(Result(ResultType::FETCH_ALREADY_EXISTS), result);
    EXPECT_EQ(common::joinPaths(common::cwd(), "test_cache", "localhost:8007",
        "alice", "models", "My Model", "3", "model.sdf"), path);
  }

  // Deeper cached model file
  {
    common::URI url{"http://localhost:8007/1.0/alice/models/My Model/2/files/"
                    "meshes/model.dae"};
    std::string path;
    auto result = client.CachedModelFile(url, path);
    EXPECT_TRUE(result);
    EXPECT_EQ(Result(ResultType::FETCH_ALREADY_EXISTS), result);
    EXPECT_EQ(common::joinPaths(common::cwd(), "test_cache", "localhost:8007",
        "alice", "models", "My Model", "2", "meshes", "model.dae"), path);
  }

  // Non-cached model
  {
    common::URI url{"http://localhost:8007/1.0/alice/models/Banana"};
    std::string path;
    auto result = client.CachedModel(url, path);
    EXPECT_FALSE(result);
    EXPECT_EQ(Result(ResultType::FETCH_ERROR), result);
  }

  // Non-cached model (when looking for file)
  {
    common::URI url{"http://localhost:8007/1.0/alice/models/Banana/model.sdf"};
    std::string path;
    auto result = client.CachedModelFile(url, path);
    EXPECT_FALSE(result);
    EXPECT_EQ(Result(ResultType::FETCH_ERROR), result);
  }

  // Non-cached model file
  {
    common::URI url{"http://localhost:8007/1.0/alice/models/My Model/tip/files/"
                    "meshes/banana.dae"
    };
    std::string path;
    auto result = client.CachedModelFile(url, path);
    EXPECT_FALSE(result);
    EXPECT_EQ(Result(ResultType::FETCH_ERROR), result);
  }

  // Model root URL to model file
  {
    common::URI url{"http://localhost:8007/1.0/alice/models/My Model"};
    std::string path;
    auto result = client.CachedModelFile(url, path);
    EXPECT_FALSE(result);
    EXPECT_EQ(Result(ResultType::FETCH_ERROR), result);
  }

  // Bad model URL
  {
    common::URI url{"banana"};
    std::string path;
    auto result = client.CachedModel(url, path);
    EXPECT_FALSE(result);
    EXPECT_EQ(Result(ResultType::FETCH_ERROR), result);
  }

  // Bad model file URL
  {
    common::URI url{"banana"};
    std::string path;
    auto result = client.CachedModelFile(url, path);
    EXPECT_FALSE(result);
    EXPECT_EQ(Result(ResultType::FETCH_ERROR), result);
  }
}

/////////////////////////////////////////////////
/// \brief Nothing crashes
TEST_F(FuelClientTest, ParseWorldUrl)
{
  // * without client config
  // * with server API version
  // * without world version
  {
    FuelClient client;
    WorldIdentifier id;
    const common::URI url{
      "https://fuel.ignitionrobotics.org/1.0/german/worlds/Cardboard Box"};
    EXPECT_TRUE(client.ParseWorldUrl(url, id));

    EXPECT_EQ(id.Server().Url().Str(), "https://fuel.ignitionrobotics.org");
    EXPECT_EQ(id.Server().Version(), "1.0");
    EXPECT_EQ(id.Owner(), "german");
    EXPECT_EQ(id.Name(), "Cardboard Box");
    EXPECT_EQ(id.Version(), 0u);
  }

  // * with client config
  // * with server API version
  // * with world version
  {
    ClientConfig config;

    FuelClient client(config);
    WorldIdentifier id;
    const common::URI url{
      "https://fuel.ignitionrobotics.org/1.0/german/worlds/Cardboard Box/4"};
    EXPECT_TRUE(client.ParseWorldUrl(url, id));

    EXPECT_EQ(id.Server().Url().Str(), "https://fuel.ignitionrobotics.org");
    EXPECT_EQ(id.Server().Version(), "1.0");
    EXPECT_EQ(id.Owner(), "german");
    EXPECT_EQ(id.Name(), "Cardboard Box");
    EXPECT_EQ(id.Version(), 4u);
  }

  // * with client config
  // * with server API version different from config
  // * with world version
  {
    ClientConfig config;

    FuelClient client(config);
    WorldIdentifier id;
    const common::URI url{
      "https://fuel.ignitionrobotics.org/5.0/german/worlds/Cardboard Box/6"};
    EXPECT_TRUE(client.ParseWorldUrl(url, id));

    EXPECT_EQ(id.Server().Url().Str(), "https://fuel.ignitionrobotics.org");
    EXPECT_EQ(id.Server().Version(), "1.0");
    EXPECT_EQ(id.Owner(), "german");
    EXPECT_EQ(id.Name(), "Cardboard Box");
    EXPECT_EQ(id.Version(), 6u);
  }

  // * without client config
  // * without server API version
  // * without world version
  {
    FuelClient client;
    WorldIdentifier id;
    const common::URI url{
      "https://fuel.ignitionrobotics.org/german/worlds/Cardboard Box"};
    EXPECT_TRUE(client.ParseWorldUrl(url, id));

    EXPECT_EQ(id.Server().Url().Str(), "https://fuel.ignitionrobotics.org");
    EXPECT_FALSE(id.Server().Version().empty());
    EXPECT_EQ("1.0", id.Server().Version());
    EXPECT_EQ(id.Owner(), "german");
    EXPECT_EQ(id.Name(), "Cardboard Box");
    EXPECT_EQ(id.Version(), 0u);
  }

  // * with client config
  // * without server API version
  // * with world version `tip`
  {
    ClientConfig config;

    FuelClient client(config);
    WorldIdentifier id;
    const common::URI url{
      "https://fuel.ignitionrobotics.org/german/worlds/Cardboard Box/tip"};
    EXPECT_TRUE(client.ParseWorldUrl(url, id));

    EXPECT_EQ(id.Server().Url().Str(), "https://fuel.ignitionrobotics.org");
    EXPECT_EQ(id.Server().Version(), "1.0");
    EXPECT_EQ(id.Owner(), "german");
    EXPECT_EQ(id.Name(), "Cardboard Box");
    EXPECT_EQ(id.Version(), 0u);
  }

  // Bad world URLs
  {
    FuelClient client;
    WorldIdentifier id;
    EXPECT_FALSE(client.ParseWorldUrl(common::URI("http://bad.url"), id));
  }

  // Not URL
  {
    FuelClient client;
    WorldIdentifier id;
    EXPECT_FALSE(client.ParseWorldUrl(common::URI("bad url"), id));
  }
  {
    FuelClient client;
    WorldIdentifier id;
    EXPECT_FALSE(client.ParseWorldUrl(common::URI("ba://url"), id));
  }
  {
    FuelClient client;
    WorldIdentifier id;
    const common::URI url{
      "https://fuel.ignitionrobotics.org/german/worlds/Cardboard Box/banana"};
    EXPECT_FALSE(client.ParseWorldUrl(url, id));
  }
  {
    FuelClient client;
    WorldIdentifier id;
    const common::URI url{
      "https://fuel.ignitionrobotics.org/banana/german/worlds/Cardboard Box"};
    EXPECT_FALSE(client.ParseWorldUrl(url, id));
  }
  {
    FuelClient client;
    WorldIdentifier id;
    const common::URI url{
      "https://fuel.ignitionrobotics.org/99/german/worlds/Cardboard Box"};
    EXPECT_FALSE(client.ParseWorldUrl(url, id));
  }
  {
    FuelClient client;
    WorldIdentifier id;
    const common::URI url{
      "https://fuel.ignitionrobotics.org/2/2/german/worlds/Cardboard Box"
        "/banana"};
    EXPECT_FALSE(client.ParseWorldUrl(url, id));
  }
}

/////////////////////////////////////////////////
TEST_F(FuelClientTest, ParseWorldFileUrl)
{
  // URL - without client config
  {
    FuelClient client;
    WorldIdentifier id;
    std::string filePath;
    const common::URI worldUrl{
      "https://fuel.ignitionrobotics.org/1.0/OpenRobotics/worlds/Empty/tip/"
      "files/test.world"};
    EXPECT_TRUE(client.ParseWorldFileUrl(worldUrl, id, filePath));

    EXPECT_EQ(id.Server().Url().Str(), "https://fuel.ignitionrobotics.org");
    EXPECT_EQ(id.Server().Version(), "1.0");
    EXPECT_EQ(id.Owner(), "OpenRobotics");
    EXPECT_EQ(id.Name(), "Empty");
    EXPECT_EQ(filePath, "test.world");
  }

  // URL - with client config
  {
    ClientConfig config;

    FuelClient client(config);
    WorldIdentifier id;
    std::string filePath;
    const common::URI worldUrl{
      "https://fuel.ignitionrobotics.org/1.0/OpenRobotics/worlds/Empty sky/tip/"
      "files/empty_sky.world"};
    EXPECT_TRUE(client.ParseWorldFileUrl(worldUrl, id, filePath));

    EXPECT_EQ(id.Server().Url().Str(), "https://fuel.ignitionrobotics.org");
    EXPECT_EQ(id.Server().Version(), "1.0");
    EXPECT_EQ(id.Owner(), "OpenRobotics");
    EXPECT_EQ(id.Name(), "Empty sky");
    EXPECT_EQ(filePath, "empty_sky.world");
  }

  // URL - version different from config
  {
    ClientConfig config;

    FuelClient client(config);
    WorldIdentifier id;
    std::string filePath;
    const common::URI worldUrl{
      "https://fuel.ignitionrobotics.org/5.0/OpenRobotics/worlds/Empty/tip/"
      "files/test.world"};
    EXPECT_TRUE(client.ParseWorldFileUrl(worldUrl, id, filePath));

    EXPECT_EQ(id.Server().Url().Str(), "https://fuel.ignitionrobotics.org");
    EXPECT_EQ(id.Server().Version(), "1.0");
    EXPECT_EQ(id.Owner(), "OpenRobotics");
    EXPECT_EQ(id.Name(), "Empty");
    EXPECT_EQ(filePath, "test.world");
  }

  // Unique name - without client config
  {
    FuelClient client;
    WorldIdentifier id;
    std::string filePath;
    const common::URI worldUrl{
      "https://fuel.ignitionrobotics.org/OpenRobotics/worlds/Empty sky/tip/"
      "files/empty_sky.world"};
    EXPECT_TRUE(client.ParseWorldFileUrl(worldUrl, id, filePath));

    EXPECT_EQ(id.Server().Url().Str(), "https://fuel.ignitionrobotics.org");
    EXPECT_FALSE(id.Server().Version().empty());
    EXPECT_EQ("1.0", id.Server().Version());
    EXPECT_EQ(id.Owner(), "OpenRobotics");
    EXPECT_EQ(id.Name(), "Empty sky");
    EXPECT_EQ(filePath, "empty_sky.world");
  }

  // Unique name - with client config
  {
    ClientConfig config;

    FuelClient client(config);
    WorldIdentifier id;
    std::string filePath;
    const common::URI worldUrl{
      "https://fuel.ignitionrobotics.org/1.0/OpenRobotics/worlds/Empty/tip/"
      "files/test.world"};
    EXPECT_TRUE(client.ParseWorldFileUrl(worldUrl, id, filePath));

    EXPECT_EQ(id.Server().Url().Str(), "https://fuel.ignitionrobotics.org");
    EXPECT_EQ(id.Server().Version(), "1.0");
    EXPECT_EQ(id.Owner(), "OpenRobotics");
    EXPECT_EQ(id.Name(), "Empty");
    EXPECT_EQ(filePath, "test.world");
  }

  // Bad URL
  {
    FuelClient client;
    WorldIdentifier id;
    std::string filePath;
    const common::URI worldUrl{"http://bad.url"};
    EXPECT_FALSE(client.ParseWorldFileUrl(worldUrl, id, filePath));
  }

  // Not URL
  {
    FuelClient client;
    WorldIdentifier id;
    std::string filePath;
    const common::URI worldUrl{"bad_url"};
    EXPECT_FALSE(client.ParseWorldFileUrl(worldUrl, id, filePath));
  }
}

//////////////////////////////////////////////////
// Protocol "https" not supported or disabled in libcurl for Windows
// https://github.com/ignitionrobotics/ign-fuel-tools/issues/105
TEST_F(FuelClientTest, IGN_UTILS_TEST_DISABLED_ON_WIN32(DownloadWorld))
{
  // Configure to use binary path as cache
  ASSERT_EQ(0, ChangeDirectory(PROJECT_BINARY_PATH));
  common::removeAll("test_cache");
  common::createDirectories("test_cache");

  ServerConfig server;
  server.SetUrl(ignition::common::URI(
        "https://fuel.ignitionrobotics.org"));

  ClientConfig config;
  config.AddServer(server);
  config.SetCacheLocation(common::joinPaths(common::cwd(), "test_cache"));

  // Create client
  FuelClient client(config);
  EXPECT_EQ(config.CacheLocation(), client.Config().CacheLocation());

  // Download world from URL
  {
    // Unversioned URL should get the latest available version
    common::URI url{"https://fuel.ignitionrobotics.org/1.0/OpenRobotics/"
                    "worlds/Test world"};

    // Check it is not cached
    std::string cachedPath;
    auto res1 = client.CachedWorld(url, cachedPath);
    EXPECT_FALSE(res1);
    EXPECT_EQ(Result(ResultType::FETCH_ERROR), res1);

    // Download
    std::string path;
    auto res2 = client.DownloadWorld(url, path);
    EXPECT_TRUE(res2);
    EXPECT_EQ(Result(ResultType::FETCH), res2);

    // Check it was downloaded to `1`
<<<<<<< HEAD
    EXPECT_EQ(path, common::cwd() +
        "/test_cache/fuel.ignitionrobotics.org/OpenRobotics/worlds/"
        "Test world/2");
    EXPECT_TRUE(common::exists(
        "test_cache/fuel.ignitionrobotics.org/OpenRobotics/worlds/"
        "Test world/2"));
    EXPECT_TRUE(common::exists(
       "test_cache/fuel.ignitionrobotics.org/OpenRobotics/worlds/"
       "Test world/2/test.world"));
=======
    auto worldPath = common::joinPaths(common::cwd(), "test_cache",
        "fuel.ignitionrobotics.org", "OpenRobotics", "worlds", "Test world");

    EXPECT_EQ(path, common::joinPaths(worldPath, "2"));
    EXPECT_TRUE(common::exists(common::joinPaths(worldPath, "2")));
    EXPECT_TRUE(common::exists(common::joinPaths(worldPath, "2", "test.sdf")));
>>>>>>> 8bad7f29

    // Check it wasn't downloaded to world root directory
    EXPECT_FALSE(common::exists(common::joinPaths(worldPath, "test.sdf")));

    // Check it is cached
    auto res3 = client.CachedWorld(url, cachedPath);
    EXPECT_TRUE(res3);
    EXPECT_EQ(Result(ResultType::FETCH_ALREADY_EXISTS), res3);
<<<<<<< HEAD
    EXPECT_EQ(common::cwd() + "/test_cache/fuel.ignitionrobotics.org"
      "/OpenRobotics/worlds/Test world/2", cachedPath);
=======
    EXPECT_EQ(common::joinPaths(worldPath, "2"), cachedPath);
>>>>>>> 8bad7f29
  }

  // Try using nonexistent URL
  {
    common::URI url{
        "https://fuel.ignitionrobotics.org/1.0/OpenRobotics/worlds/Bad world"};
    std::string path;
    auto result = client.DownloadWorld(url, path);
    EXPECT_FALSE(result);
    EXPECT_EQ(Result(ResultType::FETCH_ERROR), result);
  }

  // Try using bad URL
  {
    common::URI url{"banana"};
    std::string path;
    auto result = client.DownloadWorld(url, path);
    EXPECT_FALSE(result);
    EXPECT_EQ(Result(ResultType::FETCH_ERROR), result);
  }
}

/////////////////////////////////////////////////
// Windows doesn't support colons in filenames
// https://github.com/ignitionrobotics/ign-fuel-tools/issues/106
TEST_F(FuelClientTest, IGN_UTILS_TEST_DISABLED_ON_WIN32(CachedWorld))
{
  // Configure to use binary path as cache and populate it
  ASSERT_EQ(0, ChangeDirectory(PROJECT_BINARY_PATH));
  common::removeAll("test_cache");
  common::createDirectories("test_cache");
  ClientConfig config;
  config.SetCacheLocation(common::joinPaths(common::cwd(), "test_cache"));
  createLocalWorld(config);

  // Create client
  FuelClient client(config);
  EXPECT_EQ(config.CacheLocation(), client.Config().CacheLocation());

  // Cached world (no version)
  {
    common::URI url{"http://localhost:8007/1.0/banana/worlds/My World"};
    std::string path;
    auto result = client.CachedWorld(url, path);
    EXPECT_TRUE(result);
    EXPECT_EQ(Result(ResultType::FETCH_ALREADY_EXISTS), result);
    EXPECT_EQ(common::joinPaths(common::cwd(), "test_cache",
        "localhost:8007", "banana", "worlds", "My World", "3"), path);
  }

  // Cached world (tip)
  {
    common::URI url{"http://localhost:8007/1.0/banana/worlds/My World/tip"};
    std::string path;
    auto result = client.CachedWorld(url, path);
    EXPECT_TRUE(result);
    EXPECT_EQ(Result(ResultType::FETCH_ALREADY_EXISTS), result);
    EXPECT_EQ(common::joinPaths(common::cwd(), "test_cache",
        "localhost:8007", "banana", "worlds", "My World", "3"), path);
  }

  // Cached world (version number)
  {
    common::URI url{"http://localhost:8007/1.0/banana/worlds/My World/2"};
    std::string path;
    auto result = client.CachedWorld(url, path);
    EXPECT_TRUE(result);
    EXPECT_EQ(Result(ResultType::FETCH_ALREADY_EXISTS), result);
    EXPECT_EQ(common::joinPaths(common::cwd(), "test_cache",
        "localhost:8007", "banana", "worlds", "My World", "2"), path);
  }

  // Cached world file (tip)
  {
    common::URI url{"http://localhost:8007/1.0/banana/worlds/My World/tip/"
                    "files/strawberry.world"};
    std::string path;
    auto result = client.CachedWorldFile(url, path);
    EXPECT_TRUE(result);
    EXPECT_EQ(Result(ResultType::FETCH_ALREADY_EXISTS), result);
    EXPECT_EQ(common::joinPaths(common::cwd(), "test_cache",
        "localhost:8007", "banana", "worlds", "My World", "3",
        "strawberry.world"), path);
  }

  // Deeper cached world file
  {
    common::URI url{"http://localhost:8007/1.0/banana/worlds/My World/2/files/"
                    "strawberry.world"};
    std::string path;
    auto result = client.CachedWorldFile(url, path);
    EXPECT_TRUE(result);
    EXPECT_EQ(Result(ResultType::FETCH_ALREADY_EXISTS), result);
    EXPECT_EQ(common::joinPaths(common::cwd(), "test_cache",
        "localhost:8007", "banana", "worlds", "My World", "2",
        "strawberry.world"), path);
  }

  // Non-cached world
  {
    common::URI url{"http://localhost:8007/1.0/banana/worlds/Banana"};
    std::string path;
    auto result = client.CachedWorld(url, path);
    EXPECT_FALSE(result);
    EXPECT_EQ(Result(ResultType::FETCH_ERROR), result);
  }

  // Non-cached world (when looking for file)
  {
    common::URI url{
        "http://localhost:8007/1.0/banana/worlds/Banana/strawberry.world"};
    std::string path;
    auto result = client.CachedWorldFile(url, path);
    EXPECT_FALSE(result);
    EXPECT_EQ(Result(ResultType::FETCH_ERROR), result);
  }

  // Non-cached world file
  {
    common::URI url{"http://localhost:8007/1.0/banana/worlds/My World/tip/"
                    "files/banana.sdf"};
    std::string path;
    auto result = client.CachedWorldFile(url, path);
    EXPECT_FALSE(result);
    EXPECT_EQ(Result(ResultType::FETCH_ERROR), result);
  }

  // World root URL to world file
  {
    common::URI url{"http://localhost:8007/1.0/banana/worlds/My World"};
    std::string path;
    auto result = client.CachedWorldFile(url, path);
    EXPECT_FALSE(result);
    EXPECT_EQ(Result(ResultType::FETCH_ERROR), result);
  }

  // Bad world URL
  {
    common::URI url{"banana"};
    std::string path;
    auto result = client.CachedWorld(url, path);
    EXPECT_FALSE(result);
    EXPECT_EQ(Result(ResultType::FETCH_ERROR), result);
  }

  // Bad world file URL
  {
    common::URI url{"banana"};
    std::string path;
    auto result = client.CachedWorldFile(url, path);
    EXPECT_FALSE(result);
    EXPECT_EQ(Result(ResultType::FETCH_ERROR), result);
  }
}

/////////////////////////////////////////////////
TEST_F(FuelClientTest, Config)
{
  FuelClient client;
  ClientConfig &config = client.Config();

  // Check a few values. More client config tests in ClientConfig_TEST
  EXPECT_FALSE(config.UserAgent().empty());
  EXPECT_FALSE(config.CacheLocation().empty());
  EXPECT_FALSE(config.Servers().empty());
}

/////////////////////////////////////////////////
/// \brief Expect model download to fail with lack of server
TEST_F(FuelClientTest, ModelDownload)
{
  FuelClient client;

  std::string path;
  Result result = client.DownloadModel(common::URI("bad"), path);
  EXPECT_EQ(ResultType::FETCH_ERROR, result.Type());
}

/////////////////////////////////////////////////
/// \brief Expect world download to fail with lack of server
TEST_F(FuelClientTest, WorldDownload)
{
  FuelClient client;

  std::string path;
  Result result = client.DownloadWorld(common::URI("bad"), path);
  EXPECT_EQ(ResultType::FETCH_ERROR, result.Type());
}

/////////////////////////////////////////////////
TEST_F(FuelClientTest, ModelDetails)
{
  FuelClient client;
  ModelIdentifier modelId;
  ModelIdentifier model;

  modelId.SetOwner("bad-owner");
  Result result2 = client.ModelDetails(modelId, model);
  EXPECT_EQ(ResultType::FETCH_ERROR, result2.Type());
}

/////////////////////////////////////////////////
TEST_F(FuelClientTest, WorldDetails)
{
  FuelClient client;
  WorldIdentifier worldId;
  WorldIdentifier world;

  Result result = client.WorldDetails(worldId, world);
  EXPECT_EQ(ResultType::FETCH_ERROR, result.Type());
}

/////////////////////////////////////////////////
// Protocol "https" not supported or disabled in libcurl for Windows
// https://github.com/ignitionrobotics/ign-fuel-tools/issues/105
TEST_F(FuelClientTest, IGN_UTILS_TEST_DISABLED_ON_WIN32(Models))
{
  ClientConfig config;
  config.SetCacheLocation(common::joinPaths(common::cwd(), "test_cache"));
  FuelClient client(config);
  ServerConfig serverConfig;
  ModelIdentifier modelId;

  {
    ModelIter iter = client.Models(modelId);
    EXPECT_FALSE(iter);
  }

  {
    ModelIter const iter = client.Models(modelId);
    EXPECT_FALSE(iter);
  }

  {
    // Uses fuel.ignitionrobotics.org by default
    ModelIter iter = client.Models(serverConfig);
    EXPECT_TRUE(iter);
  }

  {
    serverConfig.Clear();
    ModelIter const iter = client.Models(serverConfig);
    EXPECT_FALSE(iter);
  }
}

/////////////////////////////////////////////////
// Protocol "https" not supported or disabled in libcurl for Windows
// https://github.com/ignitionrobotics/ign-fuel-tools/issues/105
TEST_F(FuelClientTest, IGN_UTILS_TEST_DISABLED_ON_WIN32(Worlds))
{
  ClientConfig config;
  config.SetCacheLocation(common::joinPaths(common::cwd(), "test_cache"));
  FuelClient client(config);
  ServerConfig serverConfig;
  WorldIdentifier worldId;

  {
    WorldIter iter = client.Worlds(worldId);
    EXPECT_TRUE(iter);
  }

  {
    WorldIter const iter = client.Worlds(worldId);
    EXPECT_TRUE(iter);
  }

  {
    // Uses fuel.ignitionrobotics.org by default
    WorldIter iter = client.Worlds(serverConfig);
    EXPECT_TRUE(iter);
  }

  {
    serverConfig.Clear();
    WorldIter const iter = client.Worlds(serverConfig);
    EXPECT_FALSE(iter);
  }
}

/////////////////////////////////////////////////
TEST_F(FuelClientTest, DownloadModelFail)
{
  FuelClient client;
  ModelIdentifier modelId;

  Result result = client.DownloadModel(modelId);
  EXPECT_EQ(ResultType::FETCH_ERROR, result.Type());
}

/////////////////////////////////////////////////
TEST_F(FuelClientTest, DownloadWorldFail)
{
  FuelClient client;
  WorldIdentifier worldId;

  Result result = client.DownloadWorld(worldId);
  EXPECT_EQ(ResultType::FETCH_ERROR, result.Type());
}

/////////////////////////////////////////////////
TEST_F(FuelClientTest, DeleteModelFail)
{
  FuelClient client;
  ModelIdentifier modelId;

  Result result = client.DeleteModel(modelId);
  EXPECT_EQ(ResultType::DELETE_ERROR, result.Type());
}

/////////////////////////////////////////////////
TEST_F(FuelClientTest, UploadModelFail)
{
  FuelClient client;
  ModelIdentifier modelId;

  std::vector<std::string> headers;
  Result result = client.UploadModel("path", modelId, headers);
  EXPECT_EQ(ResultType::UPLOAD_ERROR, result.Type());
}

//////////////////////////////////////////////////
int main(int argc, char **argv)
{
  ::testing::InitGoogleTest(&argc, argv);
  return RUN_ALL_TESTS();
}<|MERGE_RESOLUTION|>--- conflicted
+++ resolved
@@ -951,24 +951,12 @@
     EXPECT_EQ(Result(ResultType::FETCH), res2);
 
     // Check it was downloaded to `1`
-<<<<<<< HEAD
-    EXPECT_EQ(path, common::cwd() +
-        "/test_cache/fuel.ignitionrobotics.org/OpenRobotics/worlds/"
-        "Test world/2");
-    EXPECT_TRUE(common::exists(
-        "test_cache/fuel.ignitionrobotics.org/OpenRobotics/worlds/"
-        "Test world/2"));
-    EXPECT_TRUE(common::exists(
-       "test_cache/fuel.ignitionrobotics.org/OpenRobotics/worlds/"
-       "Test world/2/test.world"));
-=======
     auto worldPath = common::joinPaths(common::cwd(), "test_cache",
         "fuel.ignitionrobotics.org", "OpenRobotics", "worlds", "Test world");
 
     EXPECT_EQ(path, common::joinPaths(worldPath, "2"));
     EXPECT_TRUE(common::exists(common::joinPaths(worldPath, "2")));
     EXPECT_TRUE(common::exists(common::joinPaths(worldPath, "2", "test.sdf")));
->>>>>>> 8bad7f29
 
     // Check it wasn't downloaded to world root directory
     EXPECT_FALSE(common::exists(common::joinPaths(worldPath, "test.sdf")));
@@ -977,12 +965,7 @@
     auto res3 = client.CachedWorld(url, cachedPath);
     EXPECT_TRUE(res3);
     EXPECT_EQ(Result(ResultType::FETCH_ALREADY_EXISTS), res3);
-<<<<<<< HEAD
-    EXPECT_EQ(common::cwd() + "/test_cache/fuel.ignitionrobotics.org"
-      "/OpenRobotics/worlds/Test world/2", cachedPath);
-=======
     EXPECT_EQ(common::joinPaths(worldPath, "2"), cachedPath);
->>>>>>> 8bad7f29
   }
 
   // Try using nonexistent URL

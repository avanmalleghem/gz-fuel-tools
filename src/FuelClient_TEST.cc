--- conflicted
+++ resolved
@@ -184,13 +184,8 @@
     FuelClient client(config);
     ModelIdentifier id;
     const std::string url{
-<<<<<<< HEAD
       "https://fuel.ignitionrobotics.org/5.0/german/models/Cardboard Box/6/"};
-    EXPECT_TRUE(client.ParseModelUrl(ignition::common::URI(url), id));
-=======
-      "https://fuel.ignitionrobotics.org/5.0/german/models/Cardboard Box/6"};
     EXPECT_TRUE(client.ParseModelUrl(common::URI(url), id));
->>>>>>> 716c966a
 
     EXPECT_EQ(id.Server().Url().Str(), "https://fuel.ignitionrobotics.org");
     EXPECT_EQ(id.Server().Version(), "1.0");

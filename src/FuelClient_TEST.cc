/*
 * Copyright (C) 2018 Open Source Robotics Foundation
 *
 * Licensed under the Apache License, Version 2.0 (the "License");
 * you may not use this file except in compliance with the License.
 * You may obtain a copy of the License at
 *
 *     http://www.apache.org/licenses/LICENSE-2.0
 *
 * Unless required by applicable law or agreed to in writing, software
 * distributed under the License is distributed on an "AS IS" BASIS,
 * WITHOUT WARRANTIES OR CONDITIONS OF ANY KIND, either express or implied.
 * See the License for the specific language governing permissions and
 * limitations under the License.
 *
*/

#include <gtest/gtest.h>
#include <fstream>
#include <gz/common/Console.hh>
#include <gz/common/Filesystem.hh>
#include <gz/utils/ExtraTestMacros.hh>

#include "gz/fuel_tools/FuelClient.hh"
#include "gz/fuel_tools/ClientConfig.hh"
#include "gz/fuel_tools/Result.hh"
#include "gz/fuel_tools/WorldIdentifier.hh"

#include "test_config.hh"

#ifdef _WIN32
#include <direct.h>
#define ChangeDirectory _chdir
#else
#include <unistd.h>
#define ChangeDirectory chdir
#endif

using namespace gz;
using namespace gz::fuel_tools;

//////////////////////////////////////////////////
/// \brief Creates a directory structure in the build directory with 1 model
/// that has 2 versions
/// Taken from LocalCache_TEST
void createLocalModel(ClientConfig &_conf)
{
  gzdbg << "Creating local model in [" << common::cwd() << "]" << std::endl;

  auto modelPath = common::joinPaths(
      "test_cache", "localhost:8007", "alice", "models", "My Model");

  ASSERT_TRUE(common::createDirectories(
      common::joinPaths(modelPath, "2", "meshes")));
  ASSERT_TRUE(common::createDirectories(
      common::joinPaths(modelPath, "3", "meshes")));

  {
    std::ofstream fout(common::joinPaths(modelPath, "2", "model.config"),
        std::ofstream::trunc);
    fout << "<?xml version=\"1.0\"?>";
    fout.flush();
    fout.close();

    ASSERT_TRUE(common::copyFile(common::joinPaths(modelPath, "2",
        "model.config"), common::joinPaths(modelPath, "3", "model.config")));
  }

  {
    std::ofstream fout(common::joinPaths(modelPath, "2", "model.sdf"),
        std::ofstream::trunc);
    fout << "<?xml version=\"1.0\"?>";
    fout.flush();
    fout.close();

    ASSERT_TRUE(common::copyFile(common::joinPaths(modelPath, "2", "model.sdf"),
        common::joinPaths(modelPath, "3", "model.sdf")));
  }

  {
    std::ofstream fout(common::joinPaths(modelPath, "2", "meshes", "model.dae"),
        std::ofstream::trunc);
    fout << "<?xml version=\"1.0\"?>";
    fout.flush();
    fout.close();

    ASSERT_TRUE(common::copyFile(common::joinPaths(modelPath, "2", "meshes",
        "model.dae"), common::joinPaths(modelPath, "3", "meshes",
        "model.dae")));
  }

<<<<<<< HEAD
  gz::fuel_tools::ServerConfig srv;
=======
  ServerConfig srv;
>>>>>>> d4d3422c
  srv.SetUrl(common::URI("http://localhost:8007/"));
  _conf.AddServer(srv);
}

//////////////////////////////////////////////////
/// \brief Creates a directory structure in the build directory with 1 world
/// that has 2 versions
/// Taken from LocalCache_TEST
void createLocalWorld(ClientConfig &_conf)
{
  gzdbg << "Creating local world in [" << common::cwd() << "]" << std::endl;

  auto worldPath = common::joinPaths(
      "test_cache", "localhost:8007", "banana", "worlds", "My World");

  ASSERT_TRUE(common::createDirectories(common::joinPaths(worldPath, "2")));
  ASSERT_TRUE(common::createDirectories(common::joinPaths(worldPath, "3")));

  {
    std::ofstream fout(common::joinPaths(worldPath, "2", "strawberry.world"),
        std::ofstream::trunc);
    fout << "<?xml version=\"1.0\"?>";
    fout.flush();
    fout.close();

    ASSERT_TRUE(common::copyFile(common::joinPaths(worldPath, "2",
        "strawberry.world"), common::joinPaths(worldPath, "3",
        "strawberry.world")));
  }

<<<<<<< HEAD
  gz::fuel_tools::ServerConfig srv;
  srv.SetUrl(gz::common::URI("http://localhost:8007/"));
=======
  ServerConfig srv;
  srv.SetUrl(common::URI("http://localhost:8007/"));
>>>>>>> d4d3422c
  _conf.AddServer(srv);
}

/////////////////////////////////////////////////
class FuelClientTest : public ::testing::Test
{
  public: void SetUp() override
  {
<<<<<<< HEAD
    gz::common::Console::SetVerbosity(4);
=======
    common::Console::SetVerbosity(4);
>>>>>>> d4d3422c
  }
};

/////////////////////////////////////////////////
/// \brief Nothing crashes
TEST_F(FuelClientTest, ParseModelURL)
{
  // * without client config
  // * with server API version
  // * without model version
  {
    FuelClient client;
    ModelIdentifier id;
    const std::string url{
      "https://some.example.org/1.0/german/models/Cardboard Box"};
<<<<<<< HEAD
    EXPECT_TRUE(client.ParseModelUrl(gz::common::URI(url), id));
=======
    EXPECT_TRUE(client.ParseModelUrl(common::URI(url), id));
>>>>>>> d4d3422c

    EXPECT_EQ(id.Server().Url().Str(), "https://some.example.org");
    EXPECT_EQ(id.Server().Version(), "1.0");
    EXPECT_EQ(id.Owner(), "german");
    EXPECT_EQ(id.Name(), "cardboard box");
    EXPECT_EQ(id.Version(), 0u);
  }

  // * with client config
  // * with server API version
  // * with model version
  {
    ClientConfig config;

    FuelClient client(config);
    ModelIdentifier id;
    const std::string url{
      "https://fuel.ignitionrobotics.org/1.0/german/models/Cardboard Box/4"};
<<<<<<< HEAD
    EXPECT_TRUE(client.ParseModelUrl(gz::common::URI(url), id));
=======
    EXPECT_TRUE(client.ParseModelUrl(common::URI(url), id));
>>>>>>> d4d3422c

    EXPECT_EQ(id.Server().Url().Str(), "https://fuel.ignitionrobotics.org");
    EXPECT_EQ(id.Server().Version(), "1.0");
    EXPECT_EQ(id.Owner(), "german");
    EXPECT_EQ(id.Name(), "cardboard box");
    EXPECT_EQ(id.Version(), 4u);
  }

  // * with client config
  // * with server API version different from config
  // * with model version
  // * with trailing /
  {
    ClientConfig config;

    FuelClient client(config);
    ModelIdentifier id;
    const std::string url{
      "https://fuel.ignitionrobotics.org/5.0/german/models/Cardboard Box/6/"};
<<<<<<< HEAD
    EXPECT_TRUE(client.ParseModelUrl(gz::common::URI(url), id));
=======
    EXPECT_TRUE(client.ParseModelUrl(common::URI(url), id));
>>>>>>> d4d3422c

    EXPECT_EQ(id.Server().Url().Str(), "https://fuel.ignitionrobotics.org");
    EXPECT_EQ(id.Server().Version(), "1.0");
    EXPECT_EQ(id.Owner(), "german");
    EXPECT_EQ(id.Name(), "cardboard box");
    EXPECT_EQ(id.Version(), 6u);
  }

  // * without client config
  // * without server API version
  // * without model version
  {
    FuelClient client;
    ModelIdentifier id;
    const std::string url{
      "https://fuel.ignitionrobotics.org/german/models/Cardboard Box"};
<<<<<<< HEAD
    EXPECT_TRUE(client.ParseModelUrl(gz::common::URI(url), id));
=======
    EXPECT_TRUE(client.ParseModelUrl(common::URI(url), id));
>>>>>>> d4d3422c

    EXPECT_EQ(id.Server().Url().Str(), "https://fuel.ignitionrobotics.org");
    EXPECT_FALSE(id.Server().Version().empty());
    EXPECT_EQ(id.Owner(), "german");
    EXPECT_EQ(id.Name(), "cardboard box");
    EXPECT_EQ(id.Version(), 0u);
  }

  // * with client config
  // * without server API version
  // * with model version `tip`
  {
    ClientConfig config;

    FuelClient client(config);
    ModelIdentifier id;
    const std::string url{
      "https://fuel.ignitionrobotics.org/german/models/Cardboard Box/tip"};
<<<<<<< HEAD
    EXPECT_TRUE(client.ParseModelUrl(gz::common::URI(url), id));
=======
    EXPECT_TRUE(client.ParseModelUrl(common::URI(url), id));
>>>>>>> d4d3422c

    EXPECT_EQ(id.Server().Url().Str(), "https://fuel.ignitionrobotics.org");
    EXPECT_EQ(id.Server().Version(), "1.0");
    EXPECT_EQ(id.Owner(), "german");
    EXPECT_EQ(id.Name(), "cardboard box");
    EXPECT_EQ(id.Version(), 0u);
  }

  // Bad model Urls
  {
    FuelClient client;
    ModelIdentifier id;
<<<<<<< HEAD
    EXPECT_FALSE(client.ParseModelUrl(gz::common::URI("http://bad.url"),
=======
    EXPECT_FALSE(client.ParseModelUrl(common::URI("http://bad.url"),
>>>>>>> d4d3422c
          id));
  }

  // Not Url
  {
    FuelClient client;
    ModelIdentifier id;
<<<<<<< HEAD
    EXPECT_FALSE(client.ParseModelUrl(gz::common::URI("bad url"),
=======
    EXPECT_FALSE(client.ParseModelUrl(common::URI("bad url"),
>>>>>>> d4d3422c
          id));
  }
  {
    FuelClient client;
    ModelIdentifier id;
<<<<<<< HEAD
    EXPECT_FALSE(client.ParseModelUrl(gz::common::URI("ba://url"),
=======
    EXPECT_FALSE(client.ParseModelUrl(common::URI("ba://url"),
>>>>>>> d4d3422c
          id));
  }
  {
    FuelClient client;
    ModelIdentifier id;
    const std::string url{
      "https://fuel.ignitionrobotics.org/german/models/Cardboard Box/banana"};
<<<<<<< HEAD
    EXPECT_FALSE(client.ParseModelUrl(gz::common::URI(url), id));
=======
    EXPECT_FALSE(client.ParseModelUrl(common::URI(url), id));
>>>>>>> d4d3422c
  }
  {
    FuelClient client;
    ModelIdentifier id;
    const std::string url{
      "https://fuel.ignitionrobotics.org/banana/german/models/Cardboard Box"};
<<<<<<< HEAD
    EXPECT_FALSE(client.ParseModelUrl(gz::common::URI(url), id));
=======
    EXPECT_FALSE(client.ParseModelUrl(common::URI(url), id));
>>>>>>> d4d3422c
  }
  {
    FuelClient client;
    ModelIdentifier id;
    const std::string url{
      "https://fuel.ignitionrobotics.org/99/german/models/Cardboard Box"};
<<<<<<< HEAD
    EXPECT_FALSE(client.ParseModelUrl(gz::common::URI(url), id));
=======
    EXPECT_FALSE(client.ParseModelUrl(common::URI(url), id));
>>>>>>> d4d3422c
  }
  {
    FuelClient client;
    ModelIdentifier id;
    const std::string url{
      "https://fuel.ignitionrobotics.org/2/2/german/models"
        "/Cardboard Box/banana"};
<<<<<<< HEAD
    EXPECT_FALSE(client.ParseModelUrl(gz::common::URI(url), id));
=======
    EXPECT_FALSE(client.ParseModelUrl(common::URI(url), id));
>>>>>>> d4d3422c
  }
}

/////////////////////////////////////////////////
TEST_F(FuelClientTest, ParseModelFileURL)
{
  // URL - without client config
  {
    FuelClient client;
    ModelIdentifier id;
    std::string filePath;
    const common::URI modelUrl{
      "https://fuel.ignitionrobotics.org/1.0/OpenRobotics/models/"
        "Cordless Drill/tip/files/meshes/cordless_drill.dae"};
    EXPECT_TRUE(client.ParseModelFileUrl(modelUrl, id, filePath));

    EXPECT_EQ(id.Server().Url().Str(), "https://fuel.ignitionrobotics.org");
    EXPECT_EQ(id.Server().Version(), "1.0");
    EXPECT_EQ(id.Owner(), "openrobotics");
    EXPECT_EQ(id.Name(), "cordless drill");
    EXPECT_EQ(filePath, "meshes/cordless_drill.dae");
  }

  // URL - with client config
  {
    ClientConfig config;

    FuelClient client(config);
    ModelIdentifier id;
    std::string filePath;
    const common::URI modelUrl{
      "https://fuel.ignitionrobotics.org/1.0/openrobotics/models/Pine Tree/tip/"
      "files/materials/scripts/pine_tree.material"};
    EXPECT_TRUE(client.ParseModelFileUrl(modelUrl, id, filePath));

    EXPECT_EQ(id.Server().Url().Str(), "https://fuel.ignitionrobotics.org");
    EXPECT_EQ(id.Server().Version(), "1.0");
    EXPECT_EQ(id.Owner(), "openrobotics");
    EXPECT_EQ(id.Name(), "pine tree");
    EXPECT_EQ(filePath, "materials/scripts/pine_tree.material");
  }

  // URL - version different from config
  {
    ClientConfig config;

    FuelClient client(config);
    ModelIdentifier id;
    std::string filePath;
    const common::URI modelUrl{
      "https://fuel.ignitionrobotics.org/5.0/OpenRobotics/models/Pine Tree/tip/"
      "files/model.sdf"};
    EXPECT_TRUE(client.ParseModelFileUrl(modelUrl, id, filePath));

    EXPECT_EQ(id.Server().Url().Str(), "https://fuel.ignitionrobotics.org");
    EXPECT_EQ(id.Server().Version(), "1.0");
    EXPECT_EQ(id.Owner(), "openrobotics");
    EXPECT_EQ(id.Name(), "pine tree");
    EXPECT_EQ(filePath, "model.sdf");
  }

  // Unique name - without client config
  {
    FuelClient client;
    ModelIdentifier id;
    std::string filePath;
    const common::URI modelUrl{
      "https://fuel.ignitionrobotics.org/OpenRobotics/models/pine tree/tip/"
      "files/materials/scripts/pine_tree.material"};
    EXPECT_TRUE(client.ParseModelFileUrl(modelUrl, id, filePath));

    EXPECT_EQ(id.Server().Url().Str(), "https://fuel.ignitionrobotics.org");
    EXPECT_FALSE(id.Server().Version().empty());
    EXPECT_EQ("1.0", id.Server().Version());
    EXPECT_EQ(id.Owner(), "openrobotics");
    EXPECT_EQ(id.Name(), "pine tree");
    EXPECT_EQ(filePath, "materials/scripts/pine_tree.material");
  }

  // Unique name - with client config
  {
    ClientConfig config;

    FuelClient client(config);
    ModelIdentifier id;
    std::string filePath;
    const common::URI modelUrl{
      "https://fuel.ignitionrobotics.org/openrobotics/models/Pine Tree/tip/"
      "files/materials/scripts/pine_tree.material"};
    EXPECT_TRUE(client.ParseModelFileUrl(modelUrl, id, filePath));

    EXPECT_EQ(id.Server().Url().Str(), "https://fuel.ignitionrobotics.org");
    EXPECT_EQ(id.Server().Version(), "1.0");
    EXPECT_EQ(id.Owner(), "openrobotics");
    EXPECT_EQ(id.Name(), "pine tree");
    EXPECT_EQ(filePath, "materials/scripts/pine_tree.material");
  }

  // Bad URL
  {
    FuelClient client;
    ModelIdentifier id;
    std::string filePath;
    const common::URI modelUrl{"http://bad.url"};
    EXPECT_FALSE(client.ParseModelFileUrl(modelUrl, id, filePath));
  }

  // Not URL
  {
    FuelClient client;
    ModelIdentifier id;
    std::string filePath;
    const common::URI modelUrl{"bad_url"};
    EXPECT_FALSE(client.ParseModelFileUrl(modelUrl, id, filePath));
  }
}

/////////////////////////////////////////////////
// Protocol "https" not supported or disabled in libcurl for Windows
// https://github.com/gazebosim/gz-fuel-tools/issues/105
TEST_F(FuelClientTest, DownloadModel)
{
  // Configure to use binary path as cache
  ASSERT_EQ(0, ChangeDirectory(PROJECT_BINARY_PATH));
  common::removeAll("test_cache");
  ASSERT_TRUE(common::createDirectories("test_cache"));
  ClientConfig config;
  config.SetCacheLocation(common::joinPaths(common::cwd(), "test_cache"));

  // Create client
  FuelClient client(config);
  EXPECT_EQ(config.CacheLocation(), client.Config().CacheLocation());

  // Download model from URL
  {
    // Unversioned URL should get the latest available version
    common::URI url{
        "https://fuel.ignitionrobotics.org/1.0/chapulina/models/Test box"};

    // Check it is not cached
    std::string cachedPath;
    Result res1 = client.CachedModel(url, cachedPath);
    EXPECT_FALSE(res1);
    EXPECT_EQ(ResultType::FETCH_ERROR, res1.Type());

    // Download
    std::string path;
    Result res2 = client.DownloadModel(url, path);
    EXPECT_TRUE(res2);
    EXPECT_EQ(ResultType::FETCH, res2.Type());

    // Check it was downloaded to `2`
    auto modelPath = common::joinPaths(common::cwd(), "test_cache",
        "fuel.ignitionrobotics.org", "chapulina", "models", "test box");

    EXPECT_EQ(path, common::joinPaths(modelPath, "2"));
    EXPECT_TRUE(common::exists(common::joinPaths(modelPath, "2")));
    EXPECT_TRUE(common::exists(common::joinPaths(modelPath, "2", "model.sdf")));
    EXPECT_TRUE(common::exists(common::joinPaths(modelPath, "2",
        "model.config")));

    // Check it wasn't downloaded to model root directory
    EXPECT_FALSE(common::exists(common::joinPaths(modelPath, "model.config")));

    // Check it is cached
    Result res3 = client.CachedModel(url, cachedPath);
    EXPECT_TRUE(res3);
    EXPECT_EQ(ResultType::FETCH_ALREADY_EXISTS, res3.Type());
    EXPECT_EQ(common::joinPaths(modelPath, "2"), cachedPath);
  }

  // Download model with pbr paths from URL and check that paths are fixed
  {
    // Unversioned URL should get the latest available version
    common::URI url{
        "https://fuel.ignitionrobotics.org/1.0/iche033/models/Rescue Randy"};

    // Check it is not cached
    std::string cachedPath;
    Result res1 = client.CachedModel(url, cachedPath);
    EXPECT_FALSE(res1);
    EXPECT_EQ(ResultType::FETCH_ERROR, res1.Type());

    // Download
    std::string path;
    Result res2 = client.DownloadModel(url, path);
    EXPECT_TRUE(res2);
    EXPECT_EQ(ResultType::FETCH, res2.Type());

    // Check it was downloaded to `2`
    auto modelPath = common::joinPaths(common::cwd(), "test_cache",
        "fuel.ignitionrobotics.org", "iche033", "models", "rescue randy");

    EXPECT_EQ(path, common::joinPaths(modelPath, "2"));
    EXPECT_TRUE(common::exists(common::joinPaths(modelPath, "2")));
    EXPECT_TRUE(common::exists(common::joinPaths(modelPath, "2", "model.sdf")));
    EXPECT_TRUE(common::exists(common::joinPaths(modelPath, "2",
        "model.config")));

    // Check it wasn't downloaded to model root directory
    EXPECT_FALSE(common::exists(common::joinPaths(modelPath, "model.config")));

    // Check it is cached
    Result res3 = client.CachedModel(url, cachedPath);
    EXPECT_TRUE(res3);
    EXPECT_EQ(ResultType::FETCH_ALREADY_EXISTS, res3.Type());
    EXPECT_EQ(common::joinPaths(modelPath, "2"), cachedPath);

    // Check that URIs have been updated.
    std::ifstream ifs(common::joinPaths(modelPath, "2", "model.sdf"));
    std::string modelSdf((std::istreambuf_iterator<char>(ifs)),
        std::istreambuf_iterator<char>());
    EXPECT_EQ(std::string::npos, modelSdf.find("<uri>model://"));
    EXPECT_EQ(std::string::npos, modelSdf.find("<albedo_map>model://"));
    EXPECT_EQ(std::string::npos, modelSdf.find("<normal_map>model://"));
    EXPECT_EQ(std::string::npos, modelSdf.find("<metalness_map>model://"));
    EXPECT_EQ(std::string::npos, modelSdf.find("<roughness_map>model://"));

    EXPECT_NE(std::string::npos, modelSdf.find("<uri>https://"));
    EXPECT_NE(std::string::npos, modelSdf.find("<albedo_map>https://"));
    EXPECT_NE(std::string::npos, modelSdf.find("<normal_map>https://"));
    EXPECT_NE(std::string::npos, modelSdf.find("<metalness_map>https://"));
    EXPECT_NE(std::string::npos, modelSdf.find("<roughness_map>https://"));
  }

  // Download model with a dependency specified within its `metadata.pbtxt`
  {
    common::URI url{
        "https://fuel.ignitionrobotics.org/1.0/JShep1/models/hatchback_red_1"};
    common::URI depUrl{
        "https://fuel.ignitionrobotics.org/1.0/JShep1/models/hatchback_1"};

    // Check it is not cached
    std::string cachedPath;
    Result res1 = client.CachedModel(url, cachedPath);
    EXPECT_FALSE(res1);
    EXPECT_EQ(ResultType::FETCH_ERROR, res1.Type());

    // Check the dependency is not cached
    Result res2 = client.CachedModel(depUrl, cachedPath);
    EXPECT_FALSE(res2);
    EXPECT_EQ(ResultType::FETCH_ERROR, res2.Type());

    // Download
    std::string path;
    Result res3 = client.DownloadModel(url, path);
    EXPECT_TRUE(res3);
    EXPECT_EQ(ResultType::FETCH, res3.Type());

    // Check it is cached
    Result res4 = client.CachedModel(url, cachedPath);
    EXPECT_TRUE(res4);
    EXPECT_EQ(ResultType::FETCH_ALREADY_EXISTS, res4.Type());

    // Check the dependency is cached
    Result res5 = client.CachedModel(depUrl, cachedPath);
    EXPECT_TRUE(res5);
    EXPECT_EQ(ResultType::FETCH_ALREADY_EXISTS, res5.Type());
  }

  // Download model with a dependency specified within its `model.config`.
  // The dependency points to fuel.gazebosim.org.
  {
    common::URI url{
      "https://fuel.ignitionrobotics.org/1.0/openrobotics/models/hatchback red"
    };
    common::URI depUrl{
      "https://fuel.gazebosim.org/1.0/openrobotics/models/hatchback"};

    // Check it is not cached
    std::string cachedPath;
    Result res1 = client.CachedModel(url, cachedPath);
    EXPECT_FALSE(res1);
    EXPECT_EQ(ResultType::FETCH_ERROR, res1.Type());

    // Check the dependency is not cached
    Result res2 = client.CachedModel(depUrl, cachedPath);
    EXPECT_FALSE(res2);
    EXPECT_EQ(ResultType::FETCH_ERROR, res2.Type());

    // Download
    std::string path;
    Result res3 = client.DownloadModel(url, path);
    EXPECT_TRUE(res3);
    EXPECT_EQ(ResultType::FETCH, res3.Type());

    // Check it is cached
    Result res4 = client.CachedModel(url, cachedPath);
    EXPECT_TRUE(res4);
    EXPECT_EQ(ResultType::FETCH_ALREADY_EXISTS, res4.Type());

    // Check the dependency is cached
    Result res5 = client.CachedModel(depUrl, cachedPath);
    EXPECT_TRUE(res5);
    EXPECT_EQ(ResultType::FETCH_ALREADY_EXISTS, res5.Type());
  }

  // Try using nonexistent URL
  {
    std::string url{
        "https://fuel.ignitionrobotics.org/1.0/chapulina/models/"
          "Inexistent model"};
    std::string path;
    Result result = client.DownloadModel(common::URI(url), path);
    EXPECT_FALSE(result);
    EXPECT_EQ(ResultType::FETCH_ERROR, result.Type());
  }

  // Try using bad URL
  {
    std::string url{"banana"};
    std::string path;
    Result result = client.DownloadModel(common::URI(url), path);
    EXPECT_FALSE(result);
    EXPECT_EQ(ResultType::FETCH_ERROR, result.Type());
  }
}

/////////////////////////////////////////////////
// Windows doesn't support colons in filenames
// https://github.com/gazebosim/gz-fuel-tools/issues/106
TEST_F(FuelClientTest, GZ_UTILS_TEST_DISABLED_ON_WIN32(ModelDependencies))
{
  // Configure to use binary path as cache
  ASSERT_EQ(0, ChangeDirectory(PROJECT_BINARY_PATH));
  common::removeAll("test_cache");
  ASSERT_TRUE(common::createDirectories("test_cache"));
  ClientConfig config;
  config.SetCacheLocation(common::joinPaths(common::cwd(), "test_cache"));

  // Create client
  FuelClient client(config);
  EXPECT_EQ(config.CacheLocation(), client.Config().CacheLocation());

  // Download model with a dependency specified within its `metadata.pbtxt`
  {
    common::URI url{
        "https://fuel.ignitionrobotics.org/1.0/JShep1/models/hatchback_red_1"};
    common::URI depUrl{
        "https://fuel.ignitionrobotics.org/1.0/JShep1/models/hatchback_1"};

    ModelIdentifier id;
    ModelIdentifier depId;

    ASSERT_TRUE(client.ParseModelUrl(url, id));
    ASSERT_TRUE(client.ParseModelUrl(depUrl, depId));

    // Check it is not cached
    std::string cachedPath;
    Result res1 = client.CachedModel(url, cachedPath);
    EXPECT_FALSE(res1);
    EXPECT_EQ(ResultType::FETCH_ERROR, res1.Type());

    // Check the dependency is not cached
    Result res2 = client.CachedModel(depUrl, cachedPath);
    EXPECT_FALSE(res2);
    EXPECT_EQ(ResultType::FETCH_ERROR, res2.Type());

    // Download on the model, do not download dependencies
    {
      std::vector<ModelIdentifier> dependencies;
      Result res3 = client.DownloadModel(id, {}, dependencies);
      EXPECT_TRUE(res3);
      EXPECT_EQ(ResultType::FETCH, res3.Type());
      EXPECT_EQ(1u, dependencies.size());
    }

    // Check that the model is cached
    {
      Result res4 = client.CachedModel(url, cachedPath);
      EXPECT_TRUE(res4);
      EXPECT_EQ(ResultType::FETCH_ALREADY_EXISTS, res4.Type());
    }

    // Check the dependency is not cached
    {
      Result res5 = client.CachedModel(depUrl, cachedPath);
      EXPECT_FALSE(res5);
      EXPECT_EQ(ResultType::FETCH_ERROR, res5.Type());
    }

    // Check that the dependencies are populated
    {
      std::vector<ModelIdentifier> dependencies;
      Result res6 = client.ModelDependencies(id, dependencies);
      EXPECT_TRUE(res6);
      EXPECT_EQ(1u, dependencies.size());
    }
  }
}


/////////////////////////////////////////////////
// Windows doesn't support colons in filenames
// https://github.com/gazebosim/ign-fuel-tools/issues/106
// See https://github.com/gazebosim/gz-fuel-tools/issues/231
TEST_F(FuelClientTest, GZ_UTILS_TEST_DISABLED_ON_WIN32(CachedModel))
{
  // Configure to use binary path as cache and populate it
  ASSERT_EQ(0, ChangeDirectory(PROJECT_BINARY_PATH));
  common::removeAll("test_cache");
  ASSERT_TRUE(common::createDirectories("test_cache"));
  ClientConfig config;
  config.SetCacheLocation(common::joinPaths(common::cwd(), "test_cache"));
  createLocalModel(config);

  // Create client
  FuelClient client(config);
  EXPECT_EQ(config.CacheLocation(), client.Config().CacheLocation());

  // Cached model (no version)
  {
    common::URI url{"http://localhost:8007/1.0/alice/models/My Model"};
    std::string path;
    auto result = client.CachedModel(url, path);
    EXPECT_TRUE(result);
    EXPECT_EQ(ResultType::FETCH_ALREADY_EXISTS, result.Type());
    EXPECT_EQ(common::joinPaths(common::cwd(), "test_cache", "localhost:8007",
        "alice", "models", "My Model", "3"), path);
  }

  // Cached model (tip)
  {
    common::URI url{"http://localhost:8007/1.0/alice/models/My Model/tip"};
    std::string path;
    auto result = client.CachedModel(url, path);
    EXPECT_TRUE(result);
    EXPECT_EQ(ResultType::FETCH_ALREADY_EXISTS, result.Type());
    EXPECT_EQ(common::joinPaths(common::cwd(), "test_cache", "localhost:8007",
        "alice", "models", "My Model", "3"), path);
  }

  // Cached model (version number)
  {
    common::URI url{"http://localhost:8007/1.0/alice/models/My Model/2"};
    std::string path;
    auto result = client.CachedModel(url, path);
    EXPECT_TRUE(result);
    EXPECT_EQ(ResultType::FETCH_ALREADY_EXISTS, result.Type());
    EXPECT_EQ(common::joinPaths(common::cwd(), "test_cache", "localhost:8007",
        "alice", "models", "My Model", "2"), path);
  }

  // Cached model file (tip)
  {
    common::URI url{
        "http://localhost:8007/1.0/alice/models/My Model/tip/files/model.sdf"};
    std::string path;
    auto result = client.CachedModelFile(url, path);
    EXPECT_TRUE(result);
    EXPECT_EQ(ResultType::FETCH_ALREADY_EXISTS, result.Type());
    EXPECT_EQ(common::joinPaths(common::cwd(), "test_cache", "localhost:8007",
        "alice", "models", "My Model", "3", "model.sdf"), path);
  }

  // Deeper cached model file
  {
    common::URI url{"http://localhost:8007/1.0/alice/models/My Model/2/files/"
                    "meshes/model.dae"};
    std::string path;
    auto result = client.CachedModelFile(url, path);
    EXPECT_TRUE(result);
    EXPECT_EQ(ResultType::FETCH_ALREADY_EXISTS, result.Type());
    EXPECT_EQ(common::joinPaths(common::cwd(), "test_cache", "localhost:8007",
        "alice", "models", "My Model", "2", "meshes", "model.dae"), path);
  }

  // Non-cached model
  {
    common::URI url{"http://localhost:8007/1.0/alice/models/Banana"};
    std::string path;
    auto result = client.CachedModel(url, path);
    EXPECT_FALSE(result);
    EXPECT_EQ(ResultType::FETCH_ERROR, result.Type());
  }

  // Non-cached model (when looking for file)
  {
    common::URI url{"http://localhost:8007/1.0/alice/models/Banana/model.sdf"};
    std::string path;
    auto result = client.CachedModelFile(url, path);
    EXPECT_FALSE(result);
    EXPECT_EQ(ResultType::FETCH_ERROR, result.Type());
  }

  // Non-cached model file
  {
    common::URI url{"http://localhost:8007/1.0/alice/models/My Model/tip/files/"
                    "meshes/banana.dae"
    };
    std::string path;
    auto result = client.CachedModelFile(url, path);
    EXPECT_FALSE(result);
    EXPECT_EQ(ResultType::FETCH_ERROR, result.Type());
  }

  // Model root URL to model file
  {
    common::URI url{"http://localhost:8007/1.0/alice/models/My Model"};
    std::string path;
    auto result = client.CachedModelFile(url, path);
    EXPECT_FALSE(result);
    EXPECT_EQ(ResultType::FETCH_ERROR, result.Type());
  }

  // Bad model URL
  {
    common::URI url{"banana"};
    std::string path;
    auto result = client.CachedModel(url, path);
    EXPECT_FALSE(result);
    EXPECT_EQ(ResultType::FETCH_ERROR, result.Type());
  }

  // Bad model file URL
  {
    common::URI url{"banana"};
    std::string path;
    auto result = client.CachedModelFile(url, path);
    EXPECT_FALSE(result);
    EXPECT_EQ(ResultType::FETCH_ERROR, result.Type());
  }
}

/////////////////////////////////////////////////
/// \brief Nothing crashes
TEST_F(FuelClientTest, ParseWorldUrl)
{
  // * without client config
  // * with server API version
  // * without world version
  {
    FuelClient client;
    WorldIdentifier id;
    const common::URI url{
      "https://fuel.ignitionrobotics.org/1.0/german/worlds/Cardboard Box"};
    EXPECT_TRUE(client.ParseWorldUrl(url, id));

    EXPECT_EQ(id.Server().Url().Str(), "https://fuel.ignitionrobotics.org");
    EXPECT_EQ(id.Server().Version(), "1.0");
    EXPECT_EQ(id.Owner(), "german");
    EXPECT_EQ(id.Name(), "cardboard box");
    EXPECT_EQ(id.Version(), 0u);
  }

  // * with client config
  // * with server API version
  // * with world version
  {
    ClientConfig config;

    FuelClient client(config);
    WorldIdentifier id;
    const common::URI url{
      "https://fuel.ignitionrobotics.org/1.0/german/worlds/Cardboard Box/4"};
    EXPECT_TRUE(client.ParseWorldUrl(url, id));

    EXPECT_EQ(id.Server().Url().Str(), "https://fuel.ignitionrobotics.org");
    EXPECT_EQ(id.Server().Version(), "1.0");
    EXPECT_EQ(id.Owner(), "german");
    EXPECT_EQ(id.Name(), "cardboard box");
    EXPECT_EQ(id.Version(), 4u);
  }

  // * with client config
  // * with server API version different from config
  // * with world version
  {
    ClientConfig config;

    FuelClient client(config);
    WorldIdentifier id;
    const common::URI url{
      "https://fuel.ignitionrobotics.org/5.0/german/worlds/Cardboard Box/6"};
    EXPECT_TRUE(client.ParseWorldUrl(url, id));

    EXPECT_EQ(id.Server().Url().Str(), "https://fuel.ignitionrobotics.org");
    EXPECT_EQ(id.Server().Version(), "1.0");
    EXPECT_EQ(id.Owner(), "german");
    EXPECT_EQ(id.Name(), "cardboard box");
    EXPECT_EQ(id.Version(), 6u);
  }

  // * without client config
  // * without server API version
  // * without world version
  {
    FuelClient client;
    WorldIdentifier id;
    const common::URI url{
      "https://fuel.ignitionrobotics.org/german/worlds/Cardboard Box"};
    EXPECT_TRUE(client.ParseWorldUrl(url, id));

    EXPECT_EQ(id.Server().Url().Str(), "https://fuel.ignitionrobotics.org");
    EXPECT_FALSE(id.Server().Version().empty());
    EXPECT_EQ("1.0", id.Server().Version());
    EXPECT_EQ(id.Owner(), "german");
    EXPECT_EQ(id.Name(), "cardboard box");
    EXPECT_EQ(id.Version(), 0u);
  }

  // * with client config
  // * without server API version
  // * with world version `tip`
  // * with trailing /
  {
    ClientConfig config;

    FuelClient client(config);
    WorldIdentifier id;
    const common::URI url{
      "https://fuel.ignitionrobotics.org/german/worlds/Cardboard Box/tip/"};
    EXPECT_TRUE(client.ParseWorldUrl(url, id));

    EXPECT_EQ(id.Server().Url().Str(), "https://fuel.ignitionrobotics.org");
    EXPECT_EQ(id.Server().Version(), "1.0");
    EXPECT_EQ(id.Owner(), "german");
    EXPECT_EQ(id.Name(), "cardboard box");
    EXPECT_EQ(id.Version(), 0u);
  }

  // Bad world URLs
  {
    FuelClient client;
    WorldIdentifier id;
    EXPECT_FALSE(client.ParseWorldUrl(common::URI("http://bad.url"), id));
  }

  // Not URL
  {
    FuelClient client;
    WorldIdentifier id;
    EXPECT_FALSE(client.ParseWorldUrl(common::URI("bad url"), id));
  }
  {
    FuelClient client;
    WorldIdentifier id;
    EXPECT_FALSE(client.ParseWorldUrl(common::URI("ba://url"), id));
  }
  {
    FuelClient client;
    WorldIdentifier id;
    const common::URI url{
      "https://fuel.ignitionrobotics.org/german/worlds/Cardboard Box/banana"};
    EXPECT_FALSE(client.ParseWorldUrl(url, id));
  }
  {
    FuelClient client;
    WorldIdentifier id;
    const common::URI url{
      "https://fuel.ignitionrobotics.org/banana/german/worlds/Cardboard Box"};
    EXPECT_FALSE(client.ParseWorldUrl(url, id));
  }
  {
    FuelClient client;
    WorldIdentifier id;
    const common::URI url{
      "https://fuel.ignitionrobotics.org/99/german/worlds/Cardboard Box"};
    EXPECT_FALSE(client.ParseWorldUrl(url, id));
  }
  {
    FuelClient client;
    WorldIdentifier id;
    const common::URI url{
      "https://fuel.ignitionrobotics.org/2/2/german/worlds/Cardboard Box"
        "/banana"};
    EXPECT_FALSE(client.ParseWorldUrl(url, id));
  }
}

/////////////////////////////////////////////////
TEST_F(FuelClientTest, ParseWorldFileUrl)
{
  // URL - without client config
  {
    FuelClient client;
    WorldIdentifier id;
    std::string filePath;
    const common::URI worldUrl{
      "https://fuel.ignitionrobotics.org/1.0/OpenRobotics/worlds/Empty/tip/"
      "files/test.world"};
    EXPECT_TRUE(client.ParseWorldFileUrl(worldUrl, id, filePath));

    EXPECT_EQ(id.Server().Url().Str(), "https://fuel.ignitionrobotics.org");
    EXPECT_EQ(id.Server().Version(), "1.0");
    EXPECT_EQ(id.Owner(), "openrobotics");
    EXPECT_EQ(id.Name(), "empty");
    EXPECT_EQ(filePath, "test.world");
  }

  // URL - with client config
  {
    ClientConfig config;

    FuelClient client(config);
    WorldIdentifier id;
    std::string filePath;
    const common::URI worldUrl{
      "https://fuel.ignitionrobotics.org/1.0/OpenRobotics/worlds/Empty sky/tip/"
      "files/empty_sky.world"};
    EXPECT_TRUE(client.ParseWorldFileUrl(worldUrl, id, filePath));

    EXPECT_EQ(id.Server().Url().Str(), "https://fuel.ignitionrobotics.org");
    EXPECT_EQ(id.Server().Version(), "1.0");
    EXPECT_EQ(id.Owner(), "openrobotics");
    EXPECT_EQ(id.Name(), "empty sky");
    EXPECT_EQ(filePath, "empty_sky.world");
  }

  // URL - version different from config
  {
    ClientConfig config;

    FuelClient client(config);
    WorldIdentifier id;
    std::string filePath;
    const common::URI worldUrl{
      "https://fuel.ignitionrobotics.org/5.0/OpenRobotics/worlds/Empty/tip/"
      "files/test.world"};
    EXPECT_TRUE(client.ParseWorldFileUrl(worldUrl, id, filePath));

    EXPECT_EQ(id.Server().Url().Str(), "https://fuel.ignitionrobotics.org");
    EXPECT_EQ(id.Server().Version(), "1.0");
    EXPECT_EQ(id.Owner(), "openrobotics");
    EXPECT_EQ(id.Name(), "empty");
    EXPECT_EQ(filePath, "test.world");
  }

  // Unique name - without client config
  {
    FuelClient client;
    WorldIdentifier id;
    std::string filePath;
    const common::URI worldUrl{
      "https://fuel.ignitionrobotics.org/OpenRobotics/worlds/Empty sky/tip/"
      "files/empty_sky.world"};
    EXPECT_TRUE(client.ParseWorldFileUrl(worldUrl, id, filePath));

    EXPECT_EQ(id.Server().Url().Str(), "https://fuel.ignitionrobotics.org");
    EXPECT_FALSE(id.Server().Version().empty());
    EXPECT_EQ("1.0", id.Server().Version());
    EXPECT_EQ(id.Owner(), "openrobotics");
    EXPECT_EQ(id.Name(), "empty sky");
    EXPECT_EQ(filePath, "empty_sky.world");
  }

  // Unique name - with client config
  {
    ClientConfig config;

    FuelClient client(config);
    WorldIdentifier id;
    std::string filePath;
    const common::URI worldUrl{
      "https://fuel.ignitionrobotics.org/1.0/OpenRobotics/worlds/Empty/tip/"
      "files/test.world"};
    EXPECT_TRUE(client.ParseWorldFileUrl(worldUrl, id, filePath));

    EXPECT_EQ(id.Server().Url().Str(), "https://fuel.ignitionrobotics.org");
    EXPECT_EQ(id.Server().Version(), "1.0");
    EXPECT_EQ(id.Owner(), "openrobotics");
    EXPECT_EQ(id.Name(), "empty");
    EXPECT_EQ(filePath, "test.world");
  }

  // Bad URL
  {
    FuelClient client;
    WorldIdentifier id;
    std::string filePath;
    const common::URI worldUrl{"http://bad.url"};
    EXPECT_FALSE(client.ParseWorldFileUrl(worldUrl, id, filePath));
  }

  // Not URL
  {
    FuelClient client;
    WorldIdentifier id;
    std::string filePath;
    const common::URI worldUrl{"bad_url"};
    EXPECT_FALSE(client.ParseWorldFileUrl(worldUrl, id, filePath));
  }
}

//////////////////////////////////////////////////
// Protocol "https" not supported or disabled in libcurl for Windows
// https://github.com/gazebosim/gz-fuel-tools/issues/105
TEST_F(FuelClientTest, DownloadWorld)
{
  // Configure to use binary path as cache
  ASSERT_EQ(0, ChangeDirectory(PROJECT_BINARY_PATH));
  common::removeAll("test_cache");
  ASSERT_TRUE(common::createDirectories("test_cache"));

  ServerConfig server;
<<<<<<< HEAD
  server.SetUrl(gz::common::URI(
=======
  server.SetUrl(common::URI(
>>>>>>> d4d3422c
        "https://fuel.ignitionrobotics.org"));

  ClientConfig config;
  config.AddServer(server);
  config.SetCacheLocation(common::joinPaths(common::cwd(), "test_cache"));

  // Create client
  FuelClient client(config);
  EXPECT_EQ(config.CacheLocation(), client.Config().CacheLocation());

  // Download world from URL
  {
    // Unversioned URL should get the latest available version
    common::URI url{"https://fuel.ignitionrobotics.org/1.0/OpenRobotics/"
                    "worlds/Test world"};

    // Check it is not cached
    std::string cachedPath;
    auto res1 = client.CachedWorld(url, cachedPath);
    EXPECT_FALSE(res1);
    EXPECT_EQ(ResultType::FETCH_ERROR, res1.Type());

    // Download
    std::string path;
    auto res2 = client.DownloadWorld(url, path);
    EXPECT_TRUE(res2);
    EXPECT_EQ(ResultType::FETCH, res2.Type());

    // Check it was downloaded to `1`
    auto worldPath = common::joinPaths(common::cwd(), "test_cache",
        "fuel.ignitionrobotics.org", "openrobotics", "worlds", "test world");

    EXPECT_EQ(path, common::joinPaths(worldPath, "2"));
    EXPECT_TRUE(common::exists(common::joinPaths(worldPath, "2")));
    EXPECT_TRUE(common::exists(common::joinPaths(worldPath, "2", "test.sdf")));

    // Check it wasn't downloaded to world root directory
    EXPECT_FALSE(common::exists(common::joinPaths(worldPath, "test.sdf")));

    // Check it is cached
    auto res3 = client.CachedWorld(url, cachedPath);
    EXPECT_TRUE(res3);
    EXPECT_EQ(ResultType::FETCH_ALREADY_EXISTS, res3.Type());
    EXPECT_EQ(common::joinPaths(worldPath, "2"), cachedPath);
  }

  // Try using nonexistent URL
  {
    common::URI url{
        "https://fuel.ignitionrobotics.org/1.0/OpenRobotics/worlds/Bad world"};
    std::string path;
    auto result = client.DownloadWorld(url, path);
    EXPECT_FALSE(result);
    EXPECT_EQ(ResultType::FETCH_ERROR, result.Type());
  }

  // Try using bad URL
  {
    common::URI url{"banana"};
    std::string path;
    auto result = client.DownloadWorld(url, path);
    EXPECT_FALSE(result);
    EXPECT_EQ(ResultType::FETCH_ERROR, result.Type());
  }
}

/////////////////////////////////////////////////
// Windows doesn't support colons in filenames
// https://github.com/gazebosim/gz-fuel-tools/issues/106
TEST_F(FuelClientTest, CachedWorld)
{
  // Configure to use binary path as cache and populate it
  ASSERT_EQ(0, ChangeDirectory(PROJECT_BINARY_PATH));
  common::removeAll("test_cache");
  ASSERT_TRUE(common::createDirectories("test_cache"));
  ClientConfig config;
  config.SetCacheLocation(common::joinPaths(common::cwd(), "test_cache"));
  createLocalWorld(config);

  // Create client
  FuelClient client(config);
  EXPECT_EQ(config.CacheLocation(), client.Config().CacheLocation());

  // Cached world (no version)
  {
    common::URI url{"http://localhost:8007/1.0/banana/worlds/My World"};
    std::string path;
    auto result = client.CachedWorld(url, path);
    EXPECT_TRUE(result);
    EXPECT_EQ(ResultType::FETCH_ALREADY_EXISTS, result.Type());
    EXPECT_EQ(common::joinPaths(common::cwd(), "test_cache",
        "localhost:8007", "banana", "worlds", "My World", "3"), path);
  }

  // Cached world (tip)
  {
    common::URI url{"http://localhost:8007/1.0/banana/worlds/My World/tip"};
    std::string path;
    auto result = client.CachedWorld(url, path);
    EXPECT_TRUE(result);
    EXPECT_EQ(ResultType::FETCH_ALREADY_EXISTS, result.Type());
    EXPECT_EQ(common::joinPaths(common::cwd(), "test_cache",
        "localhost:8007", "banana", "worlds", "My World", "3"), path);
  }

  // Cached world (version number)
  {
    common::URI url{"http://localhost:8007/1.0/banana/worlds/My World/2"};
    std::string path;
    auto result = client.CachedWorld(url, path);
    EXPECT_TRUE(result);
    EXPECT_EQ(ResultType::FETCH_ALREADY_EXISTS, result.Type());
    EXPECT_EQ(common::joinPaths(common::cwd(), "test_cache",
        "localhost:8007", "banana", "worlds", "My World", "2"), path);
  }

  // Cached world file (tip)
  {
    common::URI url{"http://localhost:8007/1.0/banana/worlds/My World/tip/"
                    "files/strawberry.world"};
    std::string path;
    auto result = client.CachedWorldFile(url, path);
    EXPECT_TRUE(result);
    EXPECT_EQ(ResultType::FETCH_ALREADY_EXISTS, result.Type());
    EXPECT_EQ(common::joinPaths(common::cwd(), "test_cache",
        "localhost:8007", "banana", "worlds", "My World", "3",
        "strawberry.world"), path);
  }

  // Deeper cached world file
  {
    common::URI url{"http://localhost:8007/1.0/banana/worlds/My World/2/files/"
                    "strawberry.world"};
    std::string path;
    auto result = client.CachedWorldFile(url, path);
    EXPECT_TRUE(result);
    EXPECT_EQ(ResultType::FETCH_ALREADY_EXISTS, result.Type());
    EXPECT_EQ(common::joinPaths(common::cwd(), "test_cache",
        "localhost:8007", "banana", "worlds", "My World", "2",
        "strawberry.world"), path);
  }

  // Non-cached world
  {
    common::URI url{"http://localhost:8007/1.0/banana/worlds/Banana"};
    std::string path;
    auto result = client.CachedWorld(url, path);
    EXPECT_FALSE(result);
    EXPECT_EQ(ResultType::FETCH_ERROR, result.Type());
  }

  // Non-cached world (when looking for file)
  {
    common::URI url{
        "http://localhost:8007/1.0/banana/worlds/Banana/strawberry.world"};
    std::string path;
    auto result = client.CachedWorldFile(url, path);
    EXPECT_FALSE(result);
    EXPECT_EQ(ResultType::FETCH_ERROR, result.Type());
  }

  // Non-cached world file
  {
    common::URI url{"http://localhost:8007/1.0/banana/worlds/My World/tip/"
                    "files/banana.sdf"};
    std::string path;
    auto result = client.CachedWorldFile(url, path);
    EXPECT_FALSE(result);
    EXPECT_EQ(ResultType::FETCH_ERROR, result.Type());
  }

  // World root URL to world file
  {
    common::URI url{"http://localhost:8007/1.0/banana/worlds/My World"};
    std::string path;
    auto result = client.CachedWorldFile(url, path);
    EXPECT_FALSE(result);
    EXPECT_EQ(ResultType::FETCH_ERROR, result.Type());
  }

  // Bad world URL
  {
    common::URI url{"banana"};
    std::string path;
    auto result = client.CachedWorld(url, path);
    EXPECT_FALSE(result);
    EXPECT_EQ(ResultType::FETCH_ERROR, result.Type());
  }

  // Bad world file URL
  {
    common::URI url{"banana"};
    std::string path;
    auto result = client.CachedWorldFile(url, path);
    EXPECT_FALSE(result);
    EXPECT_EQ(ResultType::FETCH_ERROR, result.Type());
  }
}

/////////////////////////////////////////////////
TEST_F(FuelClientTest, Config)
{
  FuelClient client;
  ClientConfig &config = client.Config();

  // Check a few values. More client config tests in ClientConfig_TEST
  EXPECT_FALSE(config.UserAgent().empty());
  EXPECT_FALSE(config.CacheLocation().empty());
  EXPECT_FALSE(config.Servers().empty());
}

/////////////////////////////////////////////////
/// \brief Expect model download to fail with lack of server
TEST_F(FuelClientTest, ModelDownload)
{
  FuelClient client;

  std::string path;
  Result result = client.DownloadModel(common::URI("bad"), path);
  EXPECT_EQ(ResultType::FETCH_ERROR, result.Type());
}

/////////////////////////////////////////////////
/// \brief Expect world download to fail with lack of server
TEST_F(FuelClientTest, WorldDownload)
{
  FuelClient client;

  std::string path;
  Result result = client.DownloadWorld(common::URI("bad"), path);
  EXPECT_EQ(ResultType::FETCH_ERROR, result.Type());
}

/////////////////////////////////////////////////
TEST_F(FuelClientTest, ModelDetails)
{
  FuelClient client;
  ModelIdentifier modelId;
  ModelIdentifier model;

  modelId.SetOwner("bad-owner");
  Result result2 = client.ModelDetails(modelId, model);
  EXPECT_EQ(ResultType::FETCH_ERROR, result2.Type());
}

/////////////////////////////////////////////////
TEST_F(FuelClientTest, WorldDetails)
{
  FuelClient client;
  WorldIdentifier worldId;
  WorldIdentifier world;

  Result result = client.WorldDetails(worldId, world);
  EXPECT_EQ(ResultType::FETCH_ERROR, result.Type());
}

/////////////////////////////////////////////////
// Protocol "https" not supported or disabled in libcurl for Windows
// https://github.com/gazebosim/gz-fuel-tools/issues/105
TEST_F(FuelClientTest, Models)
{
  ClientConfig config;
  config.SetCacheLocation(common::joinPaths(common::cwd(), "test_cache"));
  FuelClient client(config);
  ServerConfig serverConfig;
  ModelIdentifier modelId;

  {
    ModelIter iter = client.Models(modelId);
    EXPECT_FALSE(iter);
  }

  {
    ModelIter const iter = client.Models(modelId);
    EXPECT_FALSE(iter);
  }

  {
    // Uses fuel.ignitionrobotics.org by default
    ModelIter iter = client.Models(serverConfig);
    EXPECT_TRUE(iter);
  }

  {
    serverConfig.Clear();
    ModelIter const iter = client.Models(serverConfig);
    EXPECT_FALSE(iter);
  }
}

/////////////////////////////////////////////////
// Protocol "https" not supported or disabled in libcurl for Windows
// https://github.com/gazebosim/gz-fuel-tools/issues/105
TEST_F(FuelClientTest, Worlds)
{
  ClientConfig config;
  config.SetCacheLocation(common::joinPaths(common::cwd(), "test_cache"));
  FuelClient client(config);
  ServerConfig serverConfig;
  WorldIdentifier worldId;

  {
    WorldIter iter = client.Worlds(worldId);
    EXPECT_TRUE(iter);
  }

  {
    WorldIter const iter = client.Worlds(worldId);
    EXPECT_TRUE(iter);
  }

  {
    // Uses fuel.ignitionrobotics.org by default
    WorldIter iter = client.Worlds(serverConfig);
    EXPECT_TRUE(iter);
  }

  {
    serverConfig.Clear();
    WorldIter const iter = client.Worlds(serverConfig);
    EXPECT_FALSE(iter);
  }
}

/////////////////////////////////////////////////
TEST_F(FuelClientTest, DownloadModelFail)
{
  FuelClient client;
  ModelIdentifier modelId;

  Result result = client.DownloadModel(modelId);
  EXPECT_EQ(ResultType::FETCH_ERROR, result.Type());
}

/////////////////////////////////////////////////
TEST_F(FuelClientTest, DownloadWorldFail)
{
  FuelClient client;
  WorldIdentifier worldId;

  Result result = client.DownloadWorld(worldId);
  EXPECT_EQ(ResultType::FETCH_ERROR, result.Type());
}

/////////////////////////////////////////////////
TEST_F(FuelClientTest, UploadModelFail)
{
  FuelClient client;
  ModelIdentifier modelId;

  std::vector<std::string> headers;
  Result result = client.UploadModel("path", modelId, headers);
  EXPECT_EQ(ResultType::UPLOAD_ERROR, result.Type());
}

//////////////////////////////////////////////////
TEST_F(FuelClientTest, PatchModelFail)
{
  FuelClient client;
  ModelIdentifier modelId;

  std::vector<std::string> headers;

  // Bad directory
  Result result = client.PatchModel(modelId, headers, "bad");
  EXPECT_EQ(ResultType::UPLOAD_ERROR, result.Type());

  // Missing metadata.pbtxt and model.config
  result = client.PatchModel(modelId, headers, common::cwd());
  EXPECT_EQ(ResultType::UPLOAD_ERROR, result.Type());

  ClientConfig config;
  config.SetCacheLocation(common::joinPaths(common::cwd(), "test_cache"));
  createLocalModel(config);

  // Bad model.config
  result = client.PatchModel(modelId, headers,
      common::joinPaths(common::cwd(), "test_cache", "localhost:8007",
        "alice", "models", "My Model", "3"));
  EXPECT_EQ(ResultType::UPLOAD_ERROR, result.Type());

  // Patch error
  result = client.PatchModel(modelId, headers);
  EXPECT_EQ(ResultType::PATCH_ERROR, result.Type());
}<|MERGE_RESOLUTION|>--- conflicted
+++ resolved
@@ -89,11 +89,7 @@
         "model.dae")));
   }
 
-<<<<<<< HEAD
   gz::fuel_tools::ServerConfig srv;
-=======
-  ServerConfig srv;
->>>>>>> d4d3422c
   srv.SetUrl(common::URI("http://localhost:8007/"));
   _conf.AddServer(srv);
 }
@@ -124,13 +120,8 @@
         "strawberry.world")));
   }
 
-<<<<<<< HEAD
   gz::fuel_tools::ServerConfig srv;
   srv.SetUrl(gz::common::URI("http://localhost:8007/"));
-=======
-  ServerConfig srv;
-  srv.SetUrl(common::URI("http://localhost:8007/"));
->>>>>>> d4d3422c
   _conf.AddServer(srv);
 }
 
@@ -139,11 +130,7 @@
 {
   public: void SetUp() override
   {
-<<<<<<< HEAD
     gz::common::Console::SetVerbosity(4);
-=======
-    common::Console::SetVerbosity(4);
->>>>>>> d4d3422c
   }
 };
 
@@ -159,11 +146,7 @@
     ModelIdentifier id;
     const std::string url{
       "https://some.example.org/1.0/german/models/Cardboard Box"};
-<<<<<<< HEAD
     EXPECT_TRUE(client.ParseModelUrl(gz::common::URI(url), id));
-=======
-    EXPECT_TRUE(client.ParseModelUrl(common::URI(url), id));
->>>>>>> d4d3422c
 
     EXPECT_EQ(id.Server().Url().Str(), "https://some.example.org");
     EXPECT_EQ(id.Server().Version(), "1.0");
@@ -182,11 +165,7 @@
     ModelIdentifier id;
     const std::string url{
       "https://fuel.ignitionrobotics.org/1.0/german/models/Cardboard Box/4"};
-<<<<<<< HEAD
     EXPECT_TRUE(client.ParseModelUrl(gz::common::URI(url), id));
-=======
-    EXPECT_TRUE(client.ParseModelUrl(common::URI(url), id));
->>>>>>> d4d3422c
 
     EXPECT_EQ(id.Server().Url().Str(), "https://fuel.ignitionrobotics.org");
     EXPECT_EQ(id.Server().Version(), "1.0");
@@ -206,11 +185,7 @@
     ModelIdentifier id;
     const std::string url{
       "https://fuel.ignitionrobotics.org/5.0/german/models/Cardboard Box/6/"};
-<<<<<<< HEAD
     EXPECT_TRUE(client.ParseModelUrl(gz::common::URI(url), id));
-=======
-    EXPECT_TRUE(client.ParseModelUrl(common::URI(url), id));
->>>>>>> d4d3422c
 
     EXPECT_EQ(id.Server().Url().Str(), "https://fuel.ignitionrobotics.org");
     EXPECT_EQ(id.Server().Version(), "1.0");
@@ -227,11 +202,7 @@
     ModelIdentifier id;
     const std::string url{
       "https://fuel.ignitionrobotics.org/german/models/Cardboard Box"};
-<<<<<<< HEAD
     EXPECT_TRUE(client.ParseModelUrl(gz::common::URI(url), id));
-=======
-    EXPECT_TRUE(client.ParseModelUrl(common::URI(url), id));
->>>>>>> d4d3422c
 
     EXPECT_EQ(id.Server().Url().Str(), "https://fuel.ignitionrobotics.org");
     EXPECT_FALSE(id.Server().Version().empty());
@@ -250,11 +221,7 @@
     ModelIdentifier id;
     const std::string url{
       "https://fuel.ignitionrobotics.org/german/models/Cardboard Box/tip"};
-<<<<<<< HEAD
     EXPECT_TRUE(client.ParseModelUrl(gz::common::URI(url), id));
-=======
-    EXPECT_TRUE(client.ParseModelUrl(common::URI(url), id));
->>>>>>> d4d3422c
 
     EXPECT_EQ(id.Server().Url().Str(), "https://fuel.ignitionrobotics.org");
     EXPECT_EQ(id.Server().Version(), "1.0");
@@ -267,11 +234,7 @@
   {
     FuelClient client;
     ModelIdentifier id;
-<<<<<<< HEAD
     EXPECT_FALSE(client.ParseModelUrl(gz::common::URI("http://bad.url"),
-=======
-    EXPECT_FALSE(client.ParseModelUrl(common::URI("http://bad.url"),
->>>>>>> d4d3422c
           id));
   }
 
@@ -279,21 +242,13 @@
   {
     FuelClient client;
     ModelIdentifier id;
-<<<<<<< HEAD
     EXPECT_FALSE(client.ParseModelUrl(gz::common::URI("bad url"),
-=======
-    EXPECT_FALSE(client.ParseModelUrl(common::URI("bad url"),
->>>>>>> d4d3422c
           id));
   }
   {
     FuelClient client;
     ModelIdentifier id;
-<<<<<<< HEAD
     EXPECT_FALSE(client.ParseModelUrl(gz::common::URI("ba://url"),
-=======
-    EXPECT_FALSE(client.ParseModelUrl(common::URI("ba://url"),
->>>>>>> d4d3422c
           id));
   }
   {
@@ -301,33 +256,21 @@
     ModelIdentifier id;
     const std::string url{
       "https://fuel.ignitionrobotics.org/german/models/Cardboard Box/banana"};
-<<<<<<< HEAD
     EXPECT_FALSE(client.ParseModelUrl(gz::common::URI(url), id));
-=======
-    EXPECT_FALSE(client.ParseModelUrl(common::URI(url), id));
->>>>>>> d4d3422c
   }
   {
     FuelClient client;
     ModelIdentifier id;
     const std::string url{
       "https://fuel.ignitionrobotics.org/banana/german/models/Cardboard Box"};
-<<<<<<< HEAD
     EXPECT_FALSE(client.ParseModelUrl(gz::common::URI(url), id));
-=======
-    EXPECT_FALSE(client.ParseModelUrl(common::URI(url), id));
->>>>>>> d4d3422c
   }
   {
     FuelClient client;
     ModelIdentifier id;
     const std::string url{
       "https://fuel.ignitionrobotics.org/99/german/models/Cardboard Box"};
-<<<<<<< HEAD
     EXPECT_FALSE(client.ParseModelUrl(gz::common::URI(url), id));
-=======
-    EXPECT_FALSE(client.ParseModelUrl(common::URI(url), id));
->>>>>>> d4d3422c
   }
   {
     FuelClient client;
@@ -335,11 +278,7 @@
     const std::string url{
       "https://fuel.ignitionrobotics.org/2/2/german/models"
         "/Cardboard Box/banana"};
-<<<<<<< HEAD
     EXPECT_FALSE(client.ParseModelUrl(gz::common::URI(url), id));
-=======
-    EXPECT_FALSE(client.ParseModelUrl(common::URI(url), id));
->>>>>>> d4d3422c
   }
 }
 
@@ -604,7 +543,7 @@
   // The dependency points to fuel.gazebosim.org.
   {
     common::URI url{
-      "https://fuel.ignitionrobotics.org/1.0/openrobotics/models/hatchback red"
+      "https://fuel.gazebosim.org/1.0/openrobotics/models/hatchback red"
     };
     common::URI depUrl{
       "https://fuel.gazebosim.org/1.0/openrobotics/models/hatchback"};
@@ -1135,11 +1074,7 @@
   ASSERT_TRUE(common::createDirectories("test_cache"));
 
   ServerConfig server;
-<<<<<<< HEAD
   server.SetUrl(gz::common::URI(
-=======
-  server.SetUrl(common::URI(
->>>>>>> d4d3422c
         "https://fuel.ignitionrobotics.org"));
 
   ClientConfig config;

--- conflicted
+++ resolved
@@ -87,7 +87,7 @@
   }
 
   ignition::fuel_tools::ServerConfig srv;
-  srv.URL("http://localhost:8007/");
+  srv.SetUrl(common::URI("http://localhost:8007/"));
   _conf.AddServer(srv);
 }
 
@@ -108,7 +108,7 @@
       "https://api.ignitionfuel.org/1.0/german/models/Cardboard Box"};
     EXPECT_TRUE(client.ParseModelURL(url, srv, id));
 
-    EXPECT_EQ(id.Server().URL(), "https://api.ignitionfuel.org");
+    EXPECT_EQ(id.Server().Url().Str(), "https://api.ignitionfuel.org");
     EXPECT_EQ(id.Server().Version(), "1.0");
     EXPECT_EQ(id.Owner(), "german");
     EXPECT_EQ(id.Name(), "Cardboard Box");
@@ -129,7 +129,7 @@
       "https://api.ignitionfuel.org/1.0/german/models/Cardboard Box/4"};
     EXPECT_TRUE(client.ParseModelURL(url, srv, id));
 
-    EXPECT_EQ(id.Server().URL(), "https://api.ignitionfuel.org");
+    EXPECT_EQ(id.Server().Url().Str(), "https://api.ignitionfuel.org");
     EXPECT_EQ(id.Server().Version(), "1.0");
     EXPECT_EQ(id.Owner(), "german");
     EXPECT_EQ(id.Name(), "Cardboard Box");
@@ -150,7 +150,7 @@
       "https://api.ignitionfuel.org/5.0/german/models/Cardboard Box/6"};
     EXPECT_TRUE(client.ParseModelURL(url, srv, id));
 
-    EXPECT_EQ(id.Server().URL(), "https://api.ignitionfuel.org");
+    EXPECT_EQ(id.Server().Url().Str(), "https://api.ignitionfuel.org");
     EXPECT_EQ(id.Server().Version(), "1.0");
     EXPECT_EQ(id.Owner(), "german");
     EXPECT_EQ(id.Name(), "Cardboard Box");
@@ -168,7 +168,7 @@
       "https://api.ignitionfuel.org/german/models/Cardboard Box"};
     EXPECT_TRUE(client.ParseModelURL(url, srv, id));
 
-    EXPECT_EQ(id.Server().URL(), "https://api.ignitionfuel.org");
+    EXPECT_EQ(id.Server().Url().Str(), "https://api.ignitionfuel.org");
     EXPECT_TRUE(id.Server().Version().empty());
     EXPECT_EQ(id.Owner(), "german");
     EXPECT_EQ(id.Name(), "Cardboard Box");
@@ -189,7 +189,7 @@
       "https://api.ignitionfuel.org/german/models/Cardboard Box/tip"};
     EXPECT_TRUE(client.ParseModelURL(url, srv, id));
 
-    EXPECT_EQ(id.Server().URL(), "https://api.ignitionfuel.org");
+    EXPECT_EQ(id.Server().Url().Str(), "https://api.ignitionfuel.org");
     EXPECT_EQ(id.Server().Version(), "1.0");
     EXPECT_EQ(id.Owner(), "german");
     EXPECT_EQ(id.Name(), "Cardboard Box");
@@ -266,7 +266,7 @@
       "files/meshes/cordless_drill.dae"};
     EXPECT_TRUE(client.ParseModelFileUrl(modelUrl, id, filePath));
 
-    EXPECT_EQ(id.Server().URL(), "https://api.ignitionfuel.org");
+    EXPECT_EQ(id.Server().Url().Str(), "https://api.ignitionfuel.org");
     EXPECT_EQ(id.Server().Version(), "1.0");
     EXPECT_EQ(id.Owner(), "openrobotics");
     EXPECT_EQ(id.Name(), "Cordless Drill");
@@ -286,7 +286,7 @@
       "files/materials/scripts/pine_tree.material"};
     EXPECT_TRUE(client.ParseModelFileUrl(modelUrl, id, filePath));
 
-    EXPECT_EQ(id.Server().URL(), "https://api.ignitionfuel.org");
+    EXPECT_EQ(id.Server().Url().Str(), "https://api.ignitionfuel.org");
     EXPECT_EQ(id.Server().Version(), "1.0");
     EXPECT_EQ(id.Owner(), "openrobotics");
     EXPECT_EQ(id.Name(), "Pine Tree");
@@ -306,7 +306,7 @@
       "files/model.sdf"};
     EXPECT_TRUE(client.ParseModelFileUrl(modelUrl, id, filePath));
 
-    EXPECT_EQ(id.Server().URL(), "https://api.ignitionfuel.org");
+    EXPECT_EQ(id.Server().Url().Str(), "https://api.ignitionfuel.org");
     EXPECT_EQ(id.Server().Version(), "1.0");
     EXPECT_EQ(id.Owner(), "openrobotics");
     EXPECT_EQ(id.Name(), "Pine Tree");
@@ -323,7 +323,7 @@
       "files/materials/scripts/pine_tree.material"};
     EXPECT_TRUE(client.ParseModelFileUrl(modelUrl, id, filePath));
 
-    EXPECT_EQ(id.Server().URL(), "https://api.ignitionfuel.org");
+    EXPECT_EQ(id.Server().Url().Str(), "https://api.ignitionfuel.org");
     EXPECT_TRUE(id.Server().Version().empty());
     EXPECT_EQ(id.Owner(), "openrobotics");
     EXPECT_EQ(id.Name(), "Pine Tree");
@@ -343,7 +343,7 @@
       "files/materials/scripts/pine_tree.material"};
     EXPECT_TRUE(client.ParseModelFileUrl(modelUrl, id, filePath));
 
-    EXPECT_EQ(id.Server().URL(), "https://api.ignitionfuel.org");
+    EXPECT_EQ(id.Server().Url().Str(), "https://api.ignitionfuel.org");
     EXPECT_EQ(id.Server().Version(), "1.0");
     EXPECT_EQ(id.Owner(), "openrobotics");
     EXPECT_EQ(id.Name(), "Pine Tree");
@@ -378,7 +378,7 @@
   common::createDirectories("test_cache");
   ClientConfig config;
   config.LoadConfig();
-  config.CacheLocation(common::cwd() + "/test_cache");
+  config.SetCacheLocation(common::cwd() + "/test_cache");
 
   // Create client
   FuelClient client(config);
@@ -394,13 +394,13 @@
     std::string cachedPath;
     auto res1 = client.CachedModel(url, cachedPath);
     EXPECT_FALSE(res1);
-    EXPECT_EQ(Result(Result::FETCH_ERROR), res1);
+    EXPECT_EQ(Result(ResultType::FETCH_ERROR), res1);
 
     // Download
     std::string path;
     auto res2 = client.DownloadModel(url.Str(), path);
     EXPECT_TRUE(res2);
-    EXPECT_EQ(Result(Result::FETCH), res2);
+    EXPECT_EQ(Result(ResultType::FETCH), res2);
 
     // Check it was downloaded to `1`
     EXPECT_TRUE(common::exists(
@@ -419,7 +419,7 @@
     // Check it is cached
     auto res3 = client.CachedModel(url, cachedPath);
     EXPECT_TRUE(res3);
-    EXPECT_EQ(Result(Result::FETCH_ALREADY_EXISTS), res3);
+    EXPECT_EQ(Result(ResultType::FETCH_ALREADY_EXISTS), res3);
     EXPECT_EQ(common::cwd() +
       "/test_cache/api.ignitionfuel.org/chapulina/models/Test box/1",
       cachedPath);
@@ -432,7 +432,7 @@
     std::string path;
     auto result = client.DownloadModel(url, path);
     EXPECT_FALSE(result);
-    EXPECT_EQ(Result(Result::FETCH_ERROR), result);
+    EXPECT_EQ(Result(ResultType::FETCH_ERROR), result);
   }
 
   // Try using bad URL
@@ -441,7 +441,7 @@
     std::string path;
     auto result = client.DownloadModel(url, path);
     EXPECT_FALSE(result);
-    EXPECT_EQ(Result(Result::FETCH_ERROR), result);
+    EXPECT_EQ(Result(ResultType::FETCH_ERROR), result);
   }
 }
 
@@ -455,7 +455,7 @@
   common::removeAll("test_cache");
   common::createDirectories("test_cache");
   ClientConfig config;
-  config.CacheLocation(common::cwd() + "/test_cache");
+  config.SetCacheLocation(common::cwd() + "/test_cache");
   createLocal1(config);
 
   // Create client
@@ -468,7 +468,7 @@
     std::string path;
     auto result = client.CachedModel(url, path);
     EXPECT_TRUE(result);
-    EXPECT_EQ(Result(Result::FETCH_ALREADY_EXISTS), result);
+    EXPECT_EQ(Result(ResultType::FETCH_ALREADY_EXISTS), result);
     EXPECT_EQ(common::cwd() +
         "/test_cache/localhost:8007/alice/models/My Model/3", path);
   }
@@ -479,7 +479,7 @@
     std::string path;
     auto result = client.CachedModel(url, path);
     EXPECT_TRUE(result);
-    EXPECT_EQ(Result(Result::FETCH_ALREADY_EXISTS), result);
+    EXPECT_EQ(Result(ResultType::FETCH_ALREADY_EXISTS), result);
     EXPECT_EQ(common::cwd() +
         "/test_cache/localhost:8007/alice/models/My Model/3", path);
   }
@@ -490,7 +490,7 @@
     std::string path;
     auto result = client.CachedModel(url, path);
     EXPECT_TRUE(result);
-    EXPECT_EQ(Result(Result::FETCH_ALREADY_EXISTS), result);
+    EXPECT_EQ(Result(ResultType::FETCH_ALREADY_EXISTS), result);
     EXPECT_EQ(common::cwd() +
         "/test_cache/localhost:8007/alice/models/My Model/2", path);
   }
@@ -502,7 +502,7 @@
     std::string path;
     auto result = client.CachedModelFile(url, path);
     EXPECT_TRUE(result);
-    EXPECT_EQ(Result(Result::FETCH_ALREADY_EXISTS), result);
+    EXPECT_EQ(Result(ResultType::FETCH_ALREADY_EXISTS), result);
     EXPECT_EQ(common::cwd() +
         "/test_cache/localhost:8007/alice/models/My Model/3/model.sdf", path);
   }
@@ -514,7 +514,7 @@
     std::string path;
     auto result = client.CachedModelFile(url, path);
     EXPECT_TRUE(result);
-    EXPECT_EQ(Result(Result::FETCH_ALREADY_EXISTS), result);
+    EXPECT_EQ(Result(ResultType::FETCH_ALREADY_EXISTS), result);
     EXPECT_EQ(common::cwd() +
         "/test_cache/localhost:8007/alice/models/My Model/2/meshes/model.dae",
         path);
@@ -526,7 +526,7 @@
     std::string path;
     auto result = client.CachedModel(url, path);
     EXPECT_FALSE(result);
-    EXPECT_EQ(Result(Result::FETCH_ERROR), result);
+    EXPECT_EQ(Result(ResultType::FETCH_ERROR), result);
   }
 
   // Non-cached model (when looking for file)
@@ -535,7 +535,7 @@
     std::string path;
     auto result = client.CachedModelFile(url, path);
     EXPECT_FALSE(result);
-    EXPECT_EQ(Result(Result::FETCH_ERROR), result);
+    EXPECT_EQ(Result(ResultType::FETCH_ERROR), result);
   }
 
   // Non-cached model file
@@ -546,7 +546,7 @@
     std::string path;
     auto result = client.CachedModelFile(url, path);
     EXPECT_FALSE(result);
-    EXPECT_EQ(Result(Result::FETCH_ERROR), result);
+    EXPECT_EQ(Result(ResultType::FETCH_ERROR), result);
   }
 
   // Model root URL to model file
@@ -555,7 +555,7 @@
     std::string path;
     auto result = client.CachedModelFile(url, path);
     EXPECT_FALSE(result);
-    EXPECT_EQ(Result(Result::FETCH_ERROR), result);
+    EXPECT_EQ(Result(ResultType::FETCH_ERROR), result);
   }
 
   // Bad model URL
@@ -564,7 +564,7 @@
     std::string path;
     auto result = client.CachedModel(url, path);
     EXPECT_FALSE(result);
-    EXPECT_EQ(Result(Result::FETCH_ERROR), result);
+    EXPECT_EQ(Result(ResultType::FETCH_ERROR), result);
   }
 
   // Bad model file URL
@@ -573,7 +573,7 @@
     std::string path;
     auto result = client.CachedModelFile(url, path);
     EXPECT_FALSE(result);
-    EXPECT_EQ(Result(Result::FETCH_ERROR), result);
+    EXPECT_EQ(Result(ResultType::FETCH_ERROR), result);
   }
 }
 
@@ -597,7 +597,7 @@
 
   std::string path;
   Result result = client.DownloadModel("bad", path);
-  EXPECT_EQ(Result::FETCH_ERROR, result.Type());
+  EXPECT_EQ(ResultType::FETCH_ERROR, result.Type());
 }
 
 /////////////////////////////////////////////////
@@ -609,7 +609,7 @@
   ModelIdentifier model;
 
   Result result = client.ModelDetails(serverConfig, modelId, model);
-  EXPECT_EQ(Result::FETCH_ERROR, result.Type());
+  EXPECT_EQ(ResultType::FETCH_ERROR, result.Type());
 }
 
 /////////////////////////////////////////////////
@@ -648,43 +648,29 @@
   ModelIdentifier modelId;
 
   Result result = client.DownloadModel(serverConfig, modelId);
-  EXPECT_EQ(Result::FETCH_ERROR, result.Type());
+  EXPECT_EQ(ResultType::FETCH_ERROR, result.Type());
 }
 
 /////////////////////////////////////////////////
 TEST(FuelClient, DeleteModelFail)
-{
-  FuelClient client;
-<<<<<<< HEAD
-  ServerConfig srv;
-  ModelIdentifier id;
-  const std::string modelUrl =
-    "https://api.ignitionfuel.org/1.0/german/models/Cardboard Box";
-  EXPECT_TRUE(client.ParseModelURL(modelUrl, srv, id));
-  EXPECT_EQ(srv.Url().Str(), "https://api.ignitionfuel.org");
-  EXPECT_EQ(id.Owner(), "german");
-  EXPECT_EQ(id.Name(), "Cardboard Box");
-
-  // bad URL
-  EXPECT_FALSE(client.ParseModelURL("bad url", srv, id));
-=======
-  ServerConfig serverConfig;
-  ModelIdentifier modelId;
-
-  Result result = client.DeleteModel(serverConfig, modelId);
-  EXPECT_EQ(Result::DELETE_ERROR, result.Type());
-}
-
-/////////////////////////////////////////////////
-TEST(FuelClient, UploadModelFail)
 {
   FuelClient client;
   ServerConfig serverConfig;
   ModelIdentifier modelId;
 
+  Result result = client.DeleteModel(serverConfig, modelId);
+  EXPECT_EQ(ResultType::DELETE_ERROR, result.Type());
+}
+
+/////////////////////////////////////////////////
+TEST(FuelClient, UploadModelFail)
+{
+  FuelClient client;
+  ServerConfig serverConfig;
+  ModelIdentifier modelId;
+
   Result result = client.UploadModel(serverConfig, "path", modelId);
-  EXPECT_EQ(Result::UPLOAD_ERROR, result.Type());
->>>>>>> 46fc44d8
+  EXPECT_EQ(ResultType::UPLOAD_ERROR, result.Type());
 }
 
 //////////////////////////////////////////////////

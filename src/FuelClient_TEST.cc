/*
 * Copyright (C) 2018 Open Source Robotics Foundation
 *
 * Licensed under the Apache License, Version 2.0 (the "License");
 * you may not use this file except in compliance with the License.
 * You may obtain a copy of the License at
 *
 *     http://www.apache.org/licenses/LICENSE-2.0
 *
 * Unless required by applicable law or agreed to in writing, software
 * distributed under the License is distributed on an "AS IS" BASIS,
 * WITHOUT WARRANTIES OR CONDITIONS OF ANY KIND, either express or implied.
 * See the License for the specific language governing permissions and
 * limitations under the License.
 *
*/

#include <gtest/gtest.h>
#include <fstream>
#include <ignition/common/Console.hh>
#include <ignition/common/Filesystem.hh>
#include "ignition/fuel_tools/FuelClient.hh"
#include "ignition/fuel_tools/ClientConfig.hh"

#include "test/test_config.h"

#ifdef _WIN32
#include <direct.h>
#define ChangeDirectory _chdir
#else
#include <unistd.h>
#define ChangeDirectory chdir
#endif

namespace ignft = ignition::fuel_tools;
using namespace ignition;
using namespace ignft;

//////////////////////////////////////////////////
/// \brief Creates a directory structure in the build directory with 1 model
/// Taken from LocalCache_TEST
void createLocal1(ClientConfig &_conf)
{
  if (common::exists("LocalCache_TEST1"))
  {
    common::removeAll("LocalCache_TEST1");
  }
  common::createDirectories("LocalCache_TEST1/alice/models/My Model");

  std::ofstream fout("LocalCache_TEST1/alice/models/My Model/model.config",
      std::ofstream::trunc);
  fout << "<?xml version=\"1.0\"?>";
  fout.flush();
  fout.close();

  ignition::fuel_tools::ServerConfig srv;
  srv.URL("http://localhost:8007/");
  srv.LocalName("LocalCache_TEST1");
  _conf.AddServer(srv);
}

/////////////////////////////////////////////////
/// \brief Nothing crashes
TEST(FuelClient, ParseModelURL)
{
<<<<<<< HEAD
  common::Console::SetVerbosity(4);

  // URL - without client config
  {
    FuelClient client;
    ServerConfig srv;
    ModelIdentifier id;
    const std::string modelURL{
      "https://api.ignitionfuel.org/1.0/german/models/Cardboard Box"};
    EXPECT_TRUE(client.ParseModelURL(modelURL, srv, id));

    EXPECT_EQ(srv.URL(), "https://api.ignitionfuel.org");
    EXPECT_EQ(srv.Version(), "1.0");
    EXPECT_TRUE(srv.LocalName().empty());
    EXPECT_EQ(id.Owner(), "german");
    EXPECT_EQ(id.Name(), "Cardboard Box");
  }

  // URL - with client config
  {
    ClientConfig config;
    config.LoadConfig();

    FuelClient client(config);
    ServerConfig srv;
    ModelIdentifier id;
    const std::string modelURL{
      "https://api.ignitionfuel.org/1.0/german/models/Cardboard Box"};
    EXPECT_TRUE(client.ParseModelURL(modelURL, srv, id));

    EXPECT_EQ(srv.URL(), "https://api.ignitionfuel.org");
    EXPECT_EQ(srv.Version(), "1.0");
    EXPECT_EQ(srv.LocalName(), "osrf");
    EXPECT_EQ(id.Owner(), "german");
    EXPECT_EQ(id.Name(), "Cardboard Box");
  }

  // URL - version different from config
  {
    ClientConfig config;
    config.LoadConfig();

    FuelClient client(config);
    ServerConfig srv;
    ModelIdentifier id;
    const std::string modelURL{
      "https://api.ignitionfuel.org/5.0/german/models/Cardboard Box"};
    EXPECT_TRUE(client.ParseModelURL(modelURL, srv, id));

    EXPECT_EQ(srv.URL(), "https://api.ignitionfuel.org");
    EXPECT_EQ(srv.Version(), "1.0");
    EXPECT_EQ(srv.LocalName(), "osrf");
    EXPECT_EQ(id.Owner(), "german");
    EXPECT_EQ(id.Name(), "Cardboard Box");
  }

  // Unique name - without client config
  {
    FuelClient client;
    ServerConfig srv;
    ModelIdentifier id;
    const std::string modelUniqueName{
      "https://api.ignitionfuel.org/german/models/Cardboard Box"};
    EXPECT_TRUE(client.ParseModelURL(modelUniqueName, srv, id));

    EXPECT_EQ(srv.URL(), "https://api.ignitionfuel.org");
    EXPECT_TRUE(srv.Version().empty());
    EXPECT_TRUE(srv.LocalName().empty());
    EXPECT_EQ(id.Owner(), "german");
    EXPECT_EQ(id.Name(), "Cardboard Box");
  }

  // Unique name - with client config
  {
    ClientConfig config;
    config.LoadConfig();

    FuelClient client(config);
    ServerConfig srv;
    ModelIdentifier id;
    const std::string modelUniqueName{
      "https://api.ignitionfuel.org/german/models/Cardboard Box"};
    EXPECT_TRUE(client.ParseModelURL(modelUniqueName, srv, id));

    EXPECT_EQ(srv.URL(), "https://api.ignitionfuel.org");
    EXPECT_EQ(srv.Version(), "1.0");
    EXPECT_EQ(srv.LocalName(), "osrf");
    EXPECT_EQ(id.Owner(), "german");
    EXPECT_EQ(id.Name(), "Cardboard Box");
  }

  // Bad URL
  {
    FuelClient client;
    ServerConfig srv;
    ModelIdentifier id;
    EXPECT_FALSE(client.ParseModelURL("bad url", srv, id));
  }
}

/////////////////////////////////////////////////
TEST(FuelClient, DownloadModel)
{
  // Configure to use binary path as cache
  ASSERT_EQ(0, ChangeDirectory(PROJECT_BINARY_PATH));
  ClientConfig config;
  config.LoadConfig();
  config.CacheLocation(common::cwd() + "/cache_test");

  // Create client
  FuelClient client(config);
  EXPECT_EQ(config.CacheLocation(), client.Config().CacheLocation());

  // Download model from URL
  {
    std::string url{
        "https://api.ignitionfuel.org/1.0/chapulina/models/Test box"};

    // Check it is not cached
    std::string cachedPath;
    auto res1 = client.CachedModel(url, cachedPath);
    EXPECT_FALSE(res1);
    EXPECT_EQ(Result(Result::FETCH_ERROR), res1);

    // Download
    std::string path;
    auto res2 = client.DownloadModel(url, path);
    EXPECT_TRUE(res2);
    EXPECT_EQ(Result(Result::FETCH), res2);
    EXPECT_EQ(common::cwd() +
        "/cache_test/osrf/chapulina/models/Test box", path);
    EXPECT_TRUE(common::exists("cache_test/osrf/chapulina/models/Test box"));
    EXPECT_TRUE(common::exists(
        "cache_test/osrf/chapulina/models/Test box/model.sdf"));
    EXPECT_TRUE(common::exists(
        "cache_test/osrf/chapulina/models/Test box/model.config"));

    // Check it is cached
    auto res3 = client.CachedModel(url, cachedPath);
    EXPECT_TRUE(res3);
    EXPECT_EQ(Result(Result::FETCH_ALREADY_EXISTS), res3);
    EXPECT_EQ(path, cachedPath);
  }

  // Try using inexistent URL
  {
    std::string url{
        "https://api.ignitionfuel.org/1.0/chapulina/models/Inexistent model"};
    std::string path;
    auto result = client.DownloadModel(url, path);
    EXPECT_FALSE(result);
    EXPECT_EQ(Result(Result::FETCH_ERROR), result);
  }

  // Try using bad URL
  {
    std::string url{"banana"};
    std::string path;
    auto result = client.DownloadModel(url, path);
    EXPECT_FALSE(result);
    EXPECT_EQ(Result(Result::FETCH_ERROR), result);
  }

  EXPECT_TRUE(common::removeAll("cache_test"));
}

/////////////////////////////////////////////////
TEST(FuelClient, CachedModel)
{
  // Configure to use binary path as cache and populate it
  ASSERT_EQ(0, ChangeDirectory(PROJECT_BINARY_PATH));
  ClientConfig config;
  config.CacheLocation(common::cwd());
  createLocal1(config);

  // Create client
  FuelClient client(config);
  EXPECT_EQ(config.CacheLocation(), client.Config().CacheLocation());

  // Cached model
  {
    std::string url{"http://localhost:8007/1.0/alice/models/My Model"};
    std::string path;
    auto result = client.CachedModel(url, path);
    EXPECT_TRUE(result);
    EXPECT_EQ(Result(Result::FETCH_ALREADY_EXISTS), result);
    EXPECT_EQ(common::cwd() + "/LocalCache_TEST1/alice/models/My Model", path);
  }

  // Non-cached model
  {
    std::string url{"http://localhost:8007/1.0/alice/models/Banana"};
    std::string path;
    auto result = client.CachedModel(url, path);
    EXPECT_FALSE(result);
    EXPECT_EQ(Result(Result::FETCH_ERROR), result);
  }

  // Bad URL
  {
    std::string url{"banana"};
    std::string path;
    auto result = client.CachedModel(url, path);
    EXPECT_FALSE(result);
    EXPECT_EQ(Result(Result::FETCH_ERROR), result);
  }

  EXPECT_TRUE(common::removeAll("LocalCache_TEST1"));
=======
  FuelClient client;
  ServerConfig srv;
  ModelIdentifier id;
  const std::string modelURL =
    "https://api.ignitionfuel.org/1.0/german/models/Cardboard Box";
  EXPECT_TRUE(client.ParseModelURL(modelURL, srv, id));
  EXPECT_EQ(id.Server().URL(), "https://api.ignitionfuel.org");
  EXPECT_EQ(id.Owner(), "german");
  EXPECT_EQ(id.Name(), "Cardboard Box");

  // bad URL
  EXPECT_FALSE(client.ParseModelURL("bad url", srv, id));
>>>>>>> f8d18201
}

//////////////////////////////////////////////////
int main(int argc, char **argv)
{
  ::testing::InitGoogleTest(&argc, argv);
  return RUN_ALL_TESTS();
}<|MERGE_RESOLUTION|>--- conflicted
+++ resolved
@@ -63,7 +63,6 @@
 /// \brief Nothing crashes
 TEST(FuelClient, ParseModelURL)
 {
-<<<<<<< HEAD
   common::Console::SetVerbosity(4);
 
   // URL - without client config
@@ -75,8 +74,8 @@
       "https://api.ignitionfuel.org/1.0/german/models/Cardboard Box"};
     EXPECT_TRUE(client.ParseModelURL(modelURL, srv, id));
 
-    EXPECT_EQ(srv.URL(), "https://api.ignitionfuel.org");
-    EXPECT_EQ(srv.Version(), "1.0");
+    EXPECT_EQ(id.Server().URL(), "https://api.ignitionfuel.org");
+    EXPECT_EQ(id.Server().Version(), "1.0");
     EXPECT_TRUE(srv.LocalName().empty());
     EXPECT_EQ(id.Owner(), "german");
     EXPECT_EQ(id.Name(), "Cardboard Box");
@@ -94,9 +93,9 @@
       "https://api.ignitionfuel.org/1.0/german/models/Cardboard Box"};
     EXPECT_TRUE(client.ParseModelURL(modelURL, srv, id));
 
-    EXPECT_EQ(srv.URL(), "https://api.ignitionfuel.org");
-    EXPECT_EQ(srv.Version(), "1.0");
-    EXPECT_EQ(srv.LocalName(), "osrf");
+    EXPECT_EQ(id.Server().URL(), "https://api.ignitionfuel.org");
+    EXPECT_EQ(id.Server().Version(), "1.0");
+    EXPECT_EQ(id.Server().LocalName(), "osrf");
     EXPECT_EQ(id.Owner(), "german");
     EXPECT_EQ(id.Name(), "Cardboard Box");
   }
@@ -113,9 +112,9 @@
       "https://api.ignitionfuel.org/5.0/german/models/Cardboard Box"};
     EXPECT_TRUE(client.ParseModelURL(modelURL, srv, id));
 
-    EXPECT_EQ(srv.URL(), "https://api.ignitionfuel.org");
-    EXPECT_EQ(srv.Version(), "1.0");
-    EXPECT_EQ(srv.LocalName(), "osrf");
+    EXPECT_EQ(id.Server().URL(), "https://api.ignitionfuel.org");
+    EXPECT_EQ(id.Server().Version(), "1.0");
+    EXPECT_EQ(id.Server().LocalName(), "osrf");
     EXPECT_EQ(id.Owner(), "german");
     EXPECT_EQ(id.Name(), "Cardboard Box");
   }
@@ -129,9 +128,9 @@
       "https://api.ignitionfuel.org/german/models/Cardboard Box"};
     EXPECT_TRUE(client.ParseModelURL(modelUniqueName, srv, id));
 
-    EXPECT_EQ(srv.URL(), "https://api.ignitionfuel.org");
-    EXPECT_TRUE(srv.Version().empty());
-    EXPECT_TRUE(srv.LocalName().empty());
+    EXPECT_EQ(id.Server().URL(), "https://api.ignitionfuel.org");
+    EXPECT_TRUE(id.Server().Version().empty());
+    EXPECT_TRUE(id.Server().LocalName().empty());
     EXPECT_EQ(id.Owner(), "german");
     EXPECT_EQ(id.Name(), "Cardboard Box");
   }
@@ -148,9 +147,9 @@
       "https://api.ignitionfuel.org/german/models/Cardboard Box"};
     EXPECT_TRUE(client.ParseModelURL(modelUniqueName, srv, id));
 
-    EXPECT_EQ(srv.URL(), "https://api.ignitionfuel.org");
-    EXPECT_EQ(srv.Version(), "1.0");
-    EXPECT_EQ(srv.LocalName(), "osrf");
+    EXPECT_EQ(id.Server().URL(), "https://api.ignitionfuel.org");
+    EXPECT_EQ(id.Server().Version(), "1.0");
+    EXPECT_EQ(id.Server().LocalName(), "osrf");
     EXPECT_EQ(id.Owner(), "german");
     EXPECT_EQ(id.Name(), "Cardboard Box");
   }
@@ -272,20 +271,6 @@
   }
 
   EXPECT_TRUE(common::removeAll("LocalCache_TEST1"));
-=======
-  FuelClient client;
-  ServerConfig srv;
-  ModelIdentifier id;
-  const std::string modelURL =
-    "https://api.ignitionfuel.org/1.0/german/models/Cardboard Box";
-  EXPECT_TRUE(client.ParseModelURL(modelURL, srv, id));
-  EXPECT_EQ(id.Server().URL(), "https://api.ignitionfuel.org");
-  EXPECT_EQ(id.Owner(), "german");
-  EXPECT_EQ(id.Name(), "Cardboard Box");
-
-  // bad URL
-  EXPECT_FALSE(client.ParseModelURL("bad url", srv, id));
->>>>>>> f8d18201
 }
 
 //////////////////////////////////////////////////

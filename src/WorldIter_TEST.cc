/*
 * Copyright (C) 2018 Open Source Robotics Foundation
 *
 * Licensed under the Apache License, Version 2.0 (the "License");
 * you may not use this file except in compliance with the License.
 * You may obtain a copy of the License at
 *
 *     http://www.apache.org/licenses/LICENSE-2.0
 *
 * Unless required by applicable law or agreed to in writing, software
 * distributed under the License is distributed on an "AS IS" BASIS,
 * WITHOUT WARRANTIES OR CONDITIONS OF ANY KIND, either express or implied.
 * See the License for the specific language governing permissions and
 * limitations under the License.
 *
*/

#include <gtest/gtest.h>
#include <cstdio>
#include <string>

#include "gz/fuel_tools/ClientConfig.hh"
#include "gz/fuel_tools/WorldIter.hh"

#include "WorldIterPrivate.hh"

using namespace gz;
using namespace fuel_tools;

namespace gz
{
  namespace fuel_tools
  {
    /// \brief Forward Declaration
    class WorldIterTestFixture;

    /// \brief Class to misuse friendship
    class WorldIterTest
    {
      public: static WorldIter EmptyWorldIter()
        {
          return WorldIterFactory::Create();
        }

      public: static WorldIter WorldIterThreeWorldIds()
        {
<<<<<<< HEAD
          gz::fuel_tools::ServerConfig srv;
          srv.SetUrl(gz::common::URI("https://ignitionrobotics.org"));
=======
          ServerConfig srv;
          srv.SetUrl(common::URI("https://gazebosim.org"));
>>>>>>> 8099fa67

          std::vector<WorldIdentifier> ids;
          for (int i = 0; i < 3; i++)
          {
            WorldIdentifier id;
            char buf[10];
            std::snprintf(buf, sizeof(buf), "world%d", i);
            std::string name = buf;
            std::snprintf(buf, sizeof(buf), "owner%d", i);
            std::string owner = buf;
            id.SetName(name);
            id.SetOwner(owner);
            id.SetServer(srv);
            ids.push_back(id);
          }
          return WorldIterFactory::Create(ids);
        }
    };
  }
}

/////////////////////////////////////////////////
/// \brief No ids, iter should evaluate to false
TEST(WorldIterTestFixture, FalseIfNoWorlds)
{
  EXPECT_FALSE(WorldIterTest::EmptyWorldIter());
}

/////////////////////////////////////////////////
TEST(WorldIterTestFixture, ConstBool)
{
  const WorldIter constIter = WorldIterTest::EmptyWorldIter();
  EXPECT_FALSE(constIter);
}

/////////////////////////////////////////////////
/// \brief Iter should be ready to move if there are ids
TEST(WorldIterTestFixture, TrueIfSomeWorlds)
{
  EXPECT_TRUE(WorldIterTest::WorldIterThreeWorldIds());
}

/////////////////////////////////////////////////
/// \brief Iter should move through 3 ids
TEST(WorldIterTestFixture, MoveThroughIds)
{
  WorldIter iter = WorldIterTest::WorldIterThreeWorldIds();
  EXPECT_TRUE(iter);
  EXPECT_EQ("world0", iter->Name());

  ++iter;
  EXPECT_TRUE(iter);
  EXPECT_EQ("world1", iter->Name());

  ++iter;
  EXPECT_TRUE(iter);
  EXPECT_EQ("world2", iter->Name());

  ++iter;
  EXPECT_FALSE(iter);
}<|MERGE_RESOLUTION|>--- conflicted
+++ resolved
@@ -44,13 +44,8 @@
 
       public: static WorldIter WorldIterThreeWorldIds()
         {
-<<<<<<< HEAD
           gz::fuel_tools::ServerConfig srv;
-          srv.SetUrl(gz::common::URI("https://ignitionrobotics.org"));
-=======
-          ServerConfig srv;
           srv.SetUrl(common::URI("https://gazebosim.org"));
->>>>>>> 8099fa67
 
           std::vector<WorldIdentifier> ids;
           for (int i = 0; i < 3; i++)

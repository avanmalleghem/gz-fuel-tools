--- conflicted
+++ resolved
@@ -120,7 +120,6 @@
   "  ign fuel meta [options]                                               \n"\
   "                                                                        \n"\
   "Available Options:                                                      \n"\
-<<<<<<< HEAD
   "  --config2pbtxt arg       Convert a model.config file to a             \n"\
   "                           metadata.pbtxt.                              \n"+
   "  --pbtxt2config arg       Convert a metadata.pbtxt file to a           \n"\
@@ -141,10 +140,6 @@
   "                           https://fuel.ignitionrobotics.org.           \n"\
   "  -p [--private]           Use this argument to make the model private. \n"\
   "                           Otherwise, the model will be public.         \n"\
-=======
-  "  -u [--url] arg           Full resource URL, such as:                  \n"\
-  "                           https://fuel.ignitionrobotics.org/1.0/OpenRobotics/models/Ambulance\n"\
->>>>>>> e883e608
   "  --header arg             Set an HTTP header, such as                  \n"\
   "                           --header 'authorization: Bearer JWT'.        \n" +
   COMMON_OPTIONS,
@@ -239,12 +234,12 @@
     case options['subcommand']
     when 'delete'
       if options['url'] == ''
-        puts "Missing resource URL (e.g. --url https://fuel.ignitionrobotics.org/1.0/openrobotics/models/Ambulance)."
+        puts "Missing resource URL (e.g. --url https://fuel.ignitionrobotics.org/1.0/OpenRobotics/models/Ambulance)."
         exit(-1)
       end
     when 'download'
       if options['url'] == ''
-        puts "Missing resource URL (e.g. --url https://fuel.ignitionrobotics.org/1.0/openrobotics/models/Ambulance)."
+        puts "Missing resource URL (e.g. --url https://fuel.ignitionrobotics.org/1.0/OpenRobotics/models/Ambulance)."
         exit(-1)
       end
     when 'list'
@@ -257,15 +252,9 @@
         puts "Invalid resource type, use 'model' or 'world'."
         exit(-1)
       end
-<<<<<<< HEAD
     when 'upload'
       if options['model'] == ''
         puts "Missing model path."
-=======
-    when 'download'
-      if options['url'] == ''
-        puts "Missing resource URL (e.g. --url https://fuel.ignitionrobotics.org/1.0/OpenRobotics/models/Ambulance)."
->>>>>>> e883e608
         exit(-1)
       end
     end
@@ -369,7 +358,6 @@
           exit(-1)
         end
       end
-
     rescue
       puts "Library error: Problem running [#{options['subcommand']}]() "\
            "from @IGN_LIBRARY_NAME@."

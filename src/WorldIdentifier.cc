/*
 * Copyright (C) 2018 Open Source Robotics Foundation
 *
 * Licensed under the Apache License, Version 2.0 (the "License");
 * you may not use this file except in compliance with the License.
 * You may obtain a copy of the License at
 *
 *     http://www.apache.org/licenses/LICENSE-2.0
 *
 * Unless required by applicable law or agreed to in writing, software
 * distributed under the License is distributed on an "AS IS" BASIS,
 * WITHOUT WARRANTIES OR CONDITIONS OF ANY KIND, either express or implied.
 * See the License for the specific language governing permissions and
 * limitations under the License.
 *
*/

#include <sstream>
#include <string>
#include <vector>

#include <gz/common/Filesystem.hh>
#include <gz/common/StringUtils.hh>
#include <gz/common/Util.hh>

#include "gz/fuel_tools/ClientConfig.hh"
#include "gz/fuel_tools/Helpers.hh"
#include "gz/fuel_tools/WorldIdentifier.hh"


namespace gz::fuel_tools
{
class WorldIdentifierPrivate
{
  /// \brief a name given to this world by a user
  public: std::string name;

  /// \brief owner who this world is attributed to
  public: std::string owner;

  /// \brief Server of this world
  public: ServerConfig server;

  /// \brief World version. Valid versions start from 1, 0 means the tip.
  public: unsigned int version{0};

  /// \brief Path of this world in the local cache
  public: std::string localPath;

  /// \brief True indicates the world is private, false indicates the
  /// world is public.
  public: bool privacy{false};
};

//////////////////////////////////////////////////
WorldIdentifier::WorldIdentifier()
  : dataPtr(new WorldIdentifierPrivate)
{
}

//////////////////////////////////////////////////
WorldIdentifier::WorldIdentifier(const WorldIdentifier &_orig)
{
  this->dataPtr.reset(new WorldIdentifierPrivate(*(_orig.dataPtr.get())));
}

//////////////////////////////////////////////////
WorldIdentifier &WorldIdentifier::operator=(const WorldIdentifier &_orig)
{
  this->dataPtr.reset(new WorldIdentifierPrivate(*(_orig.dataPtr.get())));
  return *this;
}

//////////////////////////////////////////////////
bool WorldIdentifier::operator==(const WorldIdentifier &_rhs) const
{
  return this->UniqueName() == _rhs.UniqueName();
}

//////////////////////////////////////////////////
WorldIdentifier::~WorldIdentifier()
{
}

//////////////////////////////////////////////////
std::string WorldIdentifier::UniqueName() const
{
  return common::copyToUnixPath(common::joinPaths(
    uriToPath(this->dataPtr->server.Url()),
    this->dataPtr->owner, "worlds",
    this->dataPtr->name));
}

//////////////////////////////////////////////////
std::string WorldIdentifier::Name() const
{
  return this->dataPtr->name;
}

//////////////////////////////////////////////////
bool WorldIdentifier::SetName(const std::string &_name)
{
  this->dataPtr->name = common::lowercase(_name);
  return true;
}

//////////////////////////////////////////////////
std::string WorldIdentifier::Owner() const
{
  return this->dataPtr->owner;
}

//////////////////////////////////////////////////
bool WorldIdentifier::SetOwner(const std::string &_name)
{
  this->dataPtr->owner = common::lowercase(_name);
  return true;
}

//////////////////////////////////////////////////
bool WorldIdentifier::SetServer(const ServerConfig &_server)
{
  bool success = _server.Url().Valid();
  if (success)
    this->dataPtr->server = _server;

  return success;
}

//////////////////////////////////////////////////
ServerConfig &WorldIdentifier::Server() const
{
  return this->dataPtr->server;
}

//////////////////////////////////////////////////
unsigned int WorldIdentifier::Version() const
{
  return this->dataPtr->version;
}

//////////////////////////////////////////////////
std::string WorldIdentifier::VersionStr() const
{
  std::string version = this->dataPtr->version == 0 ?
      "tip" : std::to_string(this->dataPtr->version);
  return version;
}

//////////////////////////////////////////////////
bool WorldIdentifier::SetVersion(const unsigned int _version)
{
  this->dataPtr->version = _version;
  return true;
}

//////////////////////////////////////////////////
bool WorldIdentifier::SetVersionStr(const std::string &_version)
{
  if (_version == "tip" || _version.empty())
  {
    this->dataPtr->version = 0;
    return true;
  }

  try
  {
    this->dataPtr->version = std::stoi(_version);
  }
  catch(std::invalid_argument &_e)
  {
    return false;
  }

  return true;
}

//////////////////////////////////////////////////
std::string WorldIdentifier::LocalPath() const
{
  return this->dataPtr->localPath;
}

//////////////////////////////////////////////////
bool WorldIdentifier::SetLocalPath(const std::string &_path)
{
  this->dataPtr->localPath = _path;
  return true;
}

//////////////////////////////////////////////////
std::string WorldIdentifier::AsString(const std::string &_prefix) const
{
  std::stringstream out;
  out << _prefix << "Name: " << this->Name() << std::endl
      << _prefix << "Owner: " << this->Owner() << std::endl
      << _prefix << "Version: " << this->VersionStr() << std::endl
      << _prefix << "Unique name: " << this->UniqueName() << std::endl
      << _prefix << "Local path: " << this->LocalPath() << std::endl
      << _prefix << "Server:" << std::endl
      << this->Server().AsString(_prefix + "  ");
  return out.str();
}

//////////////////////////////////////////////////
std::string WorldIdentifier::AsPrettyString(const std::string &_prefix) const
{
  std::string prop = "\033[96m\033[1m";
  std::string value = "\033[37m";
  std::string reset = "\033[0m";

  std::stringstream out;

  if (!this->Name().empty())
  {
    out << _prefix << prop << "Name: " << reset
        << value << this->Name() << reset << std::endl;
  }

  if (!this->Owner().empty())
  {
    out << _prefix << prop << "Owner: " << reset
        << value << this->Owner() << reset << std::endl;
  }

  if (this->Version() != 0)
  {
    out << _prefix << prop << "Version: " << reset
        << value << this->VersionStr() << reset << std::endl;
  }

  out << _prefix << prop << "Server:" << reset << std::endl
      << this->Server().AsPrettyString(_prefix + "  ");
  return out.str();
}
<<<<<<< HEAD
}  // namespace gz::fuel_tools
=======

//////////////////////////////////////////////////
bool WorldIdentifier::Private() const
{
  return this->dataPtr->privacy;
}

//////////////////////////////////////////////////
void WorldIdentifier::SetPrivate(bool _private)
{
  this->dataPtr->privacy = _private;
}
>>>>>>> d14ffcd7
<|MERGE_RESOLUTION|>--- conflicted
+++ resolved
@@ -233,10 +233,6 @@
       << this->Server().AsPrettyString(_prefix + "  ");
   return out.str();
 }
-<<<<<<< HEAD
-}  // namespace gz::fuel_tools
-=======
-
 //////////////////////////////////////////////////
 bool WorldIdentifier::Private() const
 {
@@ -248,4 +244,4 @@
 {
   this->dataPtr->privacy = _private;
 }
->>>>>>> d14ffcd7
+}  // namespace gz::fuel_tools
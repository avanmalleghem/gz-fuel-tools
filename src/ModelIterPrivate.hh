/*
 * Copyright (C) 2017 Open Source Robotics Foundation
 *
 * Licensed under the Apache License, Version 2.0 (the "License");
 * you may not use this file except in compliance with the License.
 * You may obtain a copy of the License at
 *
 *     http://www.apache.org/licenses/LICENSE-2.0
 *
 * Unless required by applicable law or agreed to in writing, software
 * distributed under the License is distributed on an "AS IS" BASIS,
 * WITHOUT WARRANTIES OR CONDITIONS OF ANY KIND, either express or implied.
 * See the License for the specific language governing permissions and
 * limitations under the License.
 *
*/

#ifndef GZ_FUEL_TOOLS_MODELITERPRIVATE_HH_
#define GZ_FUEL_TOOLS_MODELITERPRIVATE_HH_

#include <string>
#include <vector>

#include "gz/fuel_tools/ClientConfig.hh"
#include "gz/fuel_tools/Model.hh"
#include "gz/fuel_tools/ModelIdentifier.hh"
#include "gz/fuel_tools/RestClient.hh"

#ifdef _WIN32
// Disable warning C4251 which is triggered by
// std::vector
#pragma warning(push)
#pragma warning(disable: 4251)
#endif

namespace gz
{
  namespace fuel_tools
  {
    /// \brief forward declaration
    class ModelIter;

    /// \brief Private class, do not include or instantiate
    class GZ_FUEL_TOOLS_VISIBLE ModelIterFactory
    {
      /// \brief Create a model iterator from a vector of model identifiers
      /// \param[in] _ids Model identifiers
      /// \return Model iterator
      public: static ModelIter Create(const std::vector<ModelIdentifier> &_ids);

      /// \brief Create a model iterator from a vector of models
      /// \param[in] _ids Models
      /// \return Model iterator
      public: static ModelIter Create(const std::vector<Model> &_models);

      /// \brief Create a model iter that will make Rest api calls
      /// \param[in] _rest a Rest request
      /// \param[in] _server The server to request the operation
      /// \param[in] _api The path to request
      public: static ModelIter Create(const Rest &_rest,
                                      const ServerConfig &_server,
                                      const std::string &_api);

      /// \brief Create a model iterator that is empty
      /// \return An empty iterator
      public: static ModelIter Create();
    };

    /// \brief Private class, do not include or instantiate
    class GZ_FUEL_TOOLS_VISIBLE ModelIterPrivate
    {
      /// \brief Destructor
      public: virtual ~ModelIterPrivate();

      /// \brief Advance iterator to next model
      public: virtual void Next() = 0;

      /// \brief True if this iterator has reach the end
      /// \return True if reached end.
      public: virtual bool HasReachedEnd() = 0;

      /// \brief Current model for returning references
      public: Model model;
    };

    /// \brief class for iterating through model ids where all are known
    ///        in advance
    class GZ_FUEL_TOOLS_VISIBLE IterIds : public ModelIterPrivate
    {
      /// \brief Constructor
      public: explicit IterIds(std::vector<ModelIdentifier> _ids);

      /// \brief Destructor
      public: virtual ~IterIds();

      // Documentation inherited
      public: virtual void Next() override;

      // Documentation inherited
      public: virtual bool HasReachedEnd() override;

      /// \brief Model identifiers that have been requested
      protected: std::vector<ModelIdentifier> ids;

      /// \brief Where the current iterator is in the list of ids
      protected: std::vector<ModelIdentifier>::iterator idIter;
    };

    /// \brief class for iterating through model ids where all are known
    ///        in advance
    class GZ_FUEL_TOOLS_VISIBLE IterModels: public ModelIterPrivate
    {
      /// \brief Constructor
      public: explicit IterModels(std::vector<Model> _models);

      /// \brief Destructor
      public: virtual ~IterModels();

      // Documentation inherited
      public: virtual void Next() override;

      // Documentation inherited
      public: virtual bool HasReachedEnd() override;

      /// \brief Models to iterator through
      protected: std::vector<Model> models;

      /// \brief Where the current iterator is in the list of models
      protected: std::vector<Model>::iterator modelIter;
    };

    /// \brief class for iterating through model ids from a rest API
<<<<<<< HEAD
    class GZ_FUEL_TOOLS_VISIBLE IterRestIds: public ModelIterPrivate
=======
    class IGNITION_FUEL_TOOLS_HIDDEN IterRestIds: public ModelIterPrivate
>>>>>>> 50a61964
    {
      /// \brief constructor
      public: IterRestIds(const Rest &_rest,
                          const ServerConfig &_server,
                          const std::string &_api);

      /// \brief destructor
      public: virtual ~IterRestIds();

      /// \brief Advance iterator to next model.
      public: virtual void Next() override;

      /// \brief True if this iterator has reach the end.
      /// \return True if iterator has reached the end.
      public: virtual bool HasReachedEnd() override;

      /// \brief Client configuration
      public: ServerConfig config;

      /// \brief RESTful client
      public: Rest rest;

      /// \brief The API (path) of the RESTful requests
      public: const std::string api;

      /// \brief Make a RESTful request for the given page
      /// \param[in] _page Page number to request
      /// \return Response from the request
      protected: RestResponse MakeRestRequest(std::size_t _page);

      /// \brief Parse model identifiers from a RESTful response
      /// \param[in] _resp RESTful response
      /// \return A vector of identifiers extracted from the response.
      protected: std::vector<ModelIdentifier> ParseIdsFromResponse(
          const RestResponse &_resp);

      /// \brief Model identifiers in the current page
      protected: std::vector<ModelIdentifier> ids;

      /// \brief Where the current iterator is in the list of ids
      protected: std::vector<ModelIdentifier>::iterator idIter;

      /// \brief Keep track of page number for pagination of response data from
      /// server.
      protected: std::size_t currentPage{0};
    };
  }
}

#ifdef _MSC_VER
#pragma warning(pop)
#endif

#endif<|MERGE_RESOLUTION|>--- conflicted
+++ resolved
@@ -130,11 +130,7 @@
     };
 
     /// \brief class for iterating through model ids from a rest API
-<<<<<<< HEAD
-    class GZ_FUEL_TOOLS_VISIBLE IterRestIds: public ModelIterPrivate
-=======
-    class IGNITION_FUEL_TOOLS_HIDDEN IterRestIds: public ModelIterPrivate
->>>>>>> 50a61964
+    class GZ_FUEL_TOOLS_HIDDEN IterRestIds: public ModelIterPrivate
     {
       /// \brief constructor
       public: IterRestIds(const Rest &_rest,

/*
 * Copyright (C) 2017 Open Source Robotics Foundation
 *
 * Licensed under the Apache License, Version 2.0 (the "License");
 * you may not use this file except in compliance with the License.
 * You may obtain a copy of the License at
 *
 *     http://www.apache.org/licenses/LICENSE-2.0
 *
 * Unless required by applicable law or agreed to in writing, software
 * distributed under the License is distributed on an "AS IS" BASIS,
 * WITHOUT WARRANTIES OR CONDITIONS OF ANY KIND, either express or implied.
 * See the License for the specific language governing permissions and
 * limitations under the License.
 *
*/

#include <gtest/gtest.h>

#include <ctime>
#include <sstream>
#include <string>
#include <vector>

#include "ignition/fuel_tools/ClientConfig.hh"
#include "ignition/fuel_tools/JSONParser.hh"
#include "ignition/fuel_tools/ModelIter.hh"
#include "ignition/fuel_tools/ModelIterPrivate.hh"

using namespace ignition;
using namespace fuel_tools;

/////////////////////////////////////////////////
/// \brief Convert JSON string to model iterator
TEST(JSONParser, ParseModels)
{
  std::stringstream tmpJsonStr;
  tmpJsonStr << "["
    << "{\"id\":1,\"createdAt\":\"2012-04-21T19:25:44.511Z\","
    << "\"updatedAt\":\"2012-04-23T18:25:43.511Z\","
    << "\"name\":\"car\","
    << "\"version\":3}]";

  ServerConfig srv;
  srv.SetUrl(common::URI("banana://testServer"));

  auto modelIds = JSONParser::ParseModels(tmpJsonStr.str(), srv);
  EXPECT_EQ(1u, modelIds.size());
  auto model = modelIds.front();
  EXPECT_EQ("car", model.Name());
  EXPECT_EQ(3u, model.Version());
  EXPECT_EQ("banana://testServer", model.Server().Url().Str());
  auto t = model.ModifyDate();
  char buffer[100];
  std::strftime(buffer, sizeof(buffer), "%F %T", gmtime(&t));
  EXPECT_EQ("2012-04-23 18:25:43", std::string(buffer));
  t = model.UploadDate();
  std::strftime(buffer, sizeof(buffer), "%F %T", gmtime(&t));
  EXPECT_EQ("2012-04-21 19:25:44", std::string(buffer));
}

/////////////////////////////////////////////////
/// \brief Convert model iterator to JSON string
TEST(JSONParser, BuildModel)
{
  std::vector<ModelIdentifier> ids;
  ModelIdentifier id;
  id.SetName("house");
  id.SetVersion(5);
<<<<<<< HEAD
  id.SetDescription("affordable");
  id.SetUuid("1234-0093asdf");
=======
  id.Description("affordable");
>>>>>>> 5d7fd8bf
  ids.push_back(id);

  std::string jsonStr = JSONParser::BuildModel(ModelIterFactory::Create(ids));

  std::stringstream tmpJsonStr;
  tmpJsonStr
    << "{\n"
    << "\t\"description\" : \"affordable\",\n"
    << "\t\"name\" : \"house\",\n"
    << "\t\"version\" : 5\n"
    << "}";
  EXPECT_EQ(tmpJsonStr.str(), jsonStr);
}

/////////////////////////////////////////////////
TEST(JSONParser, ParseModel)
{
  std::stringstream tmpJsonStr;
  tmpJsonStr << "{\"id\":1,\"createdAt\":\"2012-04-21T19:25:44.511Z\","
    << "\"updatedAt\":\"2012-04-23T18:25:43.511Z\","
    << "\"name\":\"car\","
    << "\"version\":1,"
    << "\"tags\":[\"tag1\"]}";

  ServerConfig srv;
  srv.SetUrl(common::URI("http://testServer"));

  ModelIdentifier model = JSONParser::ParseModel(tmpJsonStr.str(), srv);
  EXPECT_EQ("car", model.Name());
  EXPECT_EQ(1u, model.Version());
  EXPECT_EQ("http://testServer", model.Server().Url().Str());
  auto t = model.ModifyDate();
  char buffer[100];
  std::strftime(buffer, sizeof(buffer), "%F %T", gmtime(&t));
  EXPECT_EQ("2012-04-23 18:25:43", std::string(buffer));
  t = model.UploadDate();
  std::strftime(buffer, sizeof(buffer), "%F %T", gmtime(&t));
  EXPECT_EQ("2012-04-21 19:25:44", std::string(buffer));

  ASSERT_FALSE(model.Tags().empty());
  EXPECT_EQ("tag1", model.Tags()[0]);
}

//////////////////////////////////////////////////
int main(int argc, char **argv)
{
  ::testing::InitGoogleTest(&argc, argv);
  return RUN_ALL_TESTS();
}<|MERGE_RESOLUTION|>--- conflicted
+++ resolved
@@ -67,12 +67,7 @@
   ModelIdentifier id;
   id.SetName("house");
   id.SetVersion(5);
-<<<<<<< HEAD
   id.SetDescription("affordable");
-  id.SetUuid("1234-0093asdf");
-=======
-  id.Description("affordable");
->>>>>>> 5d7fd8bf
   ids.push_back(id);
 
   std::string jsonStr = JSONParser::BuildModel(ModelIterFactory::Create(ids));

--- conflicted
+++ resolved
@@ -78,11 +78,7 @@
   /// \brief Collection of tags
   public: std::vector<std::string> tags;
 
-<<<<<<< HEAD
-  /// \brief Model version. Valid versions start from 1.
-=======
   /// \brief Model version. Valid versions start from 1, 0 means the tip.
->>>>>>> d01253c8
   public: unsigned int version{0};
 };
 
@@ -383,11 +379,7 @@
 //////////////////////////////////////////////////
 bool ModelIdentifier::SetVersionStr(const std::string &_version)
 {
-<<<<<<< HEAD
-  if (_version == "tip")
-=======
   if (_version == "tip" || _version.empty())
->>>>>>> d01253c8
   {
     this->dataPtr->version = 0;
     return true;

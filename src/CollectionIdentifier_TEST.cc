--- conflicted
+++ resolved
@@ -65,22 +65,6 @@
 
   id.SetServer(srv3);
   EXPECT_EQ("https://localhost:8003/alice/collections/hello", id.UniqueName());
-<<<<<<< HEAD
-#else
-  id.SetServer(srv1);
-  EXPECT_EQ("https://localhost:8001/alice/collections/hello",
-      id.UniqueName());
-
-  id.SetServer(srv2);
-  EXPECT_EQ("https://localhost:8002/alice/collections/hello",
-      id.UniqueName());
-
-  id.SetServer(srv3);
-  EXPECT_EQ("https://localhost:8003/alice/collections/hello",
-      id.UniqueName());
-#endif
-=======
->>>>>>> d078bd0b
 }
 
 /////////////////////////////////////////////////

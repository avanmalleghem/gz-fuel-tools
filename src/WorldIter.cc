/*
 * Copyright (C) 2018 Open Source Robotics Foundation
 *
 * Licensed under the Apache License, Version 2.0 (the "License");
 * you may not use this file except in compliance with the License.
 * You may obtain a copy of the License at
 *
 *     http://www.apache.org/licenses/LICENSE-2.0
 *
 * Unless required by applicable law or agreed to in writing, software
 * distributed under the License is distributed on an "AS IS" BASIS,
 * WITHOUT WARRANTIES OR CONDITIONS OF ANY KIND, either express or implied.
 * See the License for the specific language governing permissions and
 * limitations under the License.
 *
*/

#include <memory>
#include <regex>
#include <string>
#include <vector>
<<<<<<< HEAD
#include <ignition/common/Console.hh>

#include "ignition/fuel_tools/ClientConfig.hh"
#include "ignition/fuel_tools/JSONParser.hh"
#include "ignition/fuel_tools/WorldIdentifier.hh"
#include "ignition/fuel_tools/WorldIter.hh"
#include "ignition/fuel_tools/RestClient.hh"
=======
#include <gz/common/Console.hh>

#include "gz/fuel_tools/ClientConfig.hh"
#include "gz/fuel_tools/JSONParser.hh"
#include "gz/fuel_tools/WorldIdentifier.hh"
#include "gz/fuel_tools/WorldIter.hh"
#include "gz/fuel_tools/WorldIterPrivate.hh"
#include "gz/fuel_tools/RestClient.hh"
>>>>>>> acb21ad3

#include "WorldIterPrivate.hh"

using namespace ignition;
using namespace fuel_tools;

//////////////////////////////////////////////////
WorldIter WorldIterFactory::Create(const std::vector<WorldIdentifier> &_ids)
{
  std::unique_ptr<WorldIterPrivate> priv(new WorldIterIds(_ids));
  return WorldIter(std::move(priv));
}

//////////////////////////////////////////////////
WorldIter WorldIterFactory::Create(const Rest &_rest,
    const ServerConfig &_server, const std::string &_path)
{
  std::unique_ptr<WorldIterPrivate> priv(new WorldIterRestIds(
    _rest, _server, _path));
  return WorldIter(std::move(priv));
}

//////////////////////////////////////////////////
WorldIter WorldIterFactory::Create()
{
  std::unique_ptr<WorldIterPrivate> priv(new WorldIterIds({}));
  return WorldIter(std::move(priv));
}

//////////////////////////////////////////////////
WorldIterPrivate::~WorldIterPrivate()
{
}

//////////////////////////////////////////////////
WorldIterIds::~WorldIterIds()
{
}

//////////////////////////////////////////////////
WorldIterIds::WorldIterIds(std::vector<WorldIdentifier> _ids)
  : ids(_ids)
{
  this->idIter = this->ids.begin();
  if (!this->ids.empty())
  {
    this->worldId = *(this->idIter);
  }
}

//////////////////////////////////////////////////
void WorldIterIds::Next()
{
  // advance pointer
  ++(this->idIter);

  // Update personal world class
  if (this->idIter != this->ids.end())
  {
    this->worldId = *(this->idIter);
  }
}

//////////////////////////////////////////////////
bool WorldIterIds::HasReachedEnd()
{
  return this->ids.empty() || this->idIter == this->ids.end();
}

//////////////////////////////////////////////////
WorldIterRestIds::~WorldIterRestIds()
{
}

//////////////////////////////////////////////////
WorldIterRestIds::WorldIterRestIds(const Rest &_rest,
    const ServerConfig &_config, const std::string &_path)
  : config(_config), rest(_rest)
{
  auto method = HttpMethod::GET;
  this->config = _config;
  std::vector<std::string> headers = {"Accept: application/json"};
  RestResponse resp;
  std::vector<WorldIdentifier> worldIds;
  this->ids.clear();

  // Empty query string will get the first page of worlds.
  std::string queryStrPage  = "";
  std::string queryStrPageKey = "page=";
  do
  {
    // Fire the request.
    resp = this->rest.Request(method, this->config.Url().Str(),
      this->config.Version(),
      std::regex_replace(_path, std::regex(R"(\\)"), "/"),
      {queryStrPage}, headers, "");

    // Reset the query string
    queryStrPage = "";

    // Get the next page from the headers.
    if (resp.headers.find("Link") != resp.headers.end())
    {
      std::vector<std::string> links = common::split(
          resp.headers["Link"], ",");
      for (const auto &l : links)
      {
        if (l.find("next") != std::string::npos)
        {
          auto start = l.find(queryStrPageKey);
          auto end = l.find(">", start+1);
          queryStrPage = l.substr(start, end-start);
          break;
        }
      }
    }

    // Fallsafe - break if response code is invalid
    if (resp.data == "null\n" || resp.statusCode != 200)
    {
      break;
    }

    // Parse the response.
    worldIds = JSONParser::ParseWorlds(resp.data, this->config);

    // Add the vector of worlds to the list.
    this->ids.insert(std::end(this->ids), std::begin(worldIds),
      std::end(worldIds));
  } while (!worldIds.empty() && !queryStrPage.empty());

  if (this->ids.empty())
    return;

  this->idIter = this->ids.begin();

  // make first world
  this->worldId = *(this->idIter);
  this->worldId.SetServer(this->config);

  igndbg << "Got response [" << resp.data << "]\n";
}

//////////////////////////////////////////////////
void WorldIterRestIds::Next()
{
  // advance pointer
  ++(this->idIter);

  // Update personal world class
  if (this->idIter != this->ids.end())
  {
    this->worldId = *(this->idIter);
    this->worldId.SetServer(this->config);
  }
  // TODO(nkoenig) request next page if api is paginated here instead of in the
  // constructor
}

//////////////////////////////////////////////////
bool WorldIterRestIds::HasReachedEnd()
{
  return this->ids.empty() || this->idIter == this->ids.end();
}

//////////////////////////////////////////////////
WorldIter::WorldIter(std::unique_ptr<WorldIterPrivate> _dptr)
{
  this->dataPtr.reset(_dptr.release());
}

//////////////////////////////////////////////////
WorldIter::WorldIter(WorldIter && _old)
{
  this->dataPtr.reset(_old.dataPtr.release());
}

//////////////////////////////////////////////////
WorldIter::~WorldIter()
{
}

//////////////////////////////////////////////////
WorldIter::operator bool() const
{
  return !this->dataPtr->HasReachedEnd();
}

//////////////////////////////////////////////////
WorldIter &WorldIter::operator++()
{
  if (!this->dataPtr->HasReachedEnd())
  {
    this->dataPtr->Next();
  }
  return *this;
}

//////////////////////////////////////////////////
WorldIdentifier *WorldIter::operator->()
{
  return &(this->dataPtr->worldId);
}

//////////////////////////////////////////////////
WorldIdentifier &WorldIter::operator*()
{
  return this->dataPtr->worldId;
}

//////////////////////////////////////////////////
WorldIter::operator WorldIdentifier() const
{
  return this->dataPtr->worldId;
}<|MERGE_RESOLUTION|>--- conflicted
+++ resolved
@@ -19,24 +19,13 @@
 #include <regex>
 #include <string>
 #include <vector>
-<<<<<<< HEAD
-#include <ignition/common/Console.hh>
-
-#include "ignition/fuel_tools/ClientConfig.hh"
-#include "ignition/fuel_tools/JSONParser.hh"
-#include "ignition/fuel_tools/WorldIdentifier.hh"
-#include "ignition/fuel_tools/WorldIter.hh"
-#include "ignition/fuel_tools/RestClient.hh"
-=======
 #include <gz/common/Console.hh>
 
 #include "gz/fuel_tools/ClientConfig.hh"
 #include "gz/fuel_tools/JSONParser.hh"
 #include "gz/fuel_tools/WorldIdentifier.hh"
 #include "gz/fuel_tools/WorldIter.hh"
-#include "gz/fuel_tools/WorldIterPrivate.hh"
 #include "gz/fuel_tools/RestClient.hh"
->>>>>>> acb21ad3
 
 #include "WorldIterPrivate.hh"
 
@@ -144,8 +133,8 @@
           resp.headers["Link"], ",");
       for (const auto &l : links)
       {
-        if (l.find("next") != std::string::npos)
-        {
+        // cppcheck-suppress useStlAlgorithm
+        if (l.find("next") != std::string::npos) {
           auto start = l.find(queryStrPageKey);
           auto end = l.find(">", start+1);
           queryStrPage = l.substr(start, end-start);

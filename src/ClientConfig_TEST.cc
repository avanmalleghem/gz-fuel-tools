/*
 * Copyright (C) 2017 Open Source Robotics Foundation
 *
 * Licensed under the Apache License, Version 2.0 (the "License");
 * you may not use this file except in compliance with the License.
 * You may obtain a copy of the License at
 *
 *     http://www.apache.org/licenses/LICENSE-2.0
 *
 * Unless required by applicable law or agreed to in writing, software
 * distributed under the License is distributed on an "AS IS" BASIS,
 * WITHOUT WARRANTIES OR CONDITIONS OF ANY KIND, either express or implied.
 * See the License for the specific language governing permissions and
 * limitations under the License.
 *
*/

#include <gtest/gtest.h>
#include <fstream>
#include <string>
#include <ignition/common/Console.hh>
#include <ignition/common/Filesystem.hh>
#include <ignition/common/Util.hh>
#include "ignition/fuel_tools/ClientConfig.hh"
#include "test/test_config.h"

using namespace ignition;
using namespace fuel_tools;

/////////////////////////////////////////////////
/// \brief Get home directory.
/// \return Home directory or empty string if home wasn't found.
/// \ToDo: Move this function to ignition::common::Filesystem
std::string homePath()
{
  std::string homePath;
#ifndef _WIN32
  ignition::common::env("HOME", homePath);
#else
  ignition::common::env("HOMEPATH", homePath);
#endif

  return homePath;
}

/////////////////////////////////////////////////
/// \brief Initially no servers in config
TEST(ClientConfig, InitiallyNoServers)
{
  ClientConfig config;
  EXPECT_EQ(0u, config.Servers().size());
}

/////////////////////////////////////////////////
/// \brief Servers can be added
TEST(ClientConfig, ServersCanBeAdded)
{
  ClientConfig config;
  ServerConfig srv;
  srv.URL("http://asdf");
  config.AddServer(srv);

  ASSERT_EQ(1u, config.Servers().size());
  EXPECT_EQ(std::string("http://asdf"), config.Servers().front().URL());
}

/////////////////////////////////////////////////
/// \brief We can load the default configuration file.
TEST(ClientConfig, CustomDefaultConfiguration)
{
  ClientConfig config;
  config.SetConfigPath(TEST_IGNITION_FUEL_INITIAL_CONFIG_PATH);
  config.LoadConfig();

  ASSERT_EQ(1u, config.Servers().size());
  EXPECT_EQ("https://api.ignitionfuel.org",
    config.Servers().front().URL());

  std::string defaultCacheLocation = ignition::common::joinPaths(
    homePath(), ".ignition", "fuel");
  EXPECT_EQ(defaultCacheLocation, config.CacheLocation());
}

/////////////////////////////////////////////////
/// \brief We can load custom settings in a configuration file.
TEST(ClientConfig, CustomConfiguration)
{
  ClientConfig config;

  // Create a temporary file with the configuration.
  std::ofstream ofs;
  std::string testPath = "test_conf.yaml";
  ofs.open(testPath, std::ofstream::out | std::ofstream::app);

  ofs << "---"                                    << std::endl
      << "# The list of servers."                 << std::endl
      << "servers:"                               << std::endl
      << "  -"                                    << std::endl
      << "    name: osrf"                         << std::endl
      << "    url: https://api.ignitionfuel.org"  << std::endl
      << ""                                       << std::endl
      << "  -"                                    << std::endl
      << "    name: another_server"               << std::endl
      << "    url: https://myserver"              << std::endl
      << ""                                       << std::endl
      << "# Where are the assets stored in disk." << std::endl
      << "cache:"                                 << std::endl
      << "  path: /tmp/ignition/fuel"             << std::endl
      << std::endl;

  config.SetConfigPath(testPath);
  EXPECT_TRUE(config.LoadConfig());

  ASSERT_EQ(2u, config.Servers().size());
  EXPECT_EQ("https://api.ignitionfuel.org",
    config.Servers().front().URL());
  EXPECT_EQ("https://myserver",
    config.Servers().back().URL());

  EXPECT_EQ("/tmp/ignition/fuel", config.CacheLocation());

  // Remove the configuration file.
  EXPECT_TRUE(ignition::common::removeFile(testPath));
}

/////////////////////////////////////////////////
/// \brief A server contains an already used name.
TEST(ClientConfig, RepeatedServerURLConfiguration)
{
  ClientConfig config;

  // Create a temporary file with the configuration.
  std::ofstream ofs;
  std::string testPath = "test_conf.yaml";
  ofs.open(testPath, std::ofstream::out | std::ofstream::app);

  ofs << "---"                                    << std::endl
      << "# The list of servers."                 << std::endl
      << "servers:"                               << std::endl
      << "  -"                                    << std::endl
      << "    name: osrf"                         << std::endl
      << "    url: https://api.ignitionfuel.org"  << std::endl
      << ""                                       << std::endl
      << "  -"                                    << std::endl
      << "    name: osrf"                         << std::endl
      << "    url: https://myserver"              << std::endl
      << ""                                       << std::endl
      << "# Where are the assets stored in disk." << std::endl
      << "cache:"                                 << std::endl
      << "  path: /tmp/ignition/fuel"             << std::endl
      << std::endl;

  config.SetConfigPath(testPath);
  EXPECT_FALSE(config.LoadConfig());

  // Remove the configuration file.
  EXPECT_TRUE(ignition::common::removeFile(testPath));
}

/////////////////////////////////////////////////
/// \brief A server contains an already used URL.
TEST(ClientConfig, RepeatedServerConfiguration)
{
  ClientConfig config;

  // Create a temporary file with the configuration.
  std::ofstream ofs;
  std::string testPath = "test_conf.yaml";
  ofs.open(testPath, std::ofstream::out | std::ofstream::app);

  ofs << "---"                                    << std::endl
      << "# The list of servers."                 << std::endl
      << "servers:"                               << std::endl
      << "  -"                                    << std::endl
      << "    name: osrf"                         << std::endl
      << "    url: https://api.ignitionfuel.org"  << std::endl
      << ""                                       << std::endl
      << "  -"                                    << std::endl
      << "    name: another_server"               << std::endl
      << "    url: https://api.ignitionfuel.org"  << std::endl
      << ""                                       << std::endl
      << "# Where are the assets stored in disk." << std::endl
      << "cache:"                                 << std::endl
      << "  path: /tmp/ignition/fuel"             << std::endl
      << std::endl;

  config.SetConfigPath(testPath);
  EXPECT_FALSE(config.LoadConfig());

  // Remove the configuration file.
  EXPECT_TRUE(ignition::common::removeFile(testPath));
}

/////////////////////////////////////////////////
/// \brief A server without name is not valid.
TEST(ClientConfig, NoServerNameConfiguration)
{
  ClientConfig config;

  // Create a temporary file with the configuration.
  std::ofstream ofs;
  std::string testPath = "test_conf.yaml";
  ofs.open(testPath, std::ofstream::out | std::ofstream::app);

  ofs << "---"                                    << std::endl
      << "# The list of servers."                 << std::endl
      << "servers:"                               << std::endl
      << "  -"                                    << std::endl
      << "    url: https://api.ignitionfuel.org"  << std::endl
      << std::endl;

  config.SetConfigPath(testPath);
  EXPECT_FALSE(config.LoadConfig());

  // Remove the configuration file.
  EXPECT_TRUE(ignition::common::removeFile(testPath));
}

/////////////////////////////////////////////////
/// \brief A server with an empty name is not valid.
TEST(ClientConfig, EmptyServerNameConfiguration)
{
  ClientConfig config;

  // Create a temporary file with the configuration.
  std::ofstream ofs;
  std::string testPath = "test_conf.yaml";
  ofs.open(testPath, std::ofstream::out | std::ofstream::app);

  ofs << "---"                                    << std::endl
      << "# The list of servers."                 << std::endl
      << "servers:"                               << std::endl
      << "  -"                                    << std::endl
      << "    name: "                             << std::endl
      << "    url: https://api.ignitionfuel.org"  << std::endl
      << std::endl;

  config.SetConfigPath(testPath);
  EXPECT_FALSE(config.LoadConfig());

  // Remove the configuration file.
  EXPECT_TRUE(ignition::common::removeFile(testPath));
}

/////////////////////////////////////////////////
/// \brief A server without URL is not valid.
TEST(ClientConfig, NoServerURLConfiguration)
{
  ClientConfig config;

  // Create a temporary file with the configuration.
  std::ofstream ofs;
  std::string testPath = "test_conf.yaml";
  ofs.open(testPath, std::ofstream::out | std::ofstream::app);

  ofs << "---"                                    << std::endl
      << "# The list of servers."                 << std::endl
      << "servers:"                               << std::endl
      << "  -"                                    << std::endl
      << "    name: osrf"  << std::endl
      << std::endl;

  config.SetConfigPath(testPath);
  EXPECT_FALSE(config.LoadConfig());

  // Remove the configuration file.
  EXPECT_TRUE(ignition::common::removeFile(testPath));
}

/////////////////////////////////////////////////
/// \brief A server with an empty URL is not valid.
TEST(ClientConfig, EmptyServerURLConfiguration)
{
  ClientConfig config;

  // Create a temporary file with the configuration.
  std::ofstream ofs;
  std::string testPath = "test_conf.yaml";
  ofs.open(testPath, std::ofstream::out | std::ofstream::app);

  ofs << "---"                                    << std::endl
      << "# The list of servers."                 << std::endl
      << "servers:"                               << std::endl
      << "  -"                                    << std::endl
      << "    name: osrf"                         << std::endl
      << "    url: "                              << std::endl
      << std::endl;

  config.SetConfigPath(testPath);
  EXPECT_FALSE(config.LoadConfig());

  // Remove the configuration file.
  EXPECT_TRUE(ignition::common::removeFile(testPath));
}

/////////////////////////////////////////////////
/// \brief The "cache" option requires to set "path".
TEST(ClientConfig, NoCachePathConfiguration)
{
  ClientConfig config;

  // Create a temporary file with the configuration.
  std::ofstream ofs;
  std::string testPath = "test_conf.yaml";
  ofs.open(testPath, std::ofstream::out | std::ofstream::app);

  ofs << "---"    << std::endl
      << "cache:" << std::endl
      << std::endl;

  config.SetConfigPath(testPath);
  EXPECT_FALSE(config.LoadConfig());

  // Remove the configuration file.
  EXPECT_TRUE(ignition::common::removeFile(testPath));
}

/////////////////////////////////////////////////
/// \brief The path parameter cannot be empty.
TEST(ClientConfig, EmptyCachePathConfiguration)
{
  ClientConfig config;

  // Create a temporary file with the configuration.
  std::ofstream ofs;
  std::string testPath = "test_conf.yaml";
  ofs.open(testPath, std::ofstream::out | std::ofstream::app);

  ofs << "---"     << std::endl
      << "cache:"  << std::endl
      << "  path:" << std::endl
      << std::endl;

  config.SetConfigPath(testPath);
  EXPECT_FALSE(config.LoadConfig());

  // Remove the configuration file.
  EXPECT_TRUE(ignition::common::removeFile(testPath));
}

/////////////////////////////////////////////////
TEST(ClientConfig, UserAgent)
{
  ClientConfig config;
  EXPECT_EQ("IgnitionFuelTools-" IGNITION_FUEL_TOOLS_VERSION_FULL,
            config.UserAgent());

  config.SetUserAgent("my_user_agent");
  EXPECT_EQ("my_user_agent", config.UserAgent());
}

/////////////////////////////////////////////////
TEST(ServerConfig, APIKey)
{
  ServerConfig config;
  EXPECT_TRUE(config.APIKey().empty());

  config.APIKey("my_api_key");
  EXPECT_EQ("my_api_key", config.APIKey());

  config.APIKey("my_other_api_key");
  EXPECT_EQ("my_other_api_key", config.APIKey());
}

/////////////////////////////////////////////////
<<<<<<< HEAD
TEST(ServerConfig, Url)
{
  // Invalid URL string
  {
    ServerConfig srv;
    srv.URL("asdf");
    EXPECT_TRUE(srv.URL().empty());
  }

  // Valid URL
  {
    ServerConfig srv;
    srv.URL("http://banana:8080");
    EXPECT_EQ("http://banana:8080", srv.URL());
    EXPECT_EQ("http", srv.Url().Scheme());
    EXPECT_EQ("banana:8080", srv.Url().Path().Str());
  }

  // Trailing /
  {
    ServerConfig srv;
    srv.URL("http://banana:8080/");
    EXPECT_EQ("http://banana:8080", srv.URL());
  }

  // Set from URI
  {
    auto url = common::URI();
    url.SetScheme("http");
    url.Path() = common::URIPath("banana:8080");

    ServerConfig srv;
    srv.SetUrl(url);
    EXPECT_EQ("http://banana:8080", srv.URL());
    EXPECT_EQ("http", srv.Url().Scheme());
    EXPECT_EQ("banana:8080", srv.Url().Path().Str());
=======
TEST(ClientConfig, AsString)
{
  common::Console::SetVerbosity(4);
  {
    ClientConfig client;
    std::string str = "Config path: \nCache location: \nServers:\n";
    EXPECT_EQ(str, client.AsString());
  }

  {
    ServerConfig server;
    std::string str = "URL: \nLocal name: \nVersion: 1.0\nAPI key: \n";
    EXPECT_EQ(str, server.AsString());
  }

  {
    ServerConfig srv;
    srv.URL("http://serverurl.com");
    srv.LocalName("local_name");
    srv.Version("2.0");
    srv.APIKey("ABCD");

    auto str = srv.AsString();
    igndbg << str << std::endl;

    EXPECT_NE(str.find("http://serverurl.com"), std::string::npos);
    EXPECT_NE(str.find("local_name"), std::string::npos);
    EXPECT_NE(str.find("2.0"), std::string::npos);
    EXPECT_NE(str.find("ABCD"), std::string::npos);
  }

  {
    ClientConfig client;
    client.SetConfigPath("config/path");
    client.CacheLocation("cache/location");

    ServerConfig srv;
    srv.URL("http://serverurl.com");
    client.AddServer(srv);

    auto str = client.AsString();
    igndbg << str << std::endl;

    EXPECT_NE(str.find("config/path"), std::string::npos);
    EXPECT_NE(str.find("cache/location"), std::string::npos);
    EXPECT_NE(str.find("http://serverurl.com"), std::string::npos);
>>>>>>> 7998348b
  }
}

//////////////////////////////////////////////////
int main(int argc, char **argv)
{
  ::testing::InitGoogleTest(&argc, argv);
  return RUN_ALL_TESTS();
}<|MERGE_RESOLUTION|>--- conflicted
+++ resolved
@@ -363,7 +363,56 @@
 }
 
 /////////////////////////////////////////////////
-<<<<<<< HEAD
+TEST(ClientConfig, AsString)
+{
+  common::Console::SetVerbosity(4);
+  {
+    ClientConfig client;
+    std::string str = "Config path: \nCache location: \nServers:\n";
+    EXPECT_EQ(str, client.AsString());
+  }
+
+  {
+    ServerConfig server;
+    std::string str = "URL: \nLocal name: \nVersion: 1.0\nAPI key: \n";
+    EXPECT_EQ(str, server.AsString());
+  }
+
+  {
+    ServerConfig srv;
+    srv.URL("http://serverurl.com");
+    srv.LocalName("local_name");
+    srv.Version("2.0");
+    srv.APIKey("ABCD");
+
+    auto str = srv.AsString();
+    igndbg << str << std::endl;
+
+    EXPECT_NE(str.find("http://serverurl.com"), std::string::npos);
+    EXPECT_NE(str.find("local_name"), std::string::npos);
+    EXPECT_NE(str.find("2.0"), std::string::npos);
+    EXPECT_NE(str.find("ABCD"), std::string::npos);
+  }
+
+  {
+    ClientConfig client;
+    client.SetConfigPath("config/path");
+    client.CacheLocation("cache/location");
+
+    ServerConfig srv;
+    srv.URL("http://serverurl.com");
+    client.AddServer(srv);
+
+    auto str = client.AsString();
+    igndbg << str << std::endl;
+
+    EXPECT_NE(str.find("config/path"), std::string::npos);
+    EXPECT_NE(str.find("cache/location"), std::string::npos);
+    EXPECT_NE(str.find("http://serverurl.com"), std::string::npos);
+  }
+}
+
+/////////////////////////////////////////////////
 TEST(ServerConfig, Url)
 {
   // Invalid URL string
@@ -400,54 +449,6 @@
     EXPECT_EQ("http://banana:8080", srv.URL());
     EXPECT_EQ("http", srv.Url().Scheme());
     EXPECT_EQ("banana:8080", srv.Url().Path().Str());
-=======
-TEST(ClientConfig, AsString)
-{
-  common::Console::SetVerbosity(4);
-  {
-    ClientConfig client;
-    std::string str = "Config path: \nCache location: \nServers:\n";
-    EXPECT_EQ(str, client.AsString());
-  }
-
-  {
-    ServerConfig server;
-    std::string str = "URL: \nLocal name: \nVersion: 1.0\nAPI key: \n";
-    EXPECT_EQ(str, server.AsString());
-  }
-
-  {
-    ServerConfig srv;
-    srv.URL("http://serverurl.com");
-    srv.LocalName("local_name");
-    srv.Version("2.0");
-    srv.APIKey("ABCD");
-
-    auto str = srv.AsString();
-    igndbg << str << std::endl;
-
-    EXPECT_NE(str.find("http://serverurl.com"), std::string::npos);
-    EXPECT_NE(str.find("local_name"), std::string::npos);
-    EXPECT_NE(str.find("2.0"), std::string::npos);
-    EXPECT_NE(str.find("ABCD"), std::string::npos);
-  }
-
-  {
-    ClientConfig client;
-    client.SetConfigPath("config/path");
-    client.CacheLocation("cache/location");
-
-    ServerConfig srv;
-    srv.URL("http://serverurl.com");
-    client.AddServer(srv);
-
-    auto str = client.AsString();
-    igndbg << str << std::endl;
-
-    EXPECT_NE(str.find("config/path"), std::string::npos);
-    EXPECT_NE(str.find("cache/location"), std::string::npos);
-    EXPECT_NE(str.find("http://serverurl.com"), std::string::npos);
->>>>>>> 7998348b
   }
 }
 

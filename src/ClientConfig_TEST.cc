--- conflicted
+++ resolved
@@ -76,7 +76,7 @@
 TEST(ClientConfig, InitiallyDefaultServers)
 {
   ClientConfig config;
-  EXPECT_EQ(1u, config.Servers().size());
+  EXPECT_EQ(2u, config.Servers().size());
 }
 
 /////////////////////////////////////////////////
@@ -88,7 +88,7 @@
   srv.SetUrl(common::URI("http://asdf"));
   config.AddServer(srv);
 
-  ASSERT_EQ(2u, config.Servers().size());
+  ASSERT_EQ(3u, config.Servers().size());
   EXPECT_EQ(std::string("http://asdf"), config.Servers().back().Url().Str());
 }
 
@@ -97,17 +97,11 @@
 TEST(ClientConfig, CustomDefaultConfiguration)
 {
   ClientConfig config;
-<<<<<<< HEAD
-  ASSERT_EQ(1u, config.Servers().size());
-  EXPECT_EQ("https://fuel.gazebosim.org",
-    config.Servers().front().Url().Str());
-=======
   ASSERT_EQ(2u, config.Servers().size());
   EXPECT_EQ("https://fuel.gazebosim.org",
     config.Servers().front().Url().Str());
   EXPECT_EQ("https://fuel.ignitionrobotics.org",
     config.Servers()[1].Url().Str());
->>>>>>> 8099fa67
 
   std::string defaultCacheLocation = gz::common::joinPaths(
     homePath(), ".gz", "fuel");
@@ -142,18 +136,13 @@
 
   EXPECT_TRUE(config.LoadConfig(testPath));
 
-<<<<<<< HEAD
-  ASSERT_EQ(3u, config.Servers().size());
-  EXPECT_EQ("https://fuel.gazebosim.org",
-    config.Servers().front().Url().Str());
-  EXPECT_EQ("https://api.gazebosim.org",
-=======
   ASSERT_EQ(4u, config.Servers().size());
   EXPECT_EQ("https://fuel.gazebosim.org",
     config.Servers().front().Url().Str());
   EXPECT_EQ("https://fuel.ignitionrobotics.org",
->>>>>>> 8099fa67
     config.Servers()[1].Url().Str());
+  EXPECT_EQ("https://api.gazebosim.org",
+    config.Servers()[2].Url().Str());
   EXPECT_EQ("https://myserver",
     config.Servers().back().Url().Str());
 
@@ -177,17 +166,10 @@
       << "# The list of servers."                 << std::endl
       << "servers:"                               << std::endl
       << "  -"                                    << std::endl
-<<<<<<< HEAD
       << "    url: https://fuel.gazebosim.org"    << std::endl
       << ""                                       << std::endl
       << "  -"                                    << std::endl
       << "    url: https://fuel.gazebosim.org"    << std::endl
-=======
-      << "    url: https://fuel.gazebosim.org"  << std::endl
-      << ""                                       << std::endl
-      << "  -"                                    << std::endl
-      << "    url: https://fuel.gazebosim.org"  << std::endl
->>>>>>> 8099fa67
       << ""                                       << std::endl
       << "# Where are the assets stored in disk." << std::endl
       << "cache:"                                 << std::endl

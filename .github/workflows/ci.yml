--- conflicted
+++ resolved
@@ -9,22 +9,6 @@
       - 'main'
 
 jobs:
-<<<<<<< HEAD
-=======
-  focal-ci:
-    runs-on: ubuntu-latest
-    name: Ubuntu Focal CI
-    steps:
-      - name: Checkout
-        uses: actions/checkout@v4
-      - name: Compile and test
-        id: ci
-        uses: gazebo-tooling/action-gz-ci@focal
-        with:
-          codecov-enabled: true
-          cppcheck-enabled: true
-          cpplint-enabled: true
->>>>>>> 18963413
   jammy-ci:
     runs-on: ubuntu-latest
     name: Ubuntu Jammy CI

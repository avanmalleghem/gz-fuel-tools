name: Ubuntu Bionic CI

on: [push, pull_request]

jobs:
  bionic-ci:
    runs-on: ubuntu-latest
    name: Ubuntu Bionic CI
    steps:
      - name: Checkout
        uses: actions/checkout@v2
      - name: Bionic CI
        id: ci
        uses: ignition-tooling/ubuntu-bionic-ci-action@master
        with:
<<<<<<< HEAD
          apt-dependencies: 'pkg-config libcurl4-openssl-dev libjsoncpp-dev libzip-dev libgflags-dev libtinyxml2-dev lcov curl libyaml-dev libignition-cmake2-dev libignition-common3-dev libignition-math6-dev libignition-msgs5-dev'
          codecov-token: ${{ secrets.CODECOV_TOKEN }}
          script-after-make: ../.github/ci-bionic/after_make.sh
=======
          apt-dependencies: |
            libcurl4-openssl-dev
            libjsoncpp-dev
            libzip-dev
            libgflags-dev
            libtinyxml2-dev
            curl
            libyaml-dev
            libignition-cmake2-dev
            libignition-math4-dev
            libignition-common3-dev
            libignition-tools-dev
          codecov-token: ${{ secrets.CODECOV_TOKEN }}
>>>>>>> d5ab76d0
<|MERGE_RESOLUTION|>--- conflicted
+++ resolved
@@ -13,11 +13,6 @@
         id: ci
         uses: ignition-tooling/ubuntu-bionic-ci-action@master
         with:
-<<<<<<< HEAD
-          apt-dependencies: 'pkg-config libcurl4-openssl-dev libjsoncpp-dev libzip-dev libgflags-dev libtinyxml2-dev lcov curl libyaml-dev libignition-cmake2-dev libignition-common3-dev libignition-math6-dev libignition-msgs5-dev'
-          codecov-token: ${{ secrets.CODECOV_TOKEN }}
-          script-after-make: ../.github/ci-bionic/after_make.sh
-=======
           apt-dependencies: |
             libcurl4-openssl-dev
             libjsoncpp-dev
@@ -27,8 +22,8 @@
             curl
             libyaml-dev
             libignition-cmake2-dev
-            libignition-math4-dev
             libignition-common3-dev
+            libignition-math6-dev
+            libignition-msgs5-dev
             libignition-tools-dev
-          codecov-token: ${{ secrets.CODECOV_TOKEN }}
->>>>>>> d5ab76d0
+          codecov-token: ${{ secrets.CODECOV_TOKEN }}
--- conflicted
+++ resolved
@@ -70,29 +70,21 @@
 We learned above how to get resource URLs. Now we can use these URLs to download
 them. For example, try:
 
-<<<<<<< HEAD
-`ign fuel download -v 4 -u https://fuel.ignitionrobotics.org/1.0/nate/worlds/Empty`
-=======
 `ign fuel download -v 4 -u https://fuel.ignitionrobotics.org/1.0/OpenRobotics/worlds/Empty`
->>>>>>> e883e608
 
 Note that we passed the `-v 4` option so we get a verbose output. You should see something like:
 
 ```
-Downloading world: 
+Downloading world:
   Name: Empty
-<<<<<<< HEAD
-  Owner: nate
-=======
   Owner: OpenRobotics
->>>>>>> e883e608
   Server:
     URL: https://fuel.ignitionrobotics.org
     Version: 1.0
 
-[Msg] Downloading world [fuel.ignitionrobotics.org/nate/worlds/Empty]
+[Msg] Downloading world [fuel.ignitionrobotics.org/OpenRobotics/worlds/Empty]
 [Msg] Saved world at:
-  /home/louise/.ignition/fuel/fuel.ignitionrobotics.org/nate/worlds/Empty/1
+  /home/louise/.ignition/fuel/fuel.ignitionrobotics.org/OpenRobotics/worlds/Empty/1
 Download succeeded.
 ```
 
@@ -103,8 +95,7 @@
 
 > **Tip**: You can change the local cache path in `config.yaml`.
 
-<<<<<<< HEAD
-> **Tip**: You can also use other tools such as `wget` to download a zipped file of a world, just add `.zip` to the end of the URL, for example: `wget https://fuel.ignitionrobotics.org/1.0/nate/worlds/Empty.zip`.
+> **Tip**: You can also use other tools such as `wget` to download a zipped file of a world, just add `.zip` to the end of the URL, for example: `wget https://fuel.ignitionrobotics.org/1.0/OpenRobotics/worlds/Empty.zip`.
 
 ## Edit resources
 
@@ -129,14 +120,11 @@
 Use the `-p` option to make a resources private. For example:
 
 ```
-ign fuel edit -p -u https://fuel.ignitionrobotics.org/1.0/openrobotics/worlds/Empty --header 'Private-token: YOUR_TOKEN'
+ign fuel edit -p -u https://fuel.ignitionrobotics.org/1.0/OpenRobotics/worlds/Empty --header 'Private-token: YOUR_TOKEN'
 ```
 
 Use the `-b` option to make a resource public. For example:
 
 ```
-ign fuel edit -b -u https://fuel.ignitionrobotics.org/1.0/openrobotics/worlds/Empty --header 'Private-token: YOUR_TOKEN'
-```
-=======
-> **Tip**: You can also use other tools such as `wget` to download a zipped file of a world, just add `.zip` to the end of the URL, for example: `wget https://fuel.ignitionrobotics.org/1.0/OpenRobotics/worlds/Empty.zip`.
->>>>>>> e883e608
+ign fuel edit -b -u https://fuel.ignitionrobotics.org/1.0/OpenRobotics/worlds/Empty --header 'Private-token: YOUR_TOKEN'
+```
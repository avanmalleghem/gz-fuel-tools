--- conflicted
+++ resolved
@@ -4,13 +4,8 @@
 
 ## Overview
 
-<<<<<<< HEAD
 The `gz fuel` command line tool provides a convenient way to handle [Gazebo
 Fuel](https://app.gazebosim.org) resources from a terminal.
-=======
-The `gz fuel` command line tool provides a convenient way to handle Gazebo
-Fuel resources from a terminal.
->>>>>>> 8099fa67
 
 ## List resources
 
@@ -25,11 +20,7 @@
 ```
 Fetching world list from https://fuel.gazebosim.org...
 Received world list (took 350ms).
-<<<<<<< HEAD
 https://fuel.gazebosim.org
-=======
-https://fuel.gazebosm.org
->>>>>>> 8099fa67
 ├── OpenRobotics
 │   ├── Empty
 │   └── Shapes
@@ -38,13 +29,7 @@
 ```
 
 By default, Fuel will list resources from all the servers listed in your
-<<<<<<< HEAD
-`config.yaml` file. See the
-[configuration tutorial](configuration.html)
-for more details.
-=======
 `config.yaml` file. See the \ref configuration for more details.
->>>>>>> 8099fa67
 
 > **Tip**: If you want to see resources from a different Fuel server, add it to
 `config.yaml` to and re-run the list command to see resources from both servers!
@@ -83,11 +68,7 @@
 We learned above how to get resource URLs. Now we can use these URLs to download
 them. For example, try:
 
-<<<<<<< HEAD
 `gz fuel download -v 3 -u https://fuel.gazebosim.org/1.0/OpenRobotics/worlds/Fortress%20Demo`
-=======
-`gz fuel download -v 4 -u https://fuel.gazebosim.org/1.0/OpenRobotics/worlds/Empty`
->>>>>>> 8099fa67
 
 Note that we passed the `-v 3` option so we get a verbose output. You should see something like:
 
@@ -96,21 +77,12 @@
   Name: fortress%20demo
   Owner: openrobotics
   Server:
-<<<<<<< HEAD
     URL: https://fuel.gazebosim.org
     Version: 1.0
 
 [Msg] Downloading world [fuel.gazebosim.org/openrobotics/worlds/fortress%20demo]
 [Msg] Saved world at:
   /home/janedoe/.gz/fuel/fuel.gazebosim.org/openrobotics/worlds/fortress%20demo/1
-=======
-    URL: https://fuel.gazebosm.org
-    Version: 1.0
-
-[Msg] Downloading world [fuel.gazebosim.org/OpenRobotics/worlds/Empty]
-[Msg] Saved world at:
-  /home/louise/.gz/fuel/fuel.gazebosim.org/OpenRobotics/worlds/Empty/1
->>>>>>> 8099fa67
 Download succeeded.
 ```
 
@@ -129,11 +101,7 @@
 Then try to download the model:
 
 ```bash
-<<<<<<< HEAD
 gz fuel download -v 4 -u https://fuel.gazebosim.org/1.0/OpenRobotics/worlds/fortress%20demo -c /tmp/my_config.yaml
-=======
-gz fuel download -v 4 -u https://fuel.gazebosim.org/1.0/OpenRobotics/worlds/Empty -c /tmp/my_config.yaml
->>>>>>> 8099fa67
 ```
 
 Worlds downloaded with the tool get conveniently organized into the same
@@ -143,11 +111,7 @@
 
 > **Tip**: You can change the local cache path in `config.yaml`.
 
-<<<<<<< HEAD
 > **Tip**: You can also use other tools such as `wget` to download a zipped file of a world, just add `.zip` to the end of the URL, for example: `wget https://fuel.gazebosim.org/1.0/OpenRobotics/worlds/Fortress%20Demo.zip`.
-=======
-> **Tip**: You can also use other tools such as `wget` to download a zipped file of a world, just add `.zip` to the end of the URL, for example: `wget https://fuel.gazebosim.org/1.0/OpenRobotics/worlds/Empty.zip`.
->>>>>>> 8099fa67
 
 ## Edit resources
 
@@ -172,19 +136,11 @@
 Use the `-p` option to make a resources private. For example:
 
 ```
-<<<<<<< HEAD
 gz fuel edit -p -u https://fuel.gazebosim.org/1.0/OpenRobotics/worlds/Fortress%20Demo --header 'Private-token: YOUR_TOKEN'
-=======
-gz fuel edit -p -u https://fuel.gazebosim.org/1.0/OpenRobotics/worlds/Empty --header 'Private-token: YOUR_TOKEN'
->>>>>>> 8099fa67
 ```
 
 Use the `-b` option to make a resource public. For example:
 
 ```
-<<<<<<< HEAD
-gz fuel edit -b -u https://fuel.gazebosim.org/1.0/OpenRobotics/worlds/%20Demo --header 'Private-token: YOUR_TOKEN'
-=======
-gz fuel edit -b -u https://fuel.gazebosim.org/1.0/OpenRobotics/worlds/Empty --header 'Private-token: YOUR_TOKEN'
->>>>>>> 8099fa67
+gz fuel edit -b -u https://fuel.gazebosim.org/1.0/OpenRobotics/worlds/Fortress%20Demo --header 'Private-token: YOUR_TOKEN'
 ```
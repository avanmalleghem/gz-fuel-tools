\page configuration Configuration

Next Tutorial: \ref cmdline

## Overview

Some aspects of Gazebo Fuel Tools can be configured according to the needs of
the library users. This configuration can be done via a YAML configuration file
or programatically.

Gazebo Fuel Tools accepts a YAML file with the following syntax:

```yaml
---
# The list of servers.
servers:
  -
    url: https://fuel.gazbosim.org
    private-token: <your private token>

  # -
    # url: https://myserver

# Where are the assets stored in disk.
# cache:
#   path: /tmp/gz/fuel
```

The `servers` section specifies all Fuel servers to interact with.
For each server, you must specify the URL to send the HTTP requests.
If the server requires authentication, you can specify the token by filling
the optional field `private-token`.

The `cache` section captures options related with the local storage of the
assets. `path` specifies the local directory where all assets will be
downloaded. If not used, all assets are stored under `$HOME/.gz/fuel`.

## Custom configuration file path

Gazebo Fuel's default configuration file is stored under
`$HOME/.gz/fuel/config.yaml`, but it is possible to load a configuration
file from a custom path programmatically. Let's see how.

Create a file `/tmp/my_config.yaml` with the following content:

```yaml
---
# The list of servers.
servers:
  -
    url: https://fuel.gazebosim.org

# Where are the assets stored in disk.
cache:
  path: /tmp/gz/fuel
```

Now, let's use a program that downloads a resource from a server in the custom
configuration file. Let's start by creating a directory for storing all files:

```bash
mkdir /tmp/conf_tutorial && cd /tmp/conf_tutorial
```

Download the file `download.cc` and save it under `/tmp/conf_tutorial`:

```bash
# Ubuntu and MacOS
<<<<<<< HEAD
wget https://github.com/gazebosim/gz-fuel-tools/raw/gz-fuel-tools8/example/download.cc

# Windows
## CMD
curl -sk https://github.com/gazebosim/gz-fuel-tools/raw/gz-fuel-tools8/example/download.cc -o download.cc
## PowerShell
curl https://github.com/gazebosim/gz-fuel-tools/raw/gz-fuel-tools8/example/download.cc -o download.cc
=======
wget https://github.com/gazebosim/gz-fuel-tools/raw/main/example/download.cc

# Windows
## CMD
curl -sk https://github.com/gazebosim/gz-fuel-tools/raw/main/example/download.cc -o download.cc
## PowerShell
curl https://github.com/gazebosim/gz-fuel-tools/raw/main/example/download.cc -o download.cc
>>>>>>> 8099fa67
```

Also, download `CMakeLists.txt` for compiling the example:

```bash
# Ubuntu and MacOS
<<<<<<< HEAD
wget https://github.com/gazebosim/gz-fuel-tools/raw/gz-fuel-tools8/example/CMakeLists.txt

# Windows
## CMD
curl -sk https://github.com/gazebosim/gz-fuel-tools/raw/gz-fuel-tools8/example/CMakeLists.txt -o CMakeLists.txt
## PowerShell
curl https://github.com/gazebosim/gz-fuel-tools/raw/gz-fuel-tools8/example/CMakeLists.txt -o CMakeLists.txt
=======
wget https://github.com/gazebosim/gz-fuel-tools/raw/main/example/CMakeLists.txt

# Windows
## CMD
curl -sk https://github.com/gazebosim/gz-fuel-tools/raw/main/example/CMakeLists.txt -o CMakeLists.txt
## PowerShell
curl https://github.com/gazebosim/gz-fuel-tools/raw/main/example/CMakeLists.txt -o CMakeLists.txt
>>>>>>> 8099fa67
```

Install the gflags dependency:
```
# Ubuntu
sudo apt-get install libgflags-dev
# Windows
conda install gflags  --channel conda-forge
```

Let's compile the example:

```bash
mkdir build && cd build
cmake ..
```

```bash
# Ubuntu and MacOS
make

# Windows
cmake --build . --config Release
```

And now the fun part, execute it:

```
# Ubuntu and MacOs
./download -c /tmp/my_config.yaml -o caguero -n Beer -t model

# Windows
.\Release\download.exe -o caguero -n Beer -t model
```

Verify that you have the model in
<<<<<<< HEAD
`/tmp/gz/fuel/fuel.gazebosim.org/caguero/models/beer`,
=======
`/tmp/gz/fuel/fuel.gazebosim.org/caguero/models/Beer`,
>>>>>>> 8099fa67
as you configured in your YAML file.

## Walkthrough

Let's jump to the interesting parts of the program:

```
// Setup ClientConfig.
gz::fuel_tools::ClientConfig conf;

if (FLAGS_s != "")
{
  // The user specified a Fuel server via command line.
  gz::fuel_tools::ServerConfig srv;
  srv.SetUrl(gz::common::URI(FLAGS_s));

  // Add the extra Fuel server.
  conf.AddServer(srv);
}
```

In the previous block, we can see how a `ClientConfig` is instantiated. This
class lets you specify different options to be customized by the client using
the library.

Next, we check if `-s` (server) has been used when invoking our program.
If that's the case, we instantiate an object of `ServerConfig` and we fill the
URL with the value of the `-s` flag.

Next, we use `AddServer()` to register the new server. The previous block shows
an example of a programmatic way of configuring a Fuel server. Let's focus on
the next interesting piece of code:

```
if (FLAGS_c != "")
    conf.SetConfigPath(FLAGS_c);

if (!conf.LoadConfig())
{
  std::cerr << "Error loading configuration file [" << FLAGS_c << "]"
            << std::endl;
  return -1;
}

// Instantiate the FuelClient object with the configuration.
gz::fuel_tools::FuelClient client(conf);
```

Here, we check if the user specified a `-c` (config) option. If so, we need to
tell `conf` about the path where the configuration file is located. For this
purpose we use `SetConfigPath()`. As we're interested in using a configuration
file, we need to call `LoadConfig()`. It's important to note that if we call
`LoadConfig()` without calling `SetConfigPath()` beforehand, a default
configuration file will be loaded (and created if it doesn't already exist under
`$HOME/.gz/fuel/config.yaml`). If the user doesn't call `LoadConfig()`, no
configuration file will be used at all.

Once we have all our configuration ready and captured in the `conf` object,
we can instantiate the `FuelClient` object (client). This is the class that
performs the main operations, such as the model download described in this
example.

```
// Set the properties of the resource that we want to download.
gz::fuel_tools::ModelIdentifier modelIdentifier;
gz::fuel_tools::WorldIdentifier worldIdentifier;

if (FLAGS_t == "model")
{
  modelIdentifier.SetOwner(FLAGS_o);
  modelIdentifier.SetName(FLAGS_n);
}
else if (FLAGS_t == "world")
{
  worldIdentifier.SetOwner(FLAGS_o);
  worldIdentifier.SetName(FLAGS_n);
}

// Fetch the resource.
for (const auto &server : client.Config().Servers())
{
  if (FLAGS_t == "model")
  {
    // Set server
    auto id = modelIdentifier;
    id.SetServer(server);

    // Download
    if (client.DownloadModel(server, id))
      return 0;
  }
  else if (FLAGS_t == "world")
  {
    // Set server
    auto id = worldIdentifier;
    id.SetServer(server);

    // Download
    if (client.DownloadWorld(id))
      return 0;
  }
}
```

The code above sets the owner and name of the requested resource. Finally, it
iterates over all available Fuel servers and tries to download it.<|MERGE_RESOLUTION|>--- conflicted
+++ resolved
@@ -9,39 +9,6 @@
 or programatically.
 
 Gazebo Fuel Tools accepts a YAML file with the following syntax:
-
-```yaml
----
-# The list of servers.
-servers:
-  -
-    url: https://fuel.gazbosim.org
-    private-token: <your private token>
-
-  # -
-    # url: https://myserver
-
-# Where are the assets stored in disk.
-# cache:
-#   path: /tmp/gz/fuel
-```
-
-The `servers` section specifies all Fuel servers to interact with.
-For each server, you must specify the URL to send the HTTP requests.
-If the server requires authentication, you can specify the token by filling
-the optional field `private-token`.
-
-The `cache` section captures options related with the local storage of the
-assets. `path` specifies the local directory where all assets will be
-downloaded. If not used, all assets are stored under `$HOME/.gz/fuel`.
-
-## Custom configuration file path
-
-Gazebo Fuel's default configuration file is stored under
-`$HOME/.gz/fuel/config.yaml`, but it is possible to load a configuration
-file from a custom path programmatically. Let's see how.
-
-Create a file `/tmp/my_config.yaml` with the following content:
 
 ```yaml
 ---
@@ -49,6 +16,39 @@
 servers:
   -
     url: https://fuel.gazebosim.org
+    private-token: <your private token>
+
+  # -
+    # url: https://myserver
+
+# Where are the assets stored in disk.
+# cache:
+#   path: /tmp/gz/fuel
+```
+
+The `servers` section specifies all Fuel servers to interact with.
+For each server, you must specify the URL to send the HTTP requests.
+If the server requires authentication, you can specify the token by filling
+the optional field `private-token`.
+
+The `cache` section captures options related with the local storage of the
+assets. `path` specifies the local directory where all assets will be
+downloaded. If not used, all assets are stored under `$HOME/.gz/fuel`.
+
+## Custom configuration file path
+
+Gazebo Fuel's default configuration file is stored under
+`$HOME/.gz/fuel/config.yaml`, but it is possible to load a configuration
+file from a custom path programmatically. Let's see how.
+
+Create a file `/tmp/my_config.yaml` with the following content:
+
+```yaml
+---
+# The list of servers.
+servers:
+  -
+    url: https://fuel.gazebosim.org
 
 # Where are the assets stored in disk.
 cache:
@@ -66,7 +66,6 @@
 
 ```bash
 # Ubuntu and MacOS
-<<<<<<< HEAD
 wget https://github.com/gazebosim/gz-fuel-tools/raw/gz-fuel-tools8/example/download.cc
 
 # Windows
@@ -74,22 +73,12 @@
 curl -sk https://github.com/gazebosim/gz-fuel-tools/raw/gz-fuel-tools8/example/download.cc -o download.cc
 ## PowerShell
 curl https://github.com/gazebosim/gz-fuel-tools/raw/gz-fuel-tools8/example/download.cc -o download.cc
-=======
-wget https://github.com/gazebosim/gz-fuel-tools/raw/main/example/download.cc
-
-# Windows
-## CMD
-curl -sk https://github.com/gazebosim/gz-fuel-tools/raw/main/example/download.cc -o download.cc
-## PowerShell
-curl https://github.com/gazebosim/gz-fuel-tools/raw/main/example/download.cc -o download.cc
->>>>>>> 8099fa67
 ```
 
 Also, download `CMakeLists.txt` for compiling the example:
 
 ```bash
 # Ubuntu and MacOS
-<<<<<<< HEAD
 wget https://github.com/gazebosim/gz-fuel-tools/raw/gz-fuel-tools8/example/CMakeLists.txt
 
 # Windows
@@ -97,15 +86,6 @@
 curl -sk https://github.com/gazebosim/gz-fuel-tools/raw/gz-fuel-tools8/example/CMakeLists.txt -o CMakeLists.txt
 ## PowerShell
 curl https://github.com/gazebosim/gz-fuel-tools/raw/gz-fuel-tools8/example/CMakeLists.txt -o CMakeLists.txt
-=======
-wget https://github.com/gazebosim/gz-fuel-tools/raw/main/example/CMakeLists.txt
-
-# Windows
-## CMD
-curl -sk https://github.com/gazebosim/gz-fuel-tools/raw/main/example/CMakeLists.txt -o CMakeLists.txt
-## PowerShell
-curl https://github.com/gazebosim/gz-fuel-tools/raw/main/example/CMakeLists.txt -o CMakeLists.txt
->>>>>>> 8099fa67
 ```
 
 Install the gflags dependency:
@@ -142,11 +122,7 @@
 ```
 
 Verify that you have the model in
-<<<<<<< HEAD
 `/tmp/gz/fuel/fuel.gazebosim.org/caguero/models/beer`,
-=======
-`/tmp/gz/fuel/fuel.gazebosim.org/caguero/models/Beer`,
->>>>>>> 8099fa67
 as you configured in your YAML file.
 
 ## Walkthrough

\page install Installation

Next Tutorial: \ref configuration

## Overview

Instructions to install Gazebo Fuel Tools on all the platforms supported.

## Binary Install

### Ubuntu Linux

Setup your computer to accept software from
*packages.osrfoundation.org*:
```
sudo sh -c 'echo "deb http://packages.osrfoundation.org/gazebo/ubuntu-stable `lsb_release -cs` main" > /etc/apt/sources.list.d/gazebo-stable.list'
```

Setup keys:
```
wget http://packages.osrfoundation.org/gazebo.key -O - | sudo apt-key add -
```

Install Gazebo Fuel Tools:
```
sudo apt-get update
<<<<<<< HEAD
sudo apt-get install libignition-fuel-tools7-dev
=======
sudo apt-get install libgz-fuel-tools4-dev
>>>>>>> 1a7a3b68
```

### Mac OS X

Gazebo Fuel Tools and several of its dependencies can be compiled on OS
X with [Homebrew](http://brew.sh/) using the [osrf/simulation
tap](https://github.com/osrf/homebrew-simulation). Gazebo Fuel Tools can
be installed on Mac OS X 10.11 (El Capitan) or higher.
Installation on older versions requires changing the default standard
library and rebuilding dependencies due to the use of c++11. For
purposes of this documentation, I will assume OS X 10.11 or greater is in use.
Here are the instructions:

Install Homebrew, which should also prompt you to install the XCode
command-line tools:
```
ruby -e "$(curl -fsSL https://raw.githubusercontent.com/Homebrew/install/master/install)"
```

Run the following commands:
```
brew tap osrf/simulation
<<<<<<< HEAD
brew install ignition-fuel-tools7
=======
brew install gz-fuel-tools4
>>>>>>> 1a7a3b68
```

### Windows

Install [Conda package management system](https://docs.conda.io/projects/conda/en/latest/user-guide/install/download.html).
Miniconda suffices.

Create if necessary, and activate a Conda environment:
```
conda create -n gz-ws
conda activate gz-ws
```

Install:

```
conda install libgz-fuel-tools<#> --channel conda-forge
```

Be sure to replace `<#>` with a number value, such as 4 or 5, depending on
which version you need.

## Source Install

### Ubuntu Linux

For compiling the latest version of Gazebo Fuel Tools you will need an
Ubuntu distribution equal to 16.04 (Xenial) or newer.

Make sure you have removed the Ubuntu pre-compiled binaries before
installing from source:

```
<<<<<<< HEAD
sudo apt-get remove libignition-fuel-tools7-dev
=======
sudo apt-get remove libgz-fuel-tools4-dev
>>>>>>> 1a7a3b68
```

Install prerequisites. A clean Ubuntu system will need:

```
<<<<<<< HEAD
sudo apt-get install git cmake pkg-config python ruby-ronn libignition-cmake2-dev libignition-common4-dev libignition-math6-dev libignition-msgs8-dev libignition-tools-dev libzip-dev libjsoncpp-dev libcurl4-openssl-dev libyaml-dev
=======
sudo apt-get install git cmake pkg-config python ruby-ronn libgz-cmake2-dev libgz-common3-dev libgz-msgs5-dev libgz-tools-dev libzip-dev libjsoncpp-dev libcurl4-openssl-dev libyaml-dev
>>>>>>> 1a7a3b68
```

Clone the repository into a directory and go into it:

```
git clone https://github.com/gazbosim/gz-fuel-tools /tmp/gz-fuel-tools
cd /tmp/gz-fuel-tools
```

Create a build directory and go there:

```
mkdir build
cd build
```

Configure Gazebo Fuel Tools (choose either method a or b below):

* A.  Release mode: This will generate optimized code, but will not have debug symbols. Use this mode if you don't need to use GDB.
  ```
  cmake ../
  ```

  Note: You can use a custom install path to make it easier to switch
  between source and debian installs:
  ```
  cmake -DCMAKE_INSTALL_PREFIX=/home/$USER/local ../
  ```

* B. Debug mode: This will generate code with debug symbols. Gazebo Fuel Tools will run slower, but you'll be able to use GDB.
  ```
  cmake -DCMAKE_BUILD_TYPE=Debug ../
  ```

The output from `cmake ../` may generate a number of errors and warnings
about missing packages. You must install the missing packages that have
errors and re-run `cmake ../`. Make sure all the build errors are
resolved before continuing (they should be there from the earlier step
in which you installed prerequisites).

Make note of your install path, which is output from cmake and should
look something like:
```
-- Install prefix: /home/$USER/local
```

Build Gazebo Fuel Tools:
```
make -j4
```

Install Gazebo Fuel Tools:
```
sudo make install
```

If you decide to install the library in a local directory you'll need to
modify your `LD_LIBRARY_PATH`:
```
echo "export LD_LIBRARY_PATH=<install_path>/local/lib:$LD_LIBRARY_PATH" >> ~/.bashrc
```

#### Uninstalling Source Install

<<<<<<< HEAD
If you need to uninstall Ignition Fuel Tools or switch back to a
Debian-based install when you currently have installed the library from
=======
If you need to uninstall Gazebo Fuel Tools or switch back to a
debian-based install when you currently have installed the library from
>>>>>>> 1a7a3b68
source, navigate to your source code directory's build folders and run
`make uninstall`:
```
cd /tmp/gz-fuel-tools/build
sudo make uninstall
```

### macOS

1. Clone the repository
  ```
  git clone https://github.com/ignitionrobotics/ign-fuel-tools -b ign-fuel-tools<#>
  ```
  Be sure to replace `<#>` with a number value, such as 1 or 2, depending on
  which version you need.

2. Install dependencies
  ```
  brew install --only-dependencies ignition-fuel-tools<#>
  ```
  Be sure to replace `<#>` with a number value, such as 1 or 2, depending on
  which version you need.

3. Configure and build
  ```
  cd ign-fuel-tools
  mkdir build
  cd build
  cmake ..
  make
  ```

### Windows

#### Prerequisites

First, follow the [gz-cmake](https://github.com/gazebosim/gz-cmake) tutorial for installing Conda, Visual Studio, CMake, etc., prerequisites, and creating a Conda environment.

Navigate to ``condabin`` if necessary to use the ``conda`` command (i.e., if Conda is not in your `PATH` environment variable. You can find the location of ``condabin`` in Anaconda Prompt, ``where conda``).

Create if necessary, and activate a Conda environment:
```
conda create -n gz-ws
conda activate gz-ws
```

Install dependencies:
```
conda install jsoncpp libzip --channel conda-forge
```

Install Gazebo dependencies:

You can view available versions and their dependencies:
```
conda search libgz-fuel-tools* --channel conda-forge --info
```

Install Gazebo dependencies, replacing `<#>` with the desired versions:
```
conda install libgz-cmake<#> libgz-common<#> libgz-msgs<#> libgz-tools<#> --channel conda-forge
```

#### Building from source

1. Activate the Conda environment created in the prerequisites:
  ```
  conda activate gz-ws
  ```

2. Navigate to where you would like to build the library, and clone the repository.
  ```
  # Optionally, append `-b gz-fuel-tools#` (replace # with a number) to check out a specific version
  git clone https://github.com/gazebosim/gz-fuel-tools.git
  ```

3. Configure and build
  ```
  cd gz-fuel-tools
  mkdir build
  cd build
  cmake .. -DBUILD_TESTING=OFF  # Optionally, -DCMAKE_INSTALL_PREFIX=path\to\install
  cmake --build . --config Release
  ```

4. Optionally, install. You wil likely need to run a terminal with admin privileges for this call to succeed.
  ```
  cmake --install . --config Release
  ```<|MERGE_RESOLUTION|>--- conflicted
+++ resolved
@@ -24,11 +24,7 @@
 Install Gazebo Fuel Tools:
 ```
 sudo apt-get update
-<<<<<<< HEAD
 sudo apt-get install libignition-fuel-tools7-dev
-=======
-sudo apt-get install libgz-fuel-tools4-dev
->>>>>>> 1a7a3b68
 ```
 
 ### Mac OS X
@@ -51,11 +47,7 @@
 Run the following commands:
 ```
 brew tap osrf/simulation
-<<<<<<< HEAD
 brew install ignition-fuel-tools7
-=======
-brew install gz-fuel-tools4
->>>>>>> 1a7a3b68
 ```
 
 ### Windows
@@ -89,21 +81,13 @@
 installing from source:
 
 ```
-<<<<<<< HEAD
 sudo apt-get remove libignition-fuel-tools7-dev
-=======
-sudo apt-get remove libgz-fuel-tools4-dev
->>>>>>> 1a7a3b68
 ```
 
 Install prerequisites. A clean Ubuntu system will need:
 
 ```
-<<<<<<< HEAD
 sudo apt-get install git cmake pkg-config python ruby-ronn libignition-cmake2-dev libignition-common4-dev libignition-math6-dev libignition-msgs8-dev libignition-tools-dev libzip-dev libjsoncpp-dev libcurl4-openssl-dev libyaml-dev
-=======
-sudo apt-get install git cmake pkg-config python ruby-ronn libgz-cmake2-dev libgz-common3-dev libgz-msgs5-dev libgz-tools-dev libzip-dev libjsoncpp-dev libcurl4-openssl-dev libyaml-dev
->>>>>>> 1a7a3b68
 ```
 
 Clone the repository into a directory and go into it:
@@ -168,13 +152,8 @@
 
 #### Uninstalling Source Install
 
-<<<<<<< HEAD
-If you need to uninstall Ignition Fuel Tools or switch back to a
+If you need to uninstall Gazebo Fuel Tools or switch back to a
 Debian-based install when you currently have installed the library from
-=======
-If you need to uninstall Gazebo Fuel Tools or switch back to a
-debian-based install when you currently have installed the library from
->>>>>>> 1a7a3b68
 source, navigate to your source code directory's build folders and run
 `make uninstall`:
 ```

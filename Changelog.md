## Gazebo Fuel Tools 7.x

### Gazebo Fuel Tools 7.2.2 (2023-03-29)

1. Support link referral download
    * [Pull request #333](https://github.com/gazebosim/gz-fuel-tools/pull/333)

### Gazebo Fuel Tools 7.2.1 (2023-03-22)

1. Allow Curl redirect on get.
    * [Pull request #331](https://github.com/gazebosim/gz-fuel-tools/pull/331)

1. CI and license updates.
    * [Pull request #334](https://github.com/gazebosim/gz-fuel-tools/pull/334)
    * [Pull request #335](https://github.com/gazebosim/gz-fuel-tools/pull/335)

1. Change backpack model version 2->3.
    * [Pull request #319](https://github.com/gazebosim/gz-fuel-tools/pull/319)

### Gazebo Fuel Tools 7.2.0 (2021-11-17)

1. Forward port 4.7.0.
    * [Pull request #306](https://github.com/gazebosim/gz-fuel-tools/pull/306)

### Gazebo Fuel Tools 7.1.0 (2021-08-16)

1. Ignition to Gazebo server rename effort
    * [Pull request #263](https://github.com/gazebosim/gz-fuel-tools/pull/263)

1. Remove redundant namespace references
    * [Pull request #284](https://github.com/gazebosim/gz-fuel-tools/pull/284)

1. Change `IGN_DESIGNATION` to `GZ_DESIGNATION`
    * [Pull request #278](https://github.com/gazebosim/gz-fuel-tools/pull/278)

1. Ignition -> Gazebo docs
    * [Pull request #276](https://github.com/gazebosim/gz-fuel-tools/pull/276)

1. Remove unused files (`bitbucket-pipelines`, `docs`)
    * [Pull request #273](https://github.com/gazebosim/gz-fuel-tools/pull/273)

1. Disable failing windows tests
    * [Pull request #266](https://github.com/gazebosim/gz-fuel-tools/pull/266)

1. Disable staging-fuel.ignitionrobotics.org test
    * [Pull request #257](https://github.com/gazebosim/gz-fuel-tools/pull/257)

1. Add missing header guard for `Interface.hh`
    * [Pull request #249](https://github.com/gazebosim/gz-fuel-tools/pull/249)

1. SDF from path helper
    * [Pull request #233](https://github.com/gazebosim/gz-fuel-tools/pull/233)

1.  Add Ubuntu Jammy CI
    * [Pull request #236](https://github.com/gazebosim/gz-fuel-tools/pull/236)

1. Fix trailing slashes in failing tests
    * [Pull request #237](https://github.com/gazebosim/gz-fuel-tools/pull/237)

1. Print error when unzipping fails to save a file
    * [Pull request #235](https://github.com/gazebosim/gz-fuel-tools/pull/235)

1. More checks when manipulating file system in tests
    * [Pull request #227](https://github.com/gazebosim/gz-fuel-tools/pull/227)

1. Move test cache to build folder
    * [Pull request #222](https://github.com/gazebosim/gz-fuel-tools/pull/222)

1. Improve and fix `ResultType` tests
    * [Pull request #225](https://github.com/gazebosim/gz-fuel-tools/pull/225)

1. Fix `cmdfuel` ruby script generation on Windows with MSVC
    * [Pull request #219](https://github.com/gazebosim/gz-fuel-tools/pull/219)

1. `FuelClient.cc`: include `<deque>`
    * [Pull request #213](https://github.com/gazebosim/gz-fuel-tools/pull/213)

1. APIs for retrieving models in parallel
    * [Pull request #199](https://github.com/gazebosim/gz-fuel-tools/pull/199)

### Ignition Fuel Tools 7.0.0 (2021-09-28)

1. Depend on ign-msgs8
    * [Pull request #182](https://github.com/ignitionrobotics/ign-fuel-tools/pull/182)

1. Infrastructure
    * [Pull request #184](https://github.com/ignitionrobotics/ign-fuel-tools/pull/184)
    * [Pull request #181](https://github.com/ignitionrobotics/ign-fuel-tools/pull/181)

## Ignition Fuel Tools 6.x

### Ignition Fuel Tools 6.2.0 (2022-03-25)

1. Fix trailing slashes in failing tests
    * [Pull request #237](https://github.com/ignitionrobotics/ign-fuel-tools/pull/237)

1. Print error when unzipping fails to save a file
    * [Pull request #235](https://github.com/ignitionrobotics/ign-fuel-tools/pull/235)

1. More checks when manipulating file system in tests
    * [Pull request #227](https://github.com/ignitionrobotics/ign-fuel-tools/pull/227)

1. Move test cache to build folder
    * [Pull request #222](https://github.com/ignitionrobotics/ign-fuel-tools/pull/222)

1. Improve and fix ResultType tests
    * [Pull request #225](https://github.com/ignitionrobotics/ign-fuel-tools/pull/225)

1. `FuelClient.cc`: `include <deque>`
    * [Pull request #213](https://github.com/ignitionrobotics/ign-fuel-tools/pull/213)

1. APIs for retrieving models in parallel
    * [Pull request #199](https://github.com/ignitionrobotics/ign-fuel-tools/pull/199)

### Ignition Fuel Tools 6.1.0 (2021-10-15)

1. Detect ign instead of using cmake module to check for ignition-tools
    * [Pull request #191](https://github.com/ignitionrobotics/ign-fuel-tools/pull/191)

1. Added fuel update command
    * [Pull request #185](https://github.com/ignitionrobotics/ign-fuel-tools/pull/185)

1. Fixed windows download
    * [Pull request #178](https://github.com/ignitionrobotics/ign-fuel-tools/pull/178)

1. Owner upload
    * [Pull request #179](https://github.com/ignitionrobotics/ign-fuel-tools/pull/179)

1. Infrastructure
    * [Pull request #187](https://github.com/ignitionrobotics/ign-fuel-tools/pull/187)
    * [Pull request #196](https://github.com/ignitionrobotics/ign-fuel-tools/pull/196)

### Ignition Fuel Tools 6.0.0 (2021-03-30)

1. Depend on ign-common4
    * [Pull request #163](https://github.com/ignitionrobotics/ign-fuel-tools/pull/163)

1. Depend on ign-msgs7
    * [Pull request #158](https://github.com/ignitionrobotics/ign-fuel-tools/pull/158)

1. Unset DELETE method on Windows
    * [Pull request #161](https://github.com/ignitionrobotics/ign-fuel-tools/pull/161)

1. Edifice deprecations
    * [Pull request #159](https://github.com/ignitionrobotics/ign-fuel-tools/pull/159)

1. Include windows instructions in examples README.md
    * [Pull request #176](https://github.com/ignitionrobotics/ign-fuel-tools/pull/176)

## Ignition Fuel Tools 5.x

### Ignition Fuel Tools 5.2.0 (2021-12-20)

1. FuelClient.cc: include `<deque>`
    * [Pull request #213](https://github.com/ignitionrobotics/ign-fuel-tools/pull/213)

1. APIs for retrieving models in parallel
    * [Pull request #199](https://github.com/ignitionrobotics/ign-fuel-tools/pull/199)

1. Detect `ign` instead of using cmake module to check for ignition-tools
    * [Pull request #191](https://github.com/ignitionrobotics/ign-fuel-tools/pull/191)

1. Added `ign fuel update` command
    * [Pull request #185](https://github.com/ignitionrobotics/ign-fuel-tools/pull/185)

1. Fixed Windows download and CI
    * [Pull request #178](https://github.com/ignitionrobotics/ign-fuel-tools/pull/178)
    * [Pull request #164](https://github.com/ignitionrobotics/ign-fuel-tools/pull/164)

1. Choose which owner to upload to
    * [Pull request #179](https://github.com/ignitionrobotics/ign-fuel-tools/pull/179)

1. Included private-token to `config.yaml`
    * [Pull request #156](https://github.com/ignitionrobotics/ign-fuel-tools/pull/156)

1. Add Windows Installation instructions
    * [Pull request #162](https://github.com/ignitionrobotics/ign-fuel-tools/pull/162)

1. Use semantic version and prevent crash if version is missing
    * [Pull request #151](https://github.com/ignitionrobotics/ign-fuel-tools/pull/151)

1. Document `IGN_FUEL_CACHE_PATH` on command line
    * [Pull request #149](https://github.com/ignitionrobotics/ign-fuel-tools/pull/149)

1. Infrastructure
    * [Pull request #187](https://github.com/ignitionrobotics/ign-fuel-tools/pull/187)
    * [Pull request #170](https://github.com/ignitionrobotics/ign-fuel-tools/pull/170)
    * [Pull request #167](https://github.com/ignitionrobotics/ign-fuel-tools/pull/167)
    * [Pull request #165](https://github.com/ignitionrobotics/ign-fuel-tools/pull/165)

### Ignition Fuel Tools 5.1.1 (2020-12-18)

1. Fix light map URI in materials
    * [Pull request 146](https://github.com/ignitionrobotics/ign-fuel-tools/pull/146)

### Ignition Fuel Tools 5.1.0 (2020-12-09)

1. Includes all changes up to version 4.3.0.

### Ignition Fuel Tools 5.0.0 (2020-09-28)

1. Added support for annotation parsing during model creation.
    * [Pull request 95](https://github.com/ignitionrobotics/ign-fuel-tools/pull/95)

1. Removed repeated installation instructions.
    * [Pull request 101](https://github.com/ignitionrobotics/ign-fuel-tools/pull/101)

1. Update codeowners.
    * [Pull request 108](https://github.com/ignitionrobotics/ign-fuel-tools/pull/108)

1. Hide Private headers and LocalCache.hh
    * [Pull request 109](https://github.com/ignitionrobotics/ign-fuel-tools/pull/109)

1. Fixed test - Download world 2
    * [Pull request 110](https://github.com/ignitionrobotics/ign-fuel-tools/pull/110)

## Gazebo Fuel Tools 4.x

<<<<<<< HEAD
=======
### Gazebo Fuel Tools 4.9.0 (2023-05-03)

1. Add bash completion
    * [Pull request #329](https://github.com/gazebosim/gz-fuel-tools/pull/329)

1. Reflect pagination of RESTful requests in iterator API
    * [Pull request #350](https://github.com/gazebosim/gz-fuel-tools/pull/350)

>>>>>>> fb27cacd
### Gazebo Fuel Tools 4.8.3 (2023-03-29)

1. Support link referral download
    * [Pull request #333](https://github.com/gazebosim/gz-fuel-tools/pull/333)

### Gazebo Fuel Tools 4.8.2 (2023-03-21)

1. Allow Curl redirect on get.
    * [Pull request #331](https://github.com/gazebosim/gz-fuel-tools/pull/331)

1. CI and license updates.
    * [Pull request #334](https://github.com/gazebosim/gz-fuel-tools/pull/334)
    * [Pull request #335](https://github.com/gazebosim/gz-fuel-tools/pull/335)

### Gazebo Fuel Tools 4.8.1 (2023-02-07)

1. Fix model downloads for ignitionrobotics.org URIs.
    * [Pull request #318](https://github.com/gazebosim/gz-fuel-tools/pull/318)

### Gazebo Fuel Tools 4.8.0 (2022-12-07)

1. Reduce asset download sizes.
    * [Pull request #316](https://github.com/gazebosim/gz-fuel-tools/pull/316)

1. Update tutorials to use Gazebo.
    * [Pull request #303](https://github.com/gazebosim/gz-fuel-tools/pull/303)

1. Change ignitionrobotics.org to gazebosim.org.
    * [Pull request #304](https://github.com/gazebosim/gz-fuel-tools/pull/304)

### Gazebo Fuel Tools 4.7.0 (2022-11-17)

1. ign -> gz Migrate Ignition Headers : gz-fuel-tools.
    * [Pull request #285](https://github.com/gazebosim/gz-fuel-tools/pull/285)

### Gazebo Fuel Tools 4.6.0 (2022-08-15)

. Ignition to Gazebo server rename
    * [Pull request #263](https://github.com/gazebosim/gz-fuel-tools/pull/263)

1. Remove redundant namespace references
    * [Pull request #284](https://github.com/gazebosim/gz-fuel-tools/pull/284)

1. Change `IGN_DESIGNATION` to `GZ_DESIGNATION`
    * [Pull request #278](https://github.com/gazebosim/gz-fuel-tools/pull/278)

1. Ignition -> Gazebo
    * [Pull request #276](https://github.com/gazebosim/gz-fuel-tools/pull/276)

1. Remove unused files (bitbucket-pipelines, docs)
    * [Pull request #273](https://github.com/gazebosim/gz-fuel-tools/pull/273)

1. Disable `staging-fuel.gazebosim.org` test
    * [Pull request #257](https://github.com/gazebosim/gz-fuel-tools/pull/257)

### Ignition Fuel Tools 4.5.0 (2022-06-01)

1. APIs for retrieving models in parallel
    * [Pull request #199](https://gazebosim.org/gazebosim/gz-fuel-tools/pull/199)

1. Add missing header guard for Interface.hh
    * [Pull request #249](https://gazebosim.org/gazebosim/gz-fuel-tools/pull/249)

1. Print error when unzipping fails to save a file
    * [Pull request #235](https://gazebosim.org/gazebosim/gz-fuel-tools/pull/235)

1. More checks when manipulating file system in tests
    * [Pull request #227](https://gazebosim.org/gazebosim/gz-fuel-tools/pull/227)

1. Move test cache to build folder
    * [Pull request #222](https://gazebosim.org/gazebosim/gz-fuel-tools/pull/222)

1. Improve and fix `ResultType` tests
    * [Pull request #225](https://gazebosim.org/gazebosim/gz-fuel-tools/pull/225)

1. FuelClient.cc: include <deque>
    * [Pull request #213](https://gazebosim.org/gazebosim/gz-fuel-tools/pull/213)

### Ignition Fuel Tools 4.4.0 (2021-06-17)

1. Remove `tools/code_check` and update codecov
    * [Pull request #187](https://gazebosim.org/gazebosim/gz-fuel-tools/pull/187)

1. Fixed windows download
    * [Pull request #178](https://gazebosim.org/gazebosim/gz-fuel-tools/pull/178)

1. Master branch updates
    * [Pull request #170](https://gazebosim.org/gazebosim/gz-fuel-tools/pull/170)

1. Support private-token in `config.yaml`
    * [Pull request #156](https://gazebosim.org/gazebosim/gz-fuel-tools/pull/156)

1. Add Windows Installation
    * [Pull request #162](https://gazebosim.org/gazebosim/gz-fuel-tools/pull/162)

1. Use semantic version and prevent crash if version is missing
    * [Pull request #151](https://gazebosim.org/gazebosim/gz-fuel-tools/pull/151)

1. Document `IGN_FUEL_CACHE_PATH` on command line
    * [Pull request #149](https://gazebosim.org/gazebosim/gz-fuel-tools/pull/149)

1. Support editing/patching model files
    * [Pull request #140](https://gazebosim.org/gazebosim/gz-fuel-tools/pull/140)

1. Set keep alive on
    * [Pull request #141](https://gazebosim.org/gazebosim/gz-fuel-tools/pull/141)

### Ignition Fuel Tools 4.3.0 (2020-12-01)

1. Improve fork experience.
    * [Pull request 126](https://gazebosim.org/gazebosim/gz-fuel-tools/pull/126)

1. Download dependencies.
    * [Pull request 123](https://gazebosim.org/gazebosim/gz-fuel-tools/pull/123)

1. Includes all changes up to version 3.5.0.

### Ignition Fuel Tools 4.2.1 (2020-08-26)

1. Fix `ign fuel download`, which was missing the `-j` option.
    * [Pull request 116](https://gazebosim.org/gazebosim/gz-fuel-tools/pull/116)

### Ignition Fuel Tools 4.2.0 (2020-08-26)

1. Set license information based on licenses available from a Fuel server
   and `legal` information in a `metadata.pbtxt` file.
    * [Pull request 69](https://gazebosim.org/gazebosim/gz-fuel-tools/pull/69)

1. Added `edit` subcommand to the `ign fuel`. The edit command currently
   supports editing a model's privacy.
    * [Pull request 67](https://gazebosim.org/gazebosim/gz-fuel-tools/pull/67)

1. Alphabetical listing of subcommands.
    * [Pull request 65](https://gazebosim.org/gazebosim/gz-fuel-tools/pull/65)

1. All changes up to and including Ignition Fuel Tools 3.3.0 are included.

### Ignition Fuel Tools 4.1.0 (2020-02-27)

1. Resource deletion CLI.
    * [BitBucket pull request 119](https://osrf-migration.github.io/ignition-gh-pages/#!/ignitionrobotics/ign-fuel-tools/pull-requests/119)

1. Fetch files
    * [BitBucket pull request 123](https://osrf-migration.github.io/ignition-gh-pages/#!/ignitionrobotics/ign-fuel-tools/pull-requests/123)

1. README and tutorial updates:
    * [BitBucket pull request 113](https://osrf-migration.github.io/ignition-gh-pages/#!/ignitionrobotics/ign-fuel-tools/pull-requests/113)
    * [BitBucket pull request 114](https://osrf-migration.github.io/ignition-gh-pages/#!/ignitionrobotics/ign-fuel-tools/pull-requests/114)
    * [BitBucket pull request 115](https://osrf-migration.github.io/ignition-gh-pages/#!/ignitionrobotics/ign-fuel-tools/pull-requests/115)

### Ignition Fuel Tools 4.0.0 (2019-12-10)

1. Model upload CLI, resource metadata CLI, depend on ign-msgs5.
    * [BitBucket pull request 108](https://osrf-migration.github.io/ignition-gh-pages/#!/ignitionrobotics/ign-fuel-tools/pull-requests/108)

## Ignition Fuel Tools 3.x

### Ignition Fuel Tools 3.x.x (20xx-xx-xx)

### Ignition Fuel Tools 3.5.0 (2020-11-30)

1. Fix windows build.
    * [Pull request 107](https://gazebosim.org/gazebosim/gz-fuel-tools/pull/107)

1. Resolve updated codecheck issues.
    * [Pull request 129](https://gazebosim.org/gazebosim/gz-fuel-tools/pull/129)

1. Update Backpack model to fix tests.
    * [Pull request 132](https://gazebosim.org/gazebosim/gz-fuel-tools/pull/132)

1. Use lowercase resource and owner names when storing assets on disk.
    * [Pull request 130](https://gazebosim.org/gazebosim/gz-fuel-tools/pull/130)

### Ignition Fuel Tools 3.4.0 (2020-08-19)

1. Modernize github actions by updating to the new style.
    * [Pull request 94](https://gazebosim.org/gazebosim/gz-fuel-tools/pull/94)

1. Fix test worlds.
    * [Pull request 100](https://gazebosim.org/gazebosim/gz-fuel-tools/pull/100)

1. Add capability for downloading collections.
    * [Pull request 98](https://gazebosim.org/gazebosim/gz-fuel-tools/pull/98)

1. Fix windows build.t
    * [Pull request 103](https://gazebosim.org/gazebosim/gz-fuel-tools/pull/013)

### Ignition Fuel Tools 3.3.0 (2020-07-29)

1. openrobotics to OpenRobotics
    * [Pull request 75](https://gazebosim.org/gazebosim/gz-fuel-tools/pull/75)

1. Fix world tests
    * [Pull request 76](https://gazebosim.org/gazebosim/gz-fuel-tools/pull/76)

1. Add missing dependency in Actions CI
    * [Pull request 86](https://gazebosim.org/gazebosim/gz-fuel-tools/pull/86)

1. Backport file fetching
    * [Pull request 84](https://gazebosim.org/gazebosim/gz-fuel-tools/pull/84)

1. Convert model:// to Fuel URLs instead of absolute paths
    * [Pull request 85](https://gazebosim.org/gazebosim/gz-fuel-tools/pull/85)

### Ignition Fuel Tools 3.2.2 (2020-05-18)

1. Fix URL encodings in RestClient.
    * [Pull request 70](https://gazebosim.org/gazebosim/gz-fuel-tools/pull/70)

1. Print message when downloading a resource.
    * [BitBucket pull request 102](https://osrf-migration.github.io/ignition-gh-pages/#!/ignitionrobotics/ign-fuel-tools/pull-requests/102)

1. Use `${YAML_TARGET}` instead of `YAML::YAML` imported target.
    * [BitBucket pull request 103](https://osrf-migration.github.io/ignition-gh-pages/#!/ignitionrobotics/ign-fuel-tools/pull-requests/103)

1. Convert emissive map file path.
    * [BitBucket pull request 105](https://osrf-migration.github.io/ignition-gh-pages/#!/ignitionrobotics/ign-fuel-tools/pull-requests/105)

1. Fix windows build with `popen` and `pclose` macros.
    * [BitBucket pull request 109](https://osrf-migration.github.io/ignition-gh-pages/#!/ignitionrobotics/ign-fuel-tools/pull-requests/109)

1. Remove std::experimental for filesystem (support for VS2019).
    * [BitBucket pull request 120](https://osrf-migration.github.io/ignition-gh-pages/#!/ignitionrobotics/ign-fuel-tools/pull-requests/120)

### Ignition Fuel Tools 3.2.1 (2019-08-12)

1. Support actors
    * [BitBucket pull request 101](https://osrf-migration.github.io/ignition-gh-pages/#!/ignitionrobotics/ign-fuel-tools/pull-requests/101)

### Ignition Fuel Tools 3.2.0 (2019-06-14)

1. FuelClient::DownloadModel accepts HTTP headers, and the `ign fuel
   download` command can accept a single HTTP header.
    * [BitBucket pull request 100](https://osrf-migration.github.io/ignition-gh-pages/#!/ignitionrobotics/ign-fuel-tools/pull-requests/100)

### Ignition Fuel Tools 3.1.0 (2019-05-xx)

1. Fix PBR material URI
    * [BitBucket pull request 95](https://osrf-migration.github.io/ignition-gh-pages/#!/ignitionrobotics/ign-fuel-tools/pull-requests/95)
    * [BitBucket pull request 96](https://osrf-migration.github.io/ignition-gh-pages/#!/ignitionrobotics/ign-fuel-tools/pull-requests/96)

### Ignition Fuel Tools 3.0.0 (2018-02-28)

1. Integration with ign-gazebo. The following set of pull requests update
   fuel-tools to use ign-cmake2, sets api.ignitionfuel.org as the default
   server, fixes codecheck errors, removes old deprecations, and parses
   model.config files using tinyxml2.
    * [BitBucket pull request 82](https://osrf-migration.github.io/ignition-gh-pages/#!/ignitionrobotics/ign-fuel-tools/pull-requests/82)
    * [BitBucket pull request 83](https://osrf-migration.github.io/ignition-gh-pages/#!/ignitionrobotics/ign-fuel-tools/pull-requests/83)
    * [BitBucket pull request 84](https://osrf-migration.github.io/ignition-gh-pages/#!/ignitionrobotics/ign-fuel-tools/pull-requests/84)
    * [BitBucket pull request 85](https://osrf-migration.github.io/ignition-gh-pages/#!/ignitionrobotics/ign-fuel-tools/pull-requests/85)
    * [BitBucket pull request 87](https://osrf-migration.github.io/ignition-gh-pages/#!/ignitionrobotics/ign-fuel-tools/pull-requests/87)
    * [BitBucket pull request 88](https://osrf-migration.github.io/ignition-gh-pages/#!/ignitionrobotics/ign-fuel-tools/pull-requests/88)
    * [BitBucket pull request 89](https://osrf-migration.github.io/ignition-gh-pages/#!/ignitionrobotics/ign-fuel-tools/pull-requests/89)

## Ignition Fuel Tools 1.x

### Ignition Fuel Tools 1.x.x (20xx-xx-xx)

1. Use `${YAML_TARGET}` instead of `YAML::YAML` imported target.
    * [BitBucket pull request 103](https://osrf-migration.github.io/ignition-gh-pages/#!/ignitionrobotics/ign-fuel-tools/pull-requests/103)

### Ignition Fuel Tools 1.2.0 (2018-05-30)

1. Get cached model resource file
    * [BitBucket pull request 63](https://osrf-migration.github.io/ignition-gh-pages/#!/ignitionrobotics/ign-fuel-tools/pull-requests/63)

1. Add some AsString functions
    * [BitBucket pull request 54](https://osrf-migration.github.io/ignition-gh-pages/#!/ignitionrobotics/ign-fuel-tools/pull-requests/54)

1. Change cache directory structure and use it
    * [BitBucket pull request 57](https://osrf-migration.github.io/ignition-gh-pages/#!/ignitionrobotics/ign-fuel-tools/pull-requests/57)
    * [BitBucket pull request 71](https://osrf-migration.github.io/ignition-gh-pages/#!/ignitionrobotics/ign-fuel-tools/pull-requests/71)
    * [BitBucket pull request 73](https://osrf-migration.github.io/ignition-gh-pages/#!/ignitionrobotics/ign-fuel-tools/pull-requests/73)

1. Client return only relevant cached models
    * [BitBucket pull request 62](https://osrf-migration.github.io/ignition-gh-pages/#!/ignitionrobotics/ign-fuel-tools/pull-requests/62)

1. Model version support
    * [BitBucket pull request 65](https://osrf-migration.github.io/ignition-gh-pages/#!/ignitionrobotics/ign-fuel-tools/pull-requests/65)

1. Remove server API version from model unique name
    * [BitBucket pull request 47](https://osrf-migration.github.io/ignition-gh-pages/#!/ignitionrobotics/ign-fuel-tools/pull-requests/47)

1. Client handle unique names and get server info from config
    * [BitBucket pull request 55](https://osrf-migration.github.io/ignition-gh-pages/#!/ignitionrobotics/ign-fuel-tools/pull-requests/55)

1. Changed model list to use headers for paging instead of iterating until
   a 404 is hit. Also added a mechanism to set the user agent
    * [BitBucket pull request 46](https://osrf-migration.github.io/ignition-gh-pages/#!/ignitionrobotics/ign-fuel-tools/pull-requests/46)
    * [BitBucket pull request 61](https://osrf-migration.github.io/ignition-gh-pages/#!/ignitionrobotics/ign-fuel-tools/pull-requests/61)

1. FuelClient: Don't use ServerConfig if there's ModelId
    * [BitBucket pull request 56](https://osrf-migration.github.io/ignition-gh-pages/#!/ignitionrobotics/ign-fuel-tools/pull-requests/56)

1. List models from command line
    * [BitBucket pull request 43](https://osrf-migration.github.io/ignition-gh-pages/#!/ignitionrobotics/ign-fuel-tools/pull-requests/43)
    * [BitBucket pull request 48](https://osrf-migration.github.io/ignition-gh-pages/#!/ignitionrobotics/ign-fuel-tools/pull-requests/48)
    * [BitBucket pull request 44](https://osrf-migration.github.io/ignition-gh-pages/#!/ignitionrobotics/ign-fuel-tools/pull-requests/44)
    * [BitBucket pull request 45](https://osrf-migration.github.io/ignition-gh-pages/#!/ignitionrobotics/ign-fuel-tools/pull-requests/45)

1. Get cached model resource file
    * [BitBucket pull request 63](https://osrf-migration.github.io/ignition-gh-pages/#!/ignitionrobotics/ign-fuel-tools/pull-requests/63)

1. Added const constructors for ModelIter and Model
    * [BitBucket pull request 42](https://osrf-migration.github.io/ignition-gh-pages/#!/ignitionrobotics/ign-fuel-tools/pull-requests/42)

1. Use common::URI for server URL
    * [BitBucket pull request 59](https://osrf-migration.github.io/ignition-gh-pages/#!/ignitionrobotics/ign-fuel-tools/pull-requests/59)

1. Remove server local name
    * [BitBucket pull request 58](https://osrf-migration.github.io/ignition-gh-pages/#!/ignitionrobotics/ign-fuel-tools/pull-requests/58)

1. Encode url path before downloading models
    * [BitBucket pull request 41](https://osrf-migration.github.io/ignition-gh-pages/#!/ignitionrobotics/ign-fuel-tools/pull-requests/41)

1. Download model from command line
    * [BitBucket pull request 68](https://osrf-migration.github.io/ignition-gh-pages/#!/ignitionrobotics/ign-fuel-tools/pull-requests/68)

1. Backport code style changes
    * [BitBucket pull request 69](https://osrf-migration.github.io/ignition-gh-pages/#!/ignitionrobotics/ign-fuel-tools/pull-requests/69)
    * [BitBucket pull request 67](https://osrf-migration.github.io/ignition-gh-pages/#!/ignitionrobotics/ign-fuel-tools/pull-requests/67)

### Ignition Fuel Tools 1.0.0 (2018-01-25)<|MERGE_RESOLUTION|>--- conflicted
+++ resolved
@@ -216,8 +216,11 @@
 
 ## Gazebo Fuel Tools 4.x
 
-<<<<<<< HEAD
-=======
+### Gazebo Fuel Tools 4.8.3 (2023-03-29)
+
+1. Support link referral download
+    * [Pull request #333](https://github.com/gazebosim/gz-fuel-tools/pull/333)
+
 ### Gazebo Fuel Tools 4.9.0 (2023-05-03)
 
 1. Add bash completion
@@ -226,7 +229,6 @@
 1. Reflect pagination of RESTful requests in iterator API
     * [Pull request #350](https://github.com/gazebosim/gz-fuel-tools/pull/350)
 
->>>>>>> fb27cacd
 ### Gazebo Fuel Tools 4.8.3 (2023-03-29)
 
 1. Support link referral download

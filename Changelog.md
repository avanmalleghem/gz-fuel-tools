--- conflicted
+++ resolved
@@ -15,26 +15,8 @@
    supports editing a model's privacy.
     * [Pull request 67](https://github.com/ignitionrobotics/ign-fuel-tools/pull/67)
 
-<<<<<<< HEAD
 1. Alphabetical listing of subcommands.
     * [Pull request 65](https://github.com/ignitionrobotics/ign-fuel-tools/pull/65)
-=======
-### Ignition Fuel Tools 3.5.0 (2020-11-30)
-
-1. Fix windows build.
-    * [Pull request 107](https://github.com/ignitionrobotics/ign-fuel-tools/pull/107)
-
-1. Resolve updated codecheck issues.
-    * [Pull request 129](https://github.com/ignitionrobotics/ign-fuel-tools/pull/129)
-
-1. Update Backpack model to fix tests.
-    * [Pull request 132](https://github.com/ignitionrobotics/ign-fuel-tools/pull/132)
-
-1. Use lowercase resource and owner names when storing assets on disk.
-    * [Pull request 130](https://github.com/ignitionrobotics/ign-fuel-tools/pull/130)
-
-### Ignition Fuel Tools 3.4.0 (2020-08-19)
->>>>>>> 6b80cc9a
 
 1. All changes up to and including Ignition Fuel Tools 3.3.0 are included.
 
@@ -59,6 +41,34 @@
 ## Ignition Fuel Tools 3.x
 
 ### Ignition Fuel Tools 3.x.x (20xx-xx-xx)
+
+### Ignition Fuel Tools 3.5.0 (2020-11-30)
+
+1. Fix windows build.
+    * [Pull request 107](https://github.com/ignitionrobotics/ign-fuel-tools/pull/107)
+
+1. Resolve updated codecheck issues.
+    * [Pull request 129](https://github.com/ignitionrobotics/ign-fuel-tools/pull/129)
+
+1. Update Backpack model to fix tests.
+    * [Pull request 132](https://github.com/ignitionrobotics/ign-fuel-tools/pull/132)
+
+1. Use lowercase resource and owner names when storing assets on disk.
+    * [Pull request 130](https://github.com/ignitionrobotics/ign-fuel-tools/pull/130)
+
+### Ignition Fuel Tools 3.4.0 (2020-08-19)
+
+1. Modernize github actions by updating to the new style.
+    * [Pull request 94](https://github.com/ignitionrobotics/ign-fuel-tools/pull/94)
+
+1. Fix test worlds.
+    * [Pull request 100](https://github.com/ignitionrobotics/ign-fuel-tools/pull/100)
+
+1. Add capability for downloading collections.
+    * [Pull request 98](https://github.com/ignitionrobotics/ign-fuel-tools/pull/98)
+
+1. Fix windows build.t
+    * [Pull request 103](https://github.com/ignitionrobotics/ign-fuel-tools/pull/013)
 
 ### Ignition Fuel Tools 3.3.0 (2020-07-29)
 

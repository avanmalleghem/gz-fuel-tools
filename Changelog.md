--- conflicted
+++ resolved
@@ -1,16 +1,8 @@
-<<<<<<< HEAD
 ## Gazebo Fuel Tools 7.x
 
 ### Gazebo Fuel Tools 7.1.0 (2021-08-16)
 
 1. Ignition to Gazebo server rename effort
-=======
-## Gazebo Fuel Tools 4.x
-
-### Gazebo Fuel Tools 4.6.0 (2022-08-15)
-
-. Ignition to Gazebo server rename
->>>>>>> acb21ad3
     * [Pull request #263](https://github.com/gazebosim/gz-fuel-tools/pull/263)
 
 1. Remove redundant namespace references
@@ -19,7 +11,6 @@
 1. Change `IGN_DESIGNATION` to `GZ_DESIGNATION`
     * [Pull request #278](https://github.com/gazebosim/gz-fuel-tools/pull/278)
 
-<<<<<<< HEAD
 1. Ignition -> Gazebo docs
     * [Pull request #276](https://github.com/gazebosim/gz-fuel-tools/pull/276)
 
@@ -200,7 +191,20 @@
 
 1. Fixed test - Download world 2
     * [Pull request 110](https://github.com/ignitionrobotics/ign-fuel-tools/pull/110)
-=======
+
+## Gazebo Fuel Tools 4.x
+
+### Gazebo Fuel Tools 4.6.0 (2022-08-15)
+
+. Ignition to Gazebo server rename
+    * [Pull request #263](https://github.com/gazebosim/gz-fuel-tools/pull/263)
+
+1. Remove redundant namespace references
+    * [Pull request #284](https://github.com/gazebosim/gz-fuel-tools/pull/284)
+
+1. Change `IGN_DESIGNATION` to `GZ_DESIGNATION`
+    * [Pull request #278](https://github.com/gazebosim/gz-fuel-tools/pull/278)
+
 1. Ignition -> Gazebo
     * [Pull request #276](https://github.com/gazebosim/gz-fuel-tools/pull/276)
 
@@ -209,7 +213,6 @@
 
 1. Disable `staging-fuel.ignitionrobotics.org` test
     * [Pull request #257](https://github.com/gazebosim/gz-fuel-tools/pull/257)
->>>>>>> acb21ad3
 
 ### Ignition Fuel Tools 4.5.0 (2022-06-01)
 

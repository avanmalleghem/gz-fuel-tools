## Gazebo Fuel Tools 7.x

### Gazebo Fuel Tools 7.3.0 (2023-06-13)

1. Forward merges
    * [Pull request #355](https://github.com/gazebosim/gz-fuel-tools/pull/355)

1. Add bash completion
    * [Pull request #329](https://github.com/gazebosim/gz-fuel-tools/pull/329)

1. Reflect pagination of RESTful requests in iterator API
    * [Pull request #350](https://github.com/gazebosim/gz-fuel-tools/pull/350)

1. Support link referral download
    * [Pull request #333](https://github.com/gazebosim/gz-fuel-tools/pull/333)

### Gazebo Fuel Tools 7.2.2 (2023-03-29)

1. Support link referral download
    * [Pull request #333](https://github.com/gazebosim/gz-fuel-tools/pull/333)

### Gazebo Fuel Tools 7.2.1 (2023-03-22)

1. Allow Curl redirect on get.
    * [Pull request #331](https://github.com/gazebosim/gz-fuel-tools/pull/331)

1. CI and license updates.
    * [Pull request #334](https://github.com/gazebosim/gz-fuel-tools/pull/334)
    * [Pull request #335](https://github.com/gazebosim/gz-fuel-tools/pull/335)

1. Change backpack model version 2->3.
    * [Pull request #319](https://github.com/gazebosim/gz-fuel-tools/pull/319)

### Gazebo Fuel Tools 7.2.0 (2021-11-17)

1. Forward port 4.7.0.
    * [Pull request #306](https://github.com/gazebosim/gz-fuel-tools/pull/306)

### Gazebo Fuel Tools 7.1.0 (2021-08-16)

1. Ignition to Gazebo server rename effort
    * [Pull request #263](https://github.com/gazebosim/gz-fuel-tools/pull/263)

1. Remove redundant namespace references
    * [Pull request #284](https://github.com/gazebosim/gz-fuel-tools/pull/284)

1. Change `IGN_DESIGNATION` to `GZ_DESIGNATION`
    * [Pull request #278](https://github.com/gazebosim/gz-fuel-tools/pull/278)

1. Ignition -> Gazebo docs
    * [Pull request #276](https://github.com/gazebosim/gz-fuel-tools/pull/276)

1. Remove unused files (`bitbucket-pipelines`, `docs`)
    * [Pull request #273](https://github.com/gazebosim/gz-fuel-tools/pull/273)

1. Disable failing windows tests
    * [Pull request #266](https://github.com/gazebosim/gz-fuel-tools/pull/266)

1. Disable staging-fuel.ignitionrobotics.org test
    * [Pull request #257](https://github.com/gazebosim/gz-fuel-tools/pull/257)

1. Add missing header guard for `Interface.hh`
    * [Pull request #249](https://github.com/gazebosim/gz-fuel-tools/pull/249)

1. SDF from path helper
    * [Pull request #233](https://github.com/gazebosim/gz-fuel-tools/pull/233)

1.  Add Ubuntu Jammy CI
    * [Pull request #236](https://github.com/gazebosim/gz-fuel-tools/pull/236)

1. Fix trailing slashes in failing tests
    * [Pull request #237](https://github.com/gazebosim/gz-fuel-tools/pull/237)

1. Print error when unzipping fails to save a file
    * [Pull request #235](https://github.com/gazebosim/gz-fuel-tools/pull/235)

1. More checks when manipulating file system in tests
    * [Pull request #227](https://github.com/gazebosim/gz-fuel-tools/pull/227)

1. Move test cache to build folder
    * [Pull request #222](https://github.com/gazebosim/gz-fuel-tools/pull/222)

1. Improve and fix `ResultType` tests
    * [Pull request #225](https://github.com/gazebosim/gz-fuel-tools/pull/225)

1. Fix `cmdfuel` ruby script generation on Windows with MSVC
    * [Pull request #219](https://github.com/gazebosim/gz-fuel-tools/pull/219)

1. `FuelClient.cc`: include `<deque>`
    * [Pull request #213](https://github.com/gazebosim/gz-fuel-tools/pull/213)

1. APIs for retrieving models in parallel
    * [Pull request #199](https://github.com/gazebosim/gz-fuel-tools/pull/199)

### Ignition Fuel Tools 7.0.0 (2021-09-28)

1. Depend on ign-msgs8
    * [Pull request #182](https://github.com/ignitionrobotics/ign-fuel-tools/pull/182)

1. Infrastructure
    * [Pull request #184](https://github.com/ignitionrobotics/ign-fuel-tools/pull/184)
    * [Pull request #181](https://github.com/ignitionrobotics/ign-fuel-tools/pull/181)

## Ignition Fuel Tools 6.x

### Ignition Fuel Tools 6.2.0 (2022-03-25)

1. Fix trailing slashes in failing tests
    * [Pull request #237](https://github.com/ignitionrobotics/ign-fuel-tools/pull/237)

1. Print error when unzipping fails to save a file
    * [Pull request #235](https://github.com/ignitionrobotics/ign-fuel-tools/pull/235)

1. More checks when manipulating file system in tests
    * [Pull request #227](https://github.com/ignitionrobotics/ign-fuel-tools/pull/227)

1. Move test cache to build folder
    * [Pull request #222](https://github.com/ignitionrobotics/ign-fuel-tools/pull/222)

1. Improve and fix ResultType tests
    * [Pull request #225](https://github.com/ignitionrobotics/ign-fuel-tools/pull/225)

1. `FuelClient.cc`: `include <deque>`
    * [Pull request #213](https://github.com/ignitionrobotics/ign-fuel-tools/pull/213)

1. APIs for retrieving models in parallel
    * [Pull request #199](https://github.com/ignitionrobotics/ign-fuel-tools/pull/199)

### Ignition Fuel Tools 6.1.0 (2021-10-15)

1. Detect ign instead of using cmake module to check for ignition-tools
    * [Pull request #191](https://github.com/ignitionrobotics/ign-fuel-tools/pull/191)

1. Added fuel update command
    * [Pull request #185](https://github.com/ignitionrobotics/ign-fuel-tools/pull/185)

1. Fixed windows download
    * [Pull request #178](https://github.com/ignitionrobotics/ign-fuel-tools/pull/178)

1. Owner upload
    * [Pull request #179](https://github.com/ignitionrobotics/ign-fuel-tools/pull/179)

1. Infrastructure
    * [Pull request #187](https://github.com/ignitionrobotics/ign-fuel-tools/pull/187)
    * [Pull request #196](https://github.com/ignitionrobotics/ign-fuel-tools/pull/196)

### Ignition Fuel Tools 6.0.0 (2021-03-30)

1. Depend on ign-common4
    * [Pull request #163](https://github.com/ignitionrobotics/ign-fuel-tools/pull/163)

1. Depend on ign-msgs7
    * [Pull request #158](https://github.com/ignitionrobotics/ign-fuel-tools/pull/158)

1. Unset DELETE method on Windows
    * [Pull request #161](https://github.com/ignitionrobotics/ign-fuel-tools/pull/161)

1. Edifice deprecations
    * [Pull request #159](https://github.com/ignitionrobotics/ign-fuel-tools/pull/159)

1. Include windows instructions in examples README.md
    * [Pull request #176](https://github.com/ignitionrobotics/ign-fuel-tools/pull/176)

## Ignition Fuel Tools 5.x

### Ignition Fuel Tools 5.2.0 (2021-12-20)

1. FuelClient.cc: include `<deque>`
    * [Pull request #213](https://github.com/ignitionrobotics/ign-fuel-tools/pull/213)

1. APIs for retrieving models in parallel
    * [Pull request #199](https://github.com/ignitionrobotics/ign-fuel-tools/pull/199)

1. Detect `ign` instead of using cmake module to check for ignition-tools
    * [Pull request #191](https://github.com/ignitionrobotics/ign-fuel-tools/pull/191)

1. Added `ign fuel update` command
    * [Pull request #185](https://github.com/ignitionrobotics/ign-fuel-tools/pull/185)

1. Fixed Windows download and CI
    * [Pull request #178](https://github.com/ignitionrobotics/ign-fuel-tools/pull/178)
    * [Pull request #164](https://github.com/ignitionrobotics/ign-fuel-tools/pull/164)

1. Choose which owner to upload to
    * [Pull request #179](https://github.com/ignitionrobotics/ign-fuel-tools/pull/179)

1. Included private-token to `config.yaml`
    * [Pull request #156](https://github.com/ignitionrobotics/ign-fuel-tools/pull/156)

1. Add Windows Installation instructions
    * [Pull request #162](https://github.com/ignitionrobotics/ign-fuel-tools/pull/162)

1. Use semantic version and prevent crash if version is missing
    * [Pull request #151](https://github.com/ignitionrobotics/ign-fuel-tools/pull/151)

1. Document `IGN_FUEL_CACHE_PATH` on command line
    * [Pull request #149](https://github.com/ignitionrobotics/ign-fuel-tools/pull/149)

1. Infrastructure
    * [Pull request #187](https://github.com/ignitionrobotics/ign-fuel-tools/pull/187)
    * [Pull request #170](https://github.com/ignitionrobotics/ign-fuel-tools/pull/170)
    * [Pull request #167](https://github.com/ignitionrobotics/ign-fuel-tools/pull/167)
    * [Pull request #165](https://github.com/ignitionrobotics/ign-fuel-tools/pull/165)

### Ignition Fuel Tools 5.1.1 (2020-12-18)

1. Fix light map URI in materials
    * [Pull request 146](https://github.com/ignitionrobotics/ign-fuel-tools/pull/146)

### Ignition Fuel Tools 5.1.0 (2020-12-09)

1. Includes all changes up to version 4.3.0.

### Ignition Fuel Tools 5.0.0 (2020-09-28)

1. Added support for annotation parsing during model creation.
    * [Pull request 95](https://github.com/ignitionrobotics/ign-fuel-tools/pull/95)

1. Removed repeated installation instructions.
    * [Pull request 101](https://github.com/ignitionrobotics/ign-fuel-tools/pull/101)

1. Update codeowners.
    * [Pull request 108](https://github.com/ignitionrobotics/ign-fuel-tools/pull/108)

1. Hide Private headers and LocalCache.hh
    * [Pull request 109](https://github.com/ignitionrobotics/ign-fuel-tools/pull/109)

1. Fixed test - Download world 2
    * [Pull request 110](https://github.com/ignitionrobotics/ign-fuel-tools/pull/110)

## Gazebo Fuel Tools 4.x

<<<<<<< HEAD
### Gazebo Fuel Tools 4.8.3 (2023-03-29)

1. Support link referral download
    * [Pull request #333](https://github.com/gazebosim/gz-fuel-tools/pull/333)
=======
### Gazebo Fuel Tools 4.9.1 (2024-01-05)

1. Create directories and more output on fail
    * [Pull request #392](https://github.com/gazebosim/gz-fuel-tools/pull/392)

1. Update github action workflows
    * [Pull request #388](https://github.com/gazebosim/gz-fuel-tools/pull/388)

1. Zip: use non-deprecated methods
    * [Pull request #360](https://github.com/gazebosim/gz-fuel-tools/pull/360)
>>>>>>> 931f139b

### Gazebo Fuel Tools 4.9.0 (2023-05-03)

1. Add bash completion
    * [Pull request #329](https://github.com/gazebosim/gz-fuel-tools/pull/329)

1. Reflect pagination of RESTful requests in iterator API
    * [Pull request #350](https://github.com/gazebosim/gz-fuel-tools/pull/350)

### Gazebo Fuel Tools 4.8.3 (2023-03-29)

1. Support link referral download
    * [Pull request #333](https://github.com/gazebosim/gz-fuel-tools/pull/333)

### Gazebo Fuel Tools 4.8.2 (2023-03-21)

1. Allow Curl redirect on get.
    * [Pull request #331](https://github.com/gazebosim/gz-fuel-tools/pull/331)

1. CI and license updates.
    * [Pull request #334](https://github.com/gazebosim/gz-fuel-tools/pull/334)
    * [Pull request #335](https://github.com/gazebosim/gz-fuel-tools/pull/335)

### Gazebo Fuel Tools 4.8.1 (2023-02-07)

1. Fix model downloads for ignitionrobotics.org URIs.
    * [Pull request #318](https://github.com/gazebosim/gz-fuel-tools/pull/318)

### Gazebo Fuel Tools 4.8.0 (2022-12-07)

1. Reduce asset download sizes.
    * [Pull request #316](https://github.com/gazebosim/gz-fuel-tools/pull/316)

1. Update tutorials to use Gazebo.
    * [Pull request #303](https://github.com/gazebosim/gz-fuel-tools/pull/303)

1. Change ignitionrobotics.org to gazebosim.org.
    * [Pull request #304](https://github.com/gazebosim/gz-fuel-tools/pull/304)

### Gazebo Fuel Tools 4.7.0 (2022-11-17)

1. ign -> gz Migrate Ignition Headers : gz-fuel-tools.
    * [Pull request #285](https://github.com/gazebosim/gz-fuel-tools/pull/285)

### Gazebo Fuel Tools 4.6.0 (2022-08-15)

. Ignition to Gazebo server rename
    * [Pull request #263](https://github.com/gazebosim/gz-fuel-tools/pull/263)

1. Remove redundant namespace references
    * [Pull request #284](https://github.com/gazebosim/gz-fuel-tools/pull/284)

1. Change `IGN_DESIGNATION` to `GZ_DESIGNATION`
    * [Pull request #278](https://github.com/gazebosim/gz-fuel-tools/pull/278)

1. Ignition -> Gazebo
    * [Pull request #276](https://github.com/gazebosim/gz-fuel-tools/pull/276)

1. Remove unused files (bitbucket-pipelines, docs)
    * [Pull request #273](https://github.com/gazebosim/gz-fuel-tools/pull/273)

1. Disable `staging-fuel.gazebosim.org` test
    * [Pull request #257](https://github.com/gazebosim/gz-fuel-tools/pull/257)

### Ignition Fuel Tools 4.5.0 (2022-06-01)

1. APIs for retrieving models in parallel
    * [Pull request #199](https://gazebosim.org/gazebosim/gz-fuel-tools/pull/199)

1. Add missing header guard for Interface.hh
    * [Pull request #249](https://gazebosim.org/gazebosim/gz-fuel-tools/pull/249)

1. Print error when unzipping fails to save a file
    * [Pull request #235](https://gazebosim.org/gazebosim/gz-fuel-tools/pull/235)

1. More checks when manipulating file system in tests
    * [Pull request #227](https://gazebosim.org/gazebosim/gz-fuel-tools/pull/227)

1. Move test cache to build folder
    * [Pull request #222](https://gazebosim.org/gazebosim/gz-fuel-tools/pull/222)

1. Improve and fix `ResultType` tests
    * [Pull request #225](https://gazebosim.org/gazebosim/gz-fuel-tools/pull/225)

1. FuelClient.cc: include <deque>
    * [Pull request #213](https://gazebosim.org/gazebosim/gz-fuel-tools/pull/213)

### Ignition Fuel Tools 4.4.0 (2021-06-17)

1. Remove `tools/code_check` and update codecov
    * [Pull request #187](https://gazebosim.org/gazebosim/gz-fuel-tools/pull/187)

1. Fixed windows download
    * [Pull request #178](https://gazebosim.org/gazebosim/gz-fuel-tools/pull/178)

1. Master branch updates
    * [Pull request #170](https://gazebosim.org/gazebosim/gz-fuel-tools/pull/170)

1. Support private-token in `config.yaml`
    * [Pull request #156](https://gazebosim.org/gazebosim/gz-fuel-tools/pull/156)

1. Add Windows Installation
    * [Pull request #162](https://gazebosim.org/gazebosim/gz-fuel-tools/pull/162)

1. Use semantic version and prevent crash if version is missing
    * [Pull request #151](https://gazebosim.org/gazebosim/gz-fuel-tools/pull/151)

1. Document `IGN_FUEL_CACHE_PATH` on command line
    * [Pull request #149](https://gazebosim.org/gazebosim/gz-fuel-tools/pull/149)

1. Support editing/patching model files
    * [Pull request #140](https://gazebosim.org/gazebosim/gz-fuel-tools/pull/140)

1. Set keep alive on
    * [Pull request #141](https://gazebosim.org/gazebosim/gz-fuel-tools/pull/141)

### Ignition Fuel Tools 4.3.0 (2020-12-01)

1. Improve fork experience.
    * [Pull request 126](https://gazebosim.org/gazebosim/gz-fuel-tools/pull/126)

1. Download dependencies.
    * [Pull request 123](https://gazebosim.org/gazebosim/gz-fuel-tools/pull/123)

1. Includes all changes up to version 3.5.0.

### Ignition Fuel Tools 4.2.1 (2020-08-26)

1. Fix `ign fuel download`, which was missing the `-j` option.
    * [Pull request 116](https://gazebosim.org/gazebosim/gz-fuel-tools/pull/116)

### Ignition Fuel Tools 4.2.0 (2020-08-26)

1. Set license information based on licenses available from a Fuel server
   and `legal` information in a `metadata.pbtxt` file.
    * [Pull request 69](https://gazebosim.org/gazebosim/gz-fuel-tools/pull/69)

1. Added `edit` subcommand to the `ign fuel`. The edit command currently
   supports editing a model's privacy.
    * [Pull request 67](https://gazebosim.org/gazebosim/gz-fuel-tools/pull/67)

1. Alphabetical listing of subcommands.
    * [Pull request 65](https://gazebosim.org/gazebosim/gz-fuel-tools/pull/65)

1. All changes up to and including Ignition Fuel Tools 3.3.0 are included.

### Ignition Fuel Tools 4.1.0 (2020-02-27)

1. Resource deletion CLI.
    * [BitBucket pull request 119](https://osrf-migration.github.io/ignition-gh-pages/#!/ignitionrobotics/ign-fuel-tools/pull-requests/119)

1. Fetch files
    * [BitBucket pull request 123](https://osrf-migration.github.io/ignition-gh-pages/#!/ignitionrobotics/ign-fuel-tools/pull-requests/123)

1. README and tutorial updates:
    * [BitBucket pull request 113](https://osrf-migration.github.io/ignition-gh-pages/#!/ignitionrobotics/ign-fuel-tools/pull-requests/113)
    * [BitBucket pull request 114](https://osrf-migration.github.io/ignition-gh-pages/#!/ignitionrobotics/ign-fuel-tools/pull-requests/114)
    * [BitBucket pull request 115](https://osrf-migration.github.io/ignition-gh-pages/#!/ignitionrobotics/ign-fuel-tools/pull-requests/115)

### Ignition Fuel Tools 4.0.0 (2019-12-10)

1. Model upload CLI, resource metadata CLI, depend on ign-msgs5.
    * [BitBucket pull request 108](https://osrf-migration.github.io/ignition-gh-pages/#!/ignitionrobotics/ign-fuel-tools/pull-requests/108)

## Ignition Fuel Tools 3.x

### Ignition Fuel Tools 3.x.x (20xx-xx-xx)

### Ignition Fuel Tools 3.5.0 (2020-11-30)

1. Fix windows build.
    * [Pull request 107](https://gazebosim.org/gazebosim/gz-fuel-tools/pull/107)

1. Resolve updated codecheck issues.
    * [Pull request 129](https://gazebosim.org/gazebosim/gz-fuel-tools/pull/129)

1. Update Backpack model to fix tests.
    * [Pull request 132](https://gazebosim.org/gazebosim/gz-fuel-tools/pull/132)

1. Use lowercase resource and owner names when storing assets on disk.
    * [Pull request 130](https://gazebosim.org/gazebosim/gz-fuel-tools/pull/130)

### Ignition Fuel Tools 3.4.0 (2020-08-19)

1. Modernize github actions by updating to the new style.
    * [Pull request 94](https://gazebosim.org/gazebosim/gz-fuel-tools/pull/94)

1. Fix test worlds.
    * [Pull request 100](https://gazebosim.org/gazebosim/gz-fuel-tools/pull/100)

1. Add capability for downloading collections.
    * [Pull request 98](https://gazebosim.org/gazebosim/gz-fuel-tools/pull/98)

1. Fix windows build.t
    * [Pull request 103](https://gazebosim.org/gazebosim/gz-fuel-tools/pull/013)

### Ignition Fuel Tools 3.3.0 (2020-07-29)

1. openrobotics to OpenRobotics
    * [Pull request 75](https://gazebosim.org/gazebosim/gz-fuel-tools/pull/75)

1. Fix world tests
    * [Pull request 76](https://gazebosim.org/gazebosim/gz-fuel-tools/pull/76)

1. Add missing dependency in Actions CI
    * [Pull request 86](https://gazebosim.org/gazebosim/gz-fuel-tools/pull/86)

1. Backport file fetching
    * [Pull request 84](https://gazebosim.org/gazebosim/gz-fuel-tools/pull/84)

1. Convert model:// to Fuel URLs instead of absolute paths
    * [Pull request 85](https://gazebosim.org/gazebosim/gz-fuel-tools/pull/85)

### Ignition Fuel Tools 3.2.2 (2020-05-18)

1. Fix URL encodings in RestClient.
    * [Pull request 70](https://gazebosim.org/gazebosim/gz-fuel-tools/pull/70)

1. Print message when downloading a resource.
    * [BitBucket pull request 102](https://osrf-migration.github.io/ignition-gh-pages/#!/ignitionrobotics/ign-fuel-tools/pull-requests/102)

1. Use `${YAML_TARGET}` instead of `YAML::YAML` imported target.
    * [BitBucket pull request 103](https://osrf-migration.github.io/ignition-gh-pages/#!/ignitionrobotics/ign-fuel-tools/pull-requests/103)

1. Convert emissive map file path.
    * [BitBucket pull request 105](https://osrf-migration.github.io/ignition-gh-pages/#!/ignitionrobotics/ign-fuel-tools/pull-requests/105)

1. Fix windows build with `popen` and `pclose` macros.
    * [BitBucket pull request 109](https://osrf-migration.github.io/ignition-gh-pages/#!/ignitionrobotics/ign-fuel-tools/pull-requests/109)

1. Remove std::experimental for filesystem (support for VS2019).
    * [BitBucket pull request 120](https://osrf-migration.github.io/ignition-gh-pages/#!/ignitionrobotics/ign-fuel-tools/pull-requests/120)

### Ignition Fuel Tools 3.2.1 (2019-08-12)

1. Support actors
    * [BitBucket pull request 101](https://osrf-migration.github.io/ignition-gh-pages/#!/ignitionrobotics/ign-fuel-tools/pull-requests/101)

### Ignition Fuel Tools 3.2.0 (2019-06-14)

1. FuelClient::DownloadModel accepts HTTP headers, and the `ign fuel
   download` command can accept a single HTTP header.
    * [BitBucket pull request 100](https://osrf-migration.github.io/ignition-gh-pages/#!/ignitionrobotics/ign-fuel-tools/pull-requests/100)

### Ignition Fuel Tools 3.1.0 (2019-05-xx)

1. Fix PBR material URI
    * [BitBucket pull request 95](https://osrf-migration.github.io/ignition-gh-pages/#!/ignitionrobotics/ign-fuel-tools/pull-requests/95)
    * [BitBucket pull request 96](https://osrf-migration.github.io/ignition-gh-pages/#!/ignitionrobotics/ign-fuel-tools/pull-requests/96)

### Ignition Fuel Tools 3.0.0 (2018-02-28)

1. Integration with ign-gazebo. The following set of pull requests update
   fuel-tools to use ign-cmake2, sets api.ignitionfuel.org as the default
   server, fixes codecheck errors, removes old deprecations, and parses
   model.config files using tinyxml2.
    * [BitBucket pull request 82](https://osrf-migration.github.io/ignition-gh-pages/#!/ignitionrobotics/ign-fuel-tools/pull-requests/82)
    * [BitBucket pull request 83](https://osrf-migration.github.io/ignition-gh-pages/#!/ignitionrobotics/ign-fuel-tools/pull-requests/83)
    * [BitBucket pull request 84](https://osrf-migration.github.io/ignition-gh-pages/#!/ignitionrobotics/ign-fuel-tools/pull-requests/84)
    * [BitBucket pull request 85](https://osrf-migration.github.io/ignition-gh-pages/#!/ignitionrobotics/ign-fuel-tools/pull-requests/85)
    * [BitBucket pull request 87](https://osrf-migration.github.io/ignition-gh-pages/#!/ignitionrobotics/ign-fuel-tools/pull-requests/87)
    * [BitBucket pull request 88](https://osrf-migration.github.io/ignition-gh-pages/#!/ignitionrobotics/ign-fuel-tools/pull-requests/88)
    * [BitBucket pull request 89](https://osrf-migration.github.io/ignition-gh-pages/#!/ignitionrobotics/ign-fuel-tools/pull-requests/89)

## Ignition Fuel Tools 1.x

### Ignition Fuel Tools 1.x.x (20xx-xx-xx)

1. Use `${YAML_TARGET}` instead of `YAML::YAML` imported target.
    * [BitBucket pull request 103](https://osrf-migration.github.io/ignition-gh-pages/#!/ignitionrobotics/ign-fuel-tools/pull-requests/103)

### Ignition Fuel Tools 1.2.0 (2018-05-30)

1. Get cached model resource file
    * [BitBucket pull request 63](https://osrf-migration.github.io/ignition-gh-pages/#!/ignitionrobotics/ign-fuel-tools/pull-requests/63)

1. Add some AsString functions
    * [BitBucket pull request 54](https://osrf-migration.github.io/ignition-gh-pages/#!/ignitionrobotics/ign-fuel-tools/pull-requests/54)

1. Change cache directory structure and use it
    * [BitBucket pull request 57](https://osrf-migration.github.io/ignition-gh-pages/#!/ignitionrobotics/ign-fuel-tools/pull-requests/57)
    * [BitBucket pull request 71](https://osrf-migration.github.io/ignition-gh-pages/#!/ignitionrobotics/ign-fuel-tools/pull-requests/71)
    * [BitBucket pull request 73](https://osrf-migration.github.io/ignition-gh-pages/#!/ignitionrobotics/ign-fuel-tools/pull-requests/73)

1. Client return only relevant cached models
    * [BitBucket pull request 62](https://osrf-migration.github.io/ignition-gh-pages/#!/ignitionrobotics/ign-fuel-tools/pull-requests/62)

1. Model version support
    * [BitBucket pull request 65](https://osrf-migration.github.io/ignition-gh-pages/#!/ignitionrobotics/ign-fuel-tools/pull-requests/65)

1. Remove server API version from model unique name
    * [BitBucket pull request 47](https://osrf-migration.github.io/ignition-gh-pages/#!/ignitionrobotics/ign-fuel-tools/pull-requests/47)

1. Client handle unique names and get server info from config
    * [BitBucket pull request 55](https://osrf-migration.github.io/ignition-gh-pages/#!/ignitionrobotics/ign-fuel-tools/pull-requests/55)

1. Changed model list to use headers for paging instead of iterating until
   a 404 is hit. Also added a mechanism to set the user agent
    * [BitBucket pull request 46](https://osrf-migration.github.io/ignition-gh-pages/#!/ignitionrobotics/ign-fuel-tools/pull-requests/46)
    * [BitBucket pull request 61](https://osrf-migration.github.io/ignition-gh-pages/#!/ignitionrobotics/ign-fuel-tools/pull-requests/61)

1. FuelClient: Don't use ServerConfig if there's ModelId
    * [BitBucket pull request 56](https://osrf-migration.github.io/ignition-gh-pages/#!/ignitionrobotics/ign-fuel-tools/pull-requests/56)

1. List models from command line
    * [BitBucket pull request 43](https://osrf-migration.github.io/ignition-gh-pages/#!/ignitionrobotics/ign-fuel-tools/pull-requests/43)
    * [BitBucket pull request 48](https://osrf-migration.github.io/ignition-gh-pages/#!/ignitionrobotics/ign-fuel-tools/pull-requests/48)
    * [BitBucket pull request 44](https://osrf-migration.github.io/ignition-gh-pages/#!/ignitionrobotics/ign-fuel-tools/pull-requests/44)
    * [BitBucket pull request 45](https://osrf-migration.github.io/ignition-gh-pages/#!/ignitionrobotics/ign-fuel-tools/pull-requests/45)

1. Get cached model resource file
    * [BitBucket pull request 63](https://osrf-migration.github.io/ignition-gh-pages/#!/ignitionrobotics/ign-fuel-tools/pull-requests/63)

1. Added const constructors for ModelIter and Model
    * [BitBucket pull request 42](https://osrf-migration.github.io/ignition-gh-pages/#!/ignitionrobotics/ign-fuel-tools/pull-requests/42)

1. Use common::URI for server URL
    * [BitBucket pull request 59](https://osrf-migration.github.io/ignition-gh-pages/#!/ignitionrobotics/ign-fuel-tools/pull-requests/59)

1. Remove server local name
    * [BitBucket pull request 58](https://osrf-migration.github.io/ignition-gh-pages/#!/ignitionrobotics/ign-fuel-tools/pull-requests/58)

1. Encode url path before downloading models
    * [BitBucket pull request 41](https://osrf-migration.github.io/ignition-gh-pages/#!/ignitionrobotics/ign-fuel-tools/pull-requests/41)

1. Download model from command line
    * [BitBucket pull request 68](https://osrf-migration.github.io/ignition-gh-pages/#!/ignitionrobotics/ign-fuel-tools/pull-requests/68)

1. Backport code style changes
    * [BitBucket pull request 69](https://osrf-migration.github.io/ignition-gh-pages/#!/ignitionrobotics/ign-fuel-tools/pull-requests/69)
    * [BitBucket pull request 67](https://osrf-migration.github.io/ignition-gh-pages/#!/ignitionrobotics/ign-fuel-tools/pull-requests/67)

### Ignition Fuel Tools 1.0.0 (2018-01-25)<|MERGE_RESOLUTION|>--- conflicted
+++ resolved
@@ -230,12 +230,11 @@
 
 ## Gazebo Fuel Tools 4.x
 
-<<<<<<< HEAD
 ### Gazebo Fuel Tools 4.8.3 (2023-03-29)
 
 1. Support link referral download
     * [Pull request #333](https://github.com/gazebosim/gz-fuel-tools/pull/333)
-=======
+
 ### Gazebo Fuel Tools 4.9.1 (2024-01-05)
 
 1. Create directories and more output on fail
@@ -246,7 +245,6 @@
 
 1. Zip: use non-deprecated methods
     * [Pull request #360](https://github.com/gazebosim/gz-fuel-tools/pull/360)
->>>>>>> 931f139b
 
 ### Gazebo Fuel Tools 4.9.0 (2023-05-03)
 

## Ignition Fuel Tools 3.x.x (20xx-xx-xx)

1. Fix PBR material URI
<<<<<<< HEAD
    * [Pull request 95](https://bitbucket.org/ignitionrobotics/ign-fuel-tools/pull-requests/95)
=======
    * [Pull request 96](https://bitbucket.org/ignitionrobotics/ign-fuel-tools/pull-requests/96)
>>>>>>> 8932e962

## Ignition Fuel Tools 3.0.0 (2018-02-28)

1. Integration with ign-gazebo. The following set of pull requests update
   fuel-tools to use ign-cmake2, sets api.ignitionfuel.org as the default
   server, fixes codecheck errors, removes old deprecations, and parses
   model.config files using tinyxml2. 
    * [Pull request 82](https://bitbucket.org/ignitionrobotics/ign-fuel-tools/pull-requests/82)
    * [Pull request 83](https://bitbucket.org/ignitionrobotics/ign-fuel-tools/pull-requests/83)
    * [Pull request 84](https://bitbucket.org/ignitionrobotics/ign-fuel-tools/pull-requests/84)
    * [Pull request 85](https://bitbucket.org/ignitionrobotics/ign-fuel-tools/pull-requests/85)
    * [Pull request 87](https://bitbucket.org/ignitionrobotics/ign-fuel-tools/pull-requests/87)
    * [Pull request 88](https://bitbucket.org/ignitionrobotics/ign-fuel-tools/pull-requests/88)
    * [Pull request 89](https://bitbucket.org/ignitionrobotics/ign-fuel-tools/pull-requests/89)

## Ignition Fuel Tools 1.2.0 (2018-05-30)

1. Get cached model resource file
    * [Pull request 63](https://bitbucket.org/ignitionrobotics/ign-fuel-tools/pull-requests/63)

1. Add some AsString functions
    * [Pull request 54](https://bitbucket.org/ignitionrobotics/ign-fuel-tools/pull-requests/54)

1. Change cache directory structure and use it
    * [Pull request 57](https://bitbucket.org/ignitionrobotics/ign-fuel-tools/pull-requests/57)
    * [Pull request 71](https://bitbucket.org/ignitionrobotics/ign-fuel-tools/pull-requests/71)
    * [Pull request 73](https://bitbucket.org/ignitionrobotics/ign-fuel-tools/pull-requests/73)

1. Client return only relevant cached models
    * [Pull request 62](https://bitbucket.org/ignitionrobotics/ign-fuel-tools/pull-requests/62)

1. Model version support
    * [Pull request 65](https://bitbucket.org/ignitionrobotics/ign-fuel-tools/pull-requests/65)

1. Remove server API version from model unique name
    * [Pull request 47](https://bitbucket.org/ignitionrobotics/ign-fuel-tools/pull-requests/47)

1. Client handle unique names and get server info from config
    * [Pull request 55](https://bitbucket.org/ignitionrobotics/ign-fuel-tools/pull-requests/55)

1. Changed model list to use headers for paging instead of iterating until
   a 404 is hit. Also added a mechanism to set the user agent
    * [Pull request 46](https://bitbucket.org/ignitionrobotics/ign-fuel-tools/pull-requests/46)
    * [Pull request 61](https://bitbucket.org/ignitionrobotics/ign-fuel-tools/pull-requests/61)

1. FuelClient: Don't use ServerConfig if there's ModelId
    * [Pull request 56](https://bitbucket.org/ignitionrobotics/ign-fuel-tools/pull-requests/56)

1. List models from command line
    * [Pull request 43](https://bitbucket.org/ignitionrobotics/ign-fuel-tools/pull-requests/43)
    * [Pull request 48](https://bitbucket.org/ignitionrobotics/ign-fuel-tools/pull-requests/48)
    * [Pull request 44](https://bitbucket.org/ignitionrobotics/ign-fuel-tools/pull-requests/44)
    * [Pull request 45](https://bitbucket.org/ignitionrobotics/ign-fuel-tools/pull-requests/45)

1. Get cached model resource file
    * [Pull request 63](https://bitbucket.org/ignitionrobotics/ign-fuel-tools/pull-requests/63)

1. Added const constructors for ModelIter and Model
    * [Pull request 42](https://bitbucket.org/ignitionrobotics/ign-fuel-tools/pull-requests/42)

1. Use common::URI for server URL
    * [Pull request 59](https://bitbucket.org/ignitionrobotics/ign-fuel-tools/pull-requests/59)

1. Remove server local name
    * [Pull request 58](https://bitbucket.org/ignitionrobotics/ign-fuel-tools/pull-requests/58)

1. Encode url path before downloading models
    * [Pull request 41](https://bitbucket.org/ignitionrobotics/ign-fuel-tools/pull-requests/41)

1. Download model from command line
    * [Pull request 68](https://bitbucket.org/ignitionrobotics/ign-fuel-tools/pull-requests/68)

1. Backport code style changes
    * [Pull request 69](https://bitbucket.org/ignitionrobotics/ign-fuel-tools/pull-requests/69)
    * [Pull request 67](https://bitbucket.org/ignitionrobotics/ign-fuel-tools/pull-requests/67)

## Ignition Fuel Tools 1.0.0 (2018-01-25)
<|MERGE_RESOLUTION|>--- conflicted
+++ resolved
@@ -1,11 +1,8 @@
 ## Ignition Fuel Tools 3.x.x (20xx-xx-xx)
 
 1. Fix PBR material URI
-<<<<<<< HEAD
     * [Pull request 95](https://bitbucket.org/ignitionrobotics/ign-fuel-tools/pull-requests/95)
-=======
     * [Pull request 96](https://bitbucket.org/ignitionrobotics/ign-fuel-tools/pull-requests/96)
->>>>>>> 8932e962
 
 ## Ignition Fuel Tools 3.0.0 (2018-02-28)
 

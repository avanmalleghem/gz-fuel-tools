## Ignition Fuel Tools 1.x.x (2018-XX-XX)

<<<<<<< HEAD


## Ignition Fuel Tools 1.1.0 (2018-05-05)

1. Get cached model resource file
    * [Pull request 63](https://bitbucket.org/ignitionrobotics/ign-fuel-tools/pull-requests/63)

=======
>>>>>>> 03ee831c
1. Add some AsString functions
    * [Pull request 54](https://bitbucket.org/ignitionrobotics/ign-fuel-tools/pull-requests/54)

1. Change cache directory structure and use it
    * [Pull request 57](https://bitbucket.org/ignitionrobotics/ign-fuel-tools/pull-requests/57)

1. Client return only relevant cached models
    * [Pull request 62](https://bitbucket.org/ignitionrobotics/ign-fuel-tools/pull-requests/62)

1. Model version support
    * [Pull request 65](https://bitbucket.org/ignitionrobotics/ign-fuel-tools/pull-requests/65)

1. Remove server API version from model unique name
    * [Pull request 47](https://bitbucket.org/ignitionrobotics/ign-fuel-tools/pull-requests/47)

1. Client handle unique names and get server info from config
    * [Pull request 55](https://bitbucket.org/ignitionrobotics/ign-fuel-tools/pull-requests/55)

1. Changed model list to use headers for paging instead of iterating until
   a 404 is hit. Also added a mechanism to set the user agent
    * [Pull request 46](https://bitbucket.org/ignitionrobotics/ign-fuel-tools/pull-requests/46)
    * [Pull request 61](https://bitbucket.org/ignitionrobotics/ign-fuel-tools/pull-requests/61)

1. FuelClient: Don't use ServerConfig if there's ModelId
    * [Pull request 56](https://bitbucket.org/ignitionrobotics/ign-fuel-tools/pull-requests/56)

1. List models from command line
    * [Pull request 43](https://bitbucket.org/ignitionrobotics/ign-fuel-tools/pull-requests/43)
    * [Pull request 48](https://bitbucket.org/ignitionrobotics/ign-fuel-tools/pull-requests/48)
    * [Pull request 44](https://bitbucket.org/ignitionrobotics/ign-fuel-tools/pull-requests/44)
    * [Pull request 45](https://bitbucket.org/ignitionrobotics/ign-fuel-tools/pull-requests/45)

1. Added const constructors for ModelIter and Model
    * [Pull request 42](https://bitbucket.org/ignitionrobotics/ign-fuel-tools/pull-requests/42)

1. Use common::URI for server URL
    * [Pull request 59](https://bitbucket.org/ignitionrobotics/ign-fuel-tools/pull-requests/59)

1. Remove server local name
    * [Pull request 58](https://bitbucket.org/ignitionrobotics/ign-fuel-tools/pull-requests/58)

1. Encode url path before downloading models
    * [Pull request 41](https://bitbucket.org/ignitionrobotics/ign-fuel-tools/pull-requests/41)

## Ignition Fuel Tools 0.x.x
<|MERGE_RESOLUTION|>--- conflicted
+++ resolved
@@ -1,15 +1,8 @@
 ## Ignition Fuel Tools 1.x.x (2018-XX-XX)
-
-<<<<<<< HEAD
-
-
-## Ignition Fuel Tools 1.1.0 (2018-05-05)
 
 1. Get cached model resource file
     * [Pull request 63](https://bitbucket.org/ignitionrobotics/ign-fuel-tools/pull-requests/63)
 
-=======
->>>>>>> 03ee831c
 1. Add some AsString functions
     * [Pull request 54](https://bitbucket.org/ignitionrobotics/ign-fuel-tools/pull-requests/54)
 

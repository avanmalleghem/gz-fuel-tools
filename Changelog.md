<<<<<<< HEAD
## Gazebo Fuel Tools 8.x
=======
## Gazebo Fuel Tools 7.x

### Gazebo Fuel Tools 7.1.0 (2021-08-16)

1. Ignition to Gazebo server rename effort
    * [Pull request #263](https://github.com/gazebosim/gz-fuel-tools/pull/263)

1. Remove redundant namespace references
    * [Pull request #284](https://github.com/gazebosim/gz-fuel-tools/pull/284)

1. Change `IGN_DESIGNATION` to `GZ_DESIGNATION`
    * [Pull request #278](https://github.com/gazebosim/gz-fuel-tools/pull/278)

1. Ignition -> Gazebo docs
    * [Pull request #276](https://github.com/gazebosim/gz-fuel-tools/pull/276)

1. Remove unused files (`bitbucket-pipelines`, `docs`)
    * [Pull request #273](https://github.com/gazebosim/gz-fuel-tools/pull/273)

1. Disable failing windows tests
    * [Pull request #266](https://github.com/gazebosim/gz-fuel-tools/pull/266)

1. Disable staging-fuel.ignitionrobotics.org test
    * [Pull request #257](https://github.com/gazebosim/gz-fuel-tools/pull/257)

1. Add missing header guard for `Interface.hh`
    * [Pull request #249](https://github.com/gazebosim/gz-fuel-tools/pull/249)

1. SDF from path helper
    * [Pull request #233](https://github.com/gazebosim/gz-fuel-tools/pull/233)

1.  Add Ubuntu Jammy CI
    * [Pull request #236](https://github.com/gazebosim/gz-fuel-tools/pull/236)

1. Fix trailing slashes in failing tests
    * [Pull request #237](https://github.com/gazebosim/gz-fuel-tools/pull/237)

1. Print error when unzipping fails to save a file
    * [Pull request #235](https://github.com/gazebosim/gz-fuel-tools/pull/235)

1. More checks when manipulating file system in tests
    * [Pull request #227](https://github.com/gazebosim/gz-fuel-tools/pull/227)

1. Move test cache to build folder
    * [Pull request #222](https://github.com/gazebosim/gz-fuel-tools/pull/222)

1. Improve and fix `ResultType` tests
    * [Pull request #225](https://github.com/gazebosim/gz-fuel-tools/pull/225)

1. Fix `cmdfuel` ruby script generation on Windows with MSVC
    * [Pull request #219](https://github.com/gazebosim/gz-fuel-tools/pull/219)

1. `FuelClient.cc`: include `<deque>`
    * [Pull request #213](https://github.com/gazebosim/gz-fuel-tools/pull/213)

1. APIs for retrieving models in parallel
    * [Pull request #199](https://github.com/gazebosim/gz-fuel-tools/pull/199)
>>>>>>> 58865eb5

### Gazebo Fuel Tools 8.0.0

1. Update test infrastruture
    * [Pull request #245](https://github.com/gazebosim/gz-fuel-tools/pull/245)
    * [Pull request #246](https://github.com/gazebosim/gz-fuel-tools/pull/246)
    * [Pull request #269](https://github.com/gazebosim/gz-fuel-tools/pull/269)
    * [Pull request #270](https://github.com/gazebosim/gz-fuel-tools/pull/270)

1. Ignition to Gazebo rename.
    * [Pull request #248](https://github.com/gazebosim/gz-fuel-tools/pull/248)
    * [Pull request #251](https://github.com/gazebosim/gz-fuel-tools/pull/251)
    * [Pull request #256](https://github.com/gazebosim/gz-fuel-tools/pull/256)
    * [Pull request #259](https://github.com/gazebosim/gz-fuel-tools/pull/259)
    * [Pull request #262](https://github.com/gazebosim/gz-fuel-tools/pull/262)
    * [Pull request #264](https://github.com/gazebosim/gz-fuel-tools/pull/264)
    * [Pull request #267](https://github.com/gazebosim/gz-fuel-tools/pull/267)
    * [Pull request #268](https://github.com/gazebosim/gz-fuel-tools/pull/268)
    * [Pull request #272](https://github.com/gazebosim/gz-fuel-tools/pull/272)
    * [Pull request #275](https://github.com/gazebosim/gz-fuel-tools/pull/275)
    * [Pull request #282](https://github.com/gazebosim/gz-fuel-tools/pull/282)
    * [Pull request #287](https://github.com/gazebosim/gz-fuel-tools/pull/287)
    * [Pull request #295](https://github.com/gazebosim/gz-fuel-tools/pull/295)
    * [Pull request #296](https://github.com/gazebosim/gz-fuel-tools/pull/296)
    * [Pull request #297](https://github.com/gazebosim/gz-fuel-tools/pull/297)

1. Bumps in versions for Garden and removal of deprecations
    * [Pull request #224](https://github.com/gazebosim/gz-fuel-tools/pull/224)
    * [Pull request #229](https://github.com/gazebosim/gz-fuel-tools/pull/229)
    * [Pull request #239](https://github.com/gazebosim/gz-fuel-tools/pull/239)
    * [Pull request #247](https://github.com/gazebosim/gz-fuel-tools/pull/247)

1. Improve documentation
    * [Pull request #298](https://github.com/gazebosim/gz-fuel-tools/pull/298)
    * [Pull request #299](https://github.com/gazebosim/gz-fuel-tools/pull/299)
    * [Pull request #300](https://github.com/gazebosim/gz-fuel-tools/pull/300)

## Gazebo Fuel Tools 7.x

### Gazebo Fuel Tools 7.1.0 (2021-08-16)

1. Ignition to Gazebo server rename effort
    * [Pull request #263](https://github.com/gazebosim/gz-fuel-tools/pull/263)

1. Remove redundant namespace references
    * [Pull request #284](https://github.com/gazebosim/gz-fuel-tools/pull/284)

1. Change `IGN_DESIGNATION` to `GZ_DESIGNATION`
    * [Pull request #278](https://github.com/gazebosim/gz-fuel-tools/pull/278)

1. Ignition -> Gazebo docs
    * [Pull request #276](https://github.com/gazebosim/gz-fuel-tools/pull/276)

1. Remove unused files (`bitbucket-pipelines`, `docs`)
    * [Pull request #273](https://github.com/gazebosim/gz-fuel-tools/pull/273)

1. Disable failing windows tests
    * [Pull request #266](https://github.com/gazebosim/gz-fuel-tools/pull/266)

1. Disable staging-fuel.ignitionrobotics.org test
    * [Pull request #257](https://github.com/gazebosim/gz-fuel-tools/pull/257)

1. Add missing header guard for `Interface.hh`
    * [Pull request #249](https://github.com/gazebosim/gz-fuel-tools/pull/249)

1. SDF from path helper
    * [Pull request #233](https://github.com/gazebosim/gz-fuel-tools/pull/233)

1.  Add Ubuntu Jammy CI
    * [Pull request #236](https://github.com/gazebosim/gz-fuel-tools/pull/236)

1. Fix trailing slashes in failing tests
    * [Pull request #237](https://github.com/gazebosim/gz-fuel-tools/pull/237)

1. Print error when unzipping fails to save a file
    * [Pull request #235](https://github.com/gazebosim/gz-fuel-tools/pull/235)

1. More checks when manipulating file system in tests
    * [Pull request #227](https://github.com/gazebosim/gz-fuel-tools/pull/227)

1. Move test cache to build folder
    * [Pull request #222](https://github.com/gazebosim/gz-fuel-tools/pull/222)

1. Improve and fix `ResultType` tests
    * [Pull request #225](https://github.com/gazebosim/gz-fuel-tools/pull/225)

1. Fix `cmdfuel` ruby script generation on Windows with MSVC
    * [Pull request #219](https://github.com/gazebosim/gz-fuel-tools/pull/219)

1. `FuelClient.cc`: include `<deque>`
    * [Pull request #213](https://github.com/gazebosim/gz-fuel-tools/pull/213)

1. APIs for retrieving models in parallel
    * [Pull request #199](https://github.com/gazebosim/gz-fuel-tools/pull/199)

### Gazebo Fuel Tools 7.0.0 (2021-09-28)

1. Depend on gz-msgs8
    * [Pull request #182](https://github.com/gazebosim/gz-fuel-tools/pull/182)

1. Infrastructure
    * [Pull request #184](https://github.com/gazebosim/gz-fuel-tools/pull/184)
    * [Pull request #181](https://github.com/gazebosim/gz-fuel-tools/pull/181)

## Gazebo Fuel Tools 6.x

### Gazebo Fuel Tools 6.2.0 (2022-03-25)

1. Fix trailing slashes in failing tests
    * [Pull request #237](https://github.com/ignitionrobotics/ign-fuel-tools/pull/237)

1. Print error when unzipping fails to save a file
    * [Pull request #235](https://github.com/ignitionrobotics/ign-fuel-tools/pull/235)

1. More checks when manipulating file system in tests
    * [Pull request #227](https://github.com/ignitionrobotics/ign-fuel-tools/pull/227)

1. Move test cache to build folder
    * [Pull request #222](https://github.com/ignitionrobotics/ign-fuel-tools/pull/222)

1. Improve and fix ResultType tests
    * [Pull request #225](https://github.com/ignitionrobotics/ign-fuel-tools/pull/225)

1. `FuelClient.cc`: `include <deque>`
    * [Pull request #213](https://github.com/ignitionrobotics/ign-fuel-tools/pull/213)

1. APIs for retrieving models in parallel
    * [Pull request #199](https://github.com/ignitionrobotics/ign-fuel-tools/pull/199)

### Gazebo Fuel Tools 6.1.0 (2021-10-15)

1. Detect gz instead of using cmake module to check for gz-tools
    * [Pull request #191](https://github.com/gazebosim/gz-fuel-tools/pull/191)

1. Added fuel update command
    * [Pull request #185](https://github.com/gazebosim/gz-fuel-tools/pull/185)

1. Fixed windows download
    * [Pull request #178](https://github.com/gazebosim/gz-fuel-tools/pull/178)

1. Owner upload
    * [Pull request #179](https://github.com/gazebosim/gz-fuel-tools/pull/179)

1. Infrastructure
    * [Pull request #187](https://github.com/gazebosim/gz-fuel-tools/pull/187)
    * [Pull request #196](https://github.com/gazebosim/gz-fuel-tools/pull/196)

### Gazebo Fuel Tools 6.0.0 (2021-03-30)

1. Depend on gz-common4
    * [Pull request #163](https://github.com/gazebosim/gz-fuel-tools/pull/163)

1. Depend on gz-msgs7
    * [Pull request #158](https://github.com/gazebosim/gz-fuel-tools/pull/158)

1. Unset DELETE method on Windows
    * [Pull request #161](https://github.com/gazebosim/gz-fuel-tools/pull/161)

1. Edifice deprecations
    * [Pull request #159](https://github.com/gazebosim/gz-fuel-tools/pull/159)

1. Include windows instructions in examples README.md
    * [Pull request #176](https://github.com/gazebosim/gz-fuel-tools/pull/176)

## Gazebo Fuel Tools 5.x

### Gazebo Fuel Tools 5.2.0 (2021-12-20)

1. FuelClient.cc: include `<deque>`
    * [Pull request #213](https://github.com/gazebosim/gz-fuel-tools/pull/213)

1. APIs for retrieving models in parallel
    * [Pull request #199](https://github.com/gazebosim/gz-fuel-tools/pull/199)

1. Detect `gz` instead of using cmake module to check for gz-tools
    * [Pull request #191](https://github.com/gazebosim/gz-fuel-tools/pull/191)

1. Added `gz fuel update` command
    * [Pull request #185](https://github.com/gazebosim/gz-fuel-tools/pull/185)

1. Fixed Windows download and CI
    * [Pull request #178](https://github.com/gazebosim/gz-fuel-tools/pull/178)
    * [Pull request #164](https://github.com/gazebosim/gz-fuel-tools/pull/164)

1. Choose which owner to upload to
    * [Pull request #179](https://github.com/gazebosim/gz-fuel-tools/pull/179)

1. Included private-token to `config.yaml`
    * [Pull request #156](https://github.com/gazebosim/gz-fuel-tools/pull/156)

1. Add Windows Installation instructions
    * [Pull request #162](https://github.com/gazebosim/gz-fuel-tools/pull/162)

1. Use semantic version and prevent crash if version is missing
    * [Pull request #151](https://github.com/gazebosim/gz-fuel-tools/pull/151)

1. Document `GZ_FUEL_CACHE_PATH` on command line
    * [Pull request #149](https://github.com/gazebosim/gz-fuel-tools/pull/149)

1. Infrastructure
    * [Pull request #187](https://github.com/gazebosim/gz-fuel-tools/pull/187)
    * [Pull request #170](https://github.com/gazebosim/gz-fuel-tools/pull/170)
    * [Pull request #167](https://github.com/gazebosim/gz-fuel-tools/pull/167)
    * [Pull request #165](https://github.com/gazebosim/gz-fuel-tools/pull/165)

### Gazebo Fuel Tools 5.1.1 (2020-12-18)

1. Fix light map URI in materials
    * [Pull request 146](https://github.com/gazebosim/gz-fuel-tools/pull/146)

### Gazebo Fuel Tools 5.1.0 (2020-12-09)

1. Includes all changes up to version 4.3.0.

### Gazebo Fuel Tools 5.0.0 (2020-09-28)

1. Added support for annotation parsing during model creation.
    * [Pull request 95](https://github.com/gazebosim/gz-fuel-tools/pull/95)

1. Removed repeated installation instructions.
    * [Pull request 101](https://github.com/gazebosim/gz-fuel-tools/pull/101)

1. Update codeowners.
    * [Pull request 108](https://github.com/gazebosim/gz-fuel-tools/pull/108)

1. Hide Private headers and LocalCache.hh
    * [Pull request 109](https://github.com/gazebosim/gz-fuel-tools/pull/109)

1. Fixed test - Download world 2
    * [Pull request 110](https://github.com/gazebosim/gz-fuel-tools/pull/110)

<<<<<<< HEAD
### Gazebo Fuel Tools 4.5.0 (2022-06-01)
=======
## Gazebo Fuel Tools 4.x

### Gazebo Fuel Tools 4.6.0 (2022-08-15)

. Ignition to Gazebo server rename
    * [Pull request #263](https://github.com/gazebosim/gz-fuel-tools/pull/263)

1. Remove redundant namespace references
    * [Pull request #284](https://github.com/gazebosim/gz-fuel-tools/pull/284)

1. Change `IGN_DESIGNATION` to `GZ_DESIGNATION`
    * [Pull request #278](https://github.com/gazebosim/gz-fuel-tools/pull/278)

1. Ignition -> Gazebo
    * [Pull request #276](https://github.com/gazebosim/gz-fuel-tools/pull/276)

1. Remove unused files (bitbucket-pipelines, docs)
    * [Pull request #273](https://github.com/gazebosim/gz-fuel-tools/pull/273)

1. Disable `staging-fuel.ignitionrobotics.org` test
    * [Pull request #257](https://github.com/gazebosim/gz-fuel-tools/pull/257)

### Ignition Fuel Tools 4.5.0 (2022-06-01)
>>>>>>> 58865eb5

1. APIs for retrieving models in parallel
    * [Pull request #199](https://github.com/gazebosim/gz-fuel-tools/pull/199)

1. Add missing header guard for Interface.hh
    * [Pull request #249](https://github.com/gazebosim/gz-fuel-tools/pull/249)

1. Print error when unzipping fails to save a file
    * [Pull request #235](https://github.com/gazebosim/gz-fuel-tools/pull/235)

1. More checks when manipulating file system in tests
    * [Pull request #227](https://github.com/gazebosim/gz-fuel-tools/pull/227)

1. Move test cache to build folder
    * [Pull request #222](https://github.com/gazebosim/gz-fuel-tools/pull/222)

1. Improve and fix `ResultType` tests
    * [Pull request #225](https://github.com/gazebosim/gz-fuel-tools/pull/225)

1. FuelClient.cc: include <deque>
    * [Pull request #213](https://github.com/gazebosim/gz-fuel-tools/pull/213)

### Gazebo Fuel Tools 4.4.0 (2021-06-17)

1. Remove `tools/code_check` and update codecov
    * [Pull request #187](https://github.com/gazebosim/gz-fuel-tools/pull/187)

1. Fixed windows download
    * [Pull request #178](https://github.com/gazebosim/gz-fuel-tools/pull/178)

1. Master branch updates
    * [Pull request #170](https://github.com/gazebosim/gz-fuel-tools/pull/170)

1. Support private-token in `config.yaml`
    * [Pull request #156](https://github.com/gazebosim/gz-fuel-tools/pull/156)

1. Add Windows Installation
    * [Pull request #162](https://github.com/gazebosim/gz-fuel-tools/pull/162)

1. Use semantic version and prevent crash if version is missing
    * [Pull request #151](https://github.com/gazebosim/gz-fuel-tools/pull/151)

1. Document `GZ_FUEL_CACHE_PATH` on command line
    * [Pull request #149](https://github.com/gazebosim/gz-fuel-tools/pull/149)

1. Support editing/patching model files
    * [Pull request #140](https://github.com/gazebosim/gz-fuel-tools/pull/140)

1. Set keep alive on
    * [Pull request #141](https://github.com/gazebosim/gz-fuel-tools/pull/141)

### Gazebo Fuel Tools 4.3.0 (2020-12-01)

1. Improve fork experience.
    * [Pull request 126](https://github.com/gazebosim/gz-fuel-tools/pull/126)

1. Download dependencies.
    * [Pull request 123](https://github.com/gazebosim/gz-fuel-tools/pull/123)

1. Includes all changes up to version 3.5.0.

### Gazebo Fuel Tools 4.2.1 (2020-08-26)

1. Fix `gz fuel download`, which was missing the `-j` option.
    * [Pull request 116](https://github.com/gazebosim/gz-fuel-tools/pull/116)

### Gazebo Fuel Tools 4.2.0 (2020-08-26)

1. Set license information based on licenses available from a Fuel server
   and `legal` information in a `metadata.pbtxt` file.
    * [Pull request 69](https://github.com/gazebosim/gz-fuel-tools/pull/69)

1. Added `edit` subcommand to the `gz fuel`. The edit command currently
   supports editing a model's privacy.
    * [Pull request 67](https://github.com/gazebosim/gz-fuel-tools/pull/67)

1. Alphabetical listing of subcommands.
    * [Pull request 65](https://github.com/gazebosim/gz-fuel-tools/pull/65)

1. All changes up to and including Gazebo Fuel Tools 3.3.0 are included.

### Gazebo Fuel Tools 4.1.0 (2020-02-27)

1. Resource deletion CLI.
    * [BitBucket pull request 119](https://osrf-migration.github.io/ignition-gh-pages/#!/ignitionrobotics/ign-fuel-tools/pull-requests/119)

1. Fetch files
    * [BitBucket pull request 123](https://osrf-migration.github.io/ignition-gh-pages/#!/ignitionrobotics/ign-fuel-tools/pull-requests/123)

1. README and tutorial updates:
    * [BitBucket pull request 113](https://osrf-migration.github.io/ignition-gh-pages/#!/ignitionrobotics/ign-fuel-tools/pull-requests/113)
    * [BitBucket pull request 114](https://osrf-migration.github.io/ignition-gh-pages/#!/ignitionrobotics/ign-fuel-tools/pull-requests/114)
    * [BitBucket pull request 115](https://osrf-migration.github.io/ignition-gh-pages/#!/ignitionrobotics/ign-fuel-tools/pull-requests/115)

### Gazebo Fuel Tools 4.0.0 (2019-12-10)

1. Model upload CLI, resource metadata CLI, depend on gz-msgs5.
    * [BitBucket pull request 108](https://osrf-migration.github.io/ignition-gh-pages/#!/ignitionrobotics/ign-fuel-tools/pull-requests/108)

## Gazebo Fuel Tools 3.x

### Gazebo Fuel Tools 3.x.x (20xx-xx-xx)

### Gazebo Fuel Tools 3.5.0 (2020-11-30)

1. Fix windows build.
    * [Pull request 107](https://github.com/gazebosim/gz-fuel-tools/pull/107)

1. Resolve updated codecheck issues.
    * [Pull request 129](https://github.com/gazebosim/gz-fuel-tools/pull/129)

1. Update Backpack model to fix tests.
    * [Pull request 132](https://github.com/gazebosim/gz-fuel-tools/pull/132)

1. Use lowercase resource and owner names when storing assets on disk.
    * [Pull request 130](https://github.com/gazebosim/gz-fuel-tools/pull/130)

### Gazebo Fuel Tools 3.4.0 (2020-08-19)

1. Modernize github actions by updating to the new style.
    * [Pull request 94](https://github.com/gazebosim/gz-fuel-tools/pull/94)

1. Fix test worlds.
    * [Pull request 100](https://github.com/gazebosim/gz-fuel-tools/pull/100)

1. Add capability for downloading collections.
    * [Pull request 98](https://github.com/gazebosim/gz-fuel-tools/pull/98)

1. Fix windows build.t
    * [Pull request 103](https://github.com/gazebosim/gz-fuel-tools/pull/013)

### Gazebo Fuel Tools 3.3.0 (2020-07-29)

1. openrobotics to OpenRobotics
    * [Pull request 75](https://github.com/gazebosim/gz-fuel-tools/pull/75)

1. Fix world tests
    * [Pull request 76](https://github.com/gazebosim/gz-fuel-tools/pull/76)

1. Add missing dependency in Actions CI
    * [Pull request 86](https://github.com/gazebosim/gz-fuel-tools/pull/86)

1. Backport file fetching
    * [Pull request 84](https://github.com/gazebosim/gz-fuel-tools/pull/84)

1. Convert model:// to Fuel URLs instead of absolute paths
    * [Pull request 85](https://github.com/gazebosim/gz-fuel-tools/pull/85)

### Gazebo Fuel Tools 3.2.2 (2020-05-18)

1. Fix URL encodings in RestClient.
    * [Pull request 70](https://github.com/gazebosim/gz-fuel-tools/pull/70)

1. Print message when downloading a resource.
    * [BitBucket pull request 102](https://osrf-migration.github.io/ignition-gh-pages/#!/ignitionrobotics/ign-fuel-tools/pull-requests/102)

1. Use `${YAML_TARGET}` instead of `YAML::YAML` imported target.
    * [BitBucket pull request 103](https://osrf-migration.github.io/ignition-gh-pages/#!/ignitionrobotics/ign-fuel-tools/pull-requests/103)

1. Convert emissive map file path.
    * [BitBucket pull request 105](https://osrf-migration.github.io/ignition-gh-pages/#!/ignitionrobotics/ign-fuel-tools/pull-requests/105)

1. Fix windows build with `popen` and `pclose` macros.
    * [BitBucket pull request 109](https://osrf-migration.github.io/ignition-gh-pages/#!/ignitionrobotics/ign-fuel-tools/pull-requests/109)

1. Remove std::experimental for filesystem (support for VS2019).
    * [BitBucket pull request 120](https://osrf-migration.github.io/ignition-gh-pages/#!/ignitionrobotics/ign-fuel-tools/pull-requests/120)

### Gazebo Fuel Tools 3.2.1 (2019-08-12)

1. Support actors
    * [BitBucket pull request 101](https://osrf-migration.github.io/ignition-gh-pages/#!/ignitionrobotics/ign-fuel-tools/pull-requests/101)

### Gazebo Fuel Tools 3.2.0 (2019-06-14)

1. FuelClient::DownloadModel accepts HTTP headers, and the `gz fuel
   download` command can accept a single HTTP header.
    * [BitBucket pull request 100](https://osrf-migration.github.io/ignition-gh-pages/#!/ignitionrobotics/ign-fuel-tools/pull-requests/100)

### Gazebo Fuel Tools 3.1.0 (2019-05-xx)

1. Fix PBR material URI
    * [BitBucket pull request 95](https://osrf-migration.github.io/ignition-gh-pages/#!/ignitionrobotics/ign-fuel-tools/pull-requests/95)
    * [BitBucket pull request 96](https://osrf-migration.github.io/ignition-gh-pages/#!/ignitionrobotics/ign-fuel-tools/pull-requests/96)

### Gazebo Fuel Tools 3.0.0 (2018-02-28)

1. Integration with gz-sim. The following set of pull requests update
   fuel-tools to use gz-cmake2, sets api.ignitionfuel.org as the default
   server, fixes codecheck errors, removes old deprecations, and parses
   model.config files using tinyxml2.
    * [BitBucket pull request 82](https://osrf-migration.github.io/ignition-gh-pages/#!/ignitionrobotics/ign-fuel-tools/pull-requests/82)
    * [BitBucket pull request 83](https://osrf-migration.github.io/ignition-gh-pages/#!/ignitionrobotics/ign-fuel-tools/pull-requests/83)
    * [BitBucket pull request 84](https://osrf-migration.github.io/ignition-gh-pages/#!/ignitionrobotics/ign-fuel-tools/pull-requests/84)
    * [BitBucket pull request 85](https://osrf-migration.github.io/ignition-gh-pages/#!/ignitionrobotics/ign-fuel-tools/pull-requests/85)
    * [BitBucket pull request 87](https://osrf-migration.github.io/ignition-gh-pages/#!/ignitionrobotics/ign-fuel-tools/pull-requests/87)
    * [BitBucket pull request 88](https://osrf-migration.github.io/ignition-gh-pages/#!/ignitionrobotics/ign-fuel-tools/pull-requests/88)
    * [BitBucket pull request 89](https://osrf-migration.github.io/ignition-gh-pages/#!/ignitionrobotics/ign-fuel-tools/pull-requests/89)

## Gazebo Fuel Tools 1.x

### Gazebo Fuel Tools 1.x.x (20xx-xx-xx)

1. Use `${YAML_TARGET}` instead of `YAML::YAML` imported target.
    * [BitBucket pull request 103](https://osrf-migration.github.io/ignition-gh-pages/#!/ignitionrobotics/ign-fuel-tools/pull-requests/103)

### Gazebo Fuel Tools 1.2.0 (2018-05-30)

1. Get cached model resource file
    * [BitBucket pull request 63](https://osrf-migration.github.io/ignition-gh-pages/#!/ignitionrobotics/ign-fuel-tools/pull-requests/63)

1. Add some AsString functions
    * [BitBucket pull request 54](https://osrf-migration.github.io/ignition-gh-pages/#!/ignitionrobotics/ign-fuel-tools/pull-requests/54)

1. Change cache directory structure and use it
    * [BitBucket pull request 57](https://osrf-migration.github.io/ignition-gh-pages/#!/ignitionrobotics/ign-fuel-tools/pull-requests/57)
    * [BitBucket pull request 71](https://osrf-migration.github.io/ignition-gh-pages/#!/ignitionrobotics/ign-fuel-tools/pull-requests/71)
    * [BitBucket pull request 73](https://osrf-migration.github.io/ignition-gh-pages/#!/ignitionrobotics/ign-fuel-tools/pull-requests/73)

1. Client return only relevant cached models
    * [BitBucket pull request 62](https://osrf-migration.github.io/ignition-gh-pages/#!/ignitionrobotics/ign-fuel-tools/pull-requests/62)

1. Model version support
    * [BitBucket pull request 65](https://osrf-migration.github.io/ignition-gh-pages/#!/ignitionrobotics/ign-fuel-tools/pull-requests/65)

1. Remove server API version from model unique name
    * [BitBucket pull request 47](https://osrf-migration.github.io/ignition-gh-pages/#!/ignitionrobotics/ign-fuel-tools/pull-requests/47)

1. Client handle unique names and get server info from config
    * [BitBucket pull request 55](https://osrf-migration.github.io/ignition-gh-pages/#!/ignitionrobotics/ign-fuel-tools/pull-requests/55)

1. Changed model list to use headers for paging instead of iterating until
   a 404 is hit. Also added a mechanism to set the user agent
    * [BitBucket pull request 46](https://osrf-migration.github.io/ignition-gh-pages/#!/ignitionrobotics/ign-fuel-tools/pull-requests/46)
    * [BitBucket pull request 61](https://osrf-migration.github.io/ignition-gh-pages/#!/ignitionrobotics/ign-fuel-tools/pull-requests/61)

1. FuelClient: Don't use ServerConfig if there's ModelId
    * [BitBucket pull request 56](https://osrf-migration.github.io/ignition-gh-pages/#!/ignitionrobotics/ign-fuel-tools/pull-requests/56)

1. List models from command line
    * [BitBucket pull request 43](https://osrf-migration.github.io/ignition-gh-pages/#!/ignitionrobotics/ign-fuel-tools/pull-requests/43)
    * [BitBucket pull request 48](https://osrf-migration.github.io/ignition-gh-pages/#!/ignitionrobotics/ign-fuel-tools/pull-requests/48)
    * [BitBucket pull request 44](https://osrf-migration.github.io/ignition-gh-pages/#!/ignitionrobotics/ign-fuel-tools/pull-requests/44)
    * [BitBucket pull request 45](https://osrf-migration.github.io/ignition-gh-pages/#!/ignitionrobotics/ign-fuel-tools/pull-requests/45)

1. Get cached model resource file
    * [BitBucket pull request 63](https://osrf-migration.github.io/ignition-gh-pages/#!/ignitionrobotics/ign-fuel-tools/pull-requests/63)

1. Added const constructors for ModelIter and Model
    * [BitBucket pull request 42](https://osrf-migration.github.io/ignition-gh-pages/#!/ignitionrobotics/ign-fuel-tools/pull-requests/42)

1. Use common::URI for server URL
    * [BitBucket pull request 59](https://osrf-migration.github.io/ignition-gh-pages/#!/ignitionrobotics/ign-fuel-tools/pull-requests/59)

1. Remove server local name
    * [BitBucket pull request 58](https://osrf-migration.github.io/ignition-gh-pages/#!/ignitionrobotics/ign-fuel-tools/pull-requests/58)

1. Encode url path before downloading models
    * [BitBucket pull request 41](https://osrf-migration.github.io/ignition-gh-pages/#!/ignitionrobotics/ign-fuel-tools/pull-requests/41)

1. Download model from command line
    * [BitBucket pull request 68](https://osrf-migration.github.io/ignition-gh-pages/#!/ignitionrobotics/ign-fuel-tools/pull-requests/68)

1. Backport code style changes
    * [BitBucket pull request 69](https://osrf-migration.github.io/ignition-gh-pages/#!/ignitionrobotics/ign-fuel-tools/pull-requests/69)
    * [BitBucket pull request 67](https://osrf-migration.github.io/ignition-gh-pages/#!/ignitionrobotics/ign-fuel-tools/pull-requests/67)

### Gazebo Fuel Tools 1.0.0 (2018-01-25)<|MERGE_RESOLUTION|>--- conflicted
+++ resolved
@@ -1,64 +1,4 @@
-<<<<<<< HEAD
 ## Gazebo Fuel Tools 8.x
-=======
-## Gazebo Fuel Tools 7.x
-
-### Gazebo Fuel Tools 7.1.0 (2021-08-16)
-
-1. Ignition to Gazebo server rename effort
-    * [Pull request #263](https://github.com/gazebosim/gz-fuel-tools/pull/263)
-
-1. Remove redundant namespace references
-    * [Pull request #284](https://github.com/gazebosim/gz-fuel-tools/pull/284)
-
-1. Change `IGN_DESIGNATION` to `GZ_DESIGNATION`
-    * [Pull request #278](https://github.com/gazebosim/gz-fuel-tools/pull/278)
-
-1. Ignition -> Gazebo docs
-    * [Pull request #276](https://github.com/gazebosim/gz-fuel-tools/pull/276)
-
-1. Remove unused files (`bitbucket-pipelines`, `docs`)
-    * [Pull request #273](https://github.com/gazebosim/gz-fuel-tools/pull/273)
-
-1. Disable failing windows tests
-    * [Pull request #266](https://github.com/gazebosim/gz-fuel-tools/pull/266)
-
-1. Disable staging-fuel.ignitionrobotics.org test
-    * [Pull request #257](https://github.com/gazebosim/gz-fuel-tools/pull/257)
-
-1. Add missing header guard for `Interface.hh`
-    * [Pull request #249](https://github.com/gazebosim/gz-fuel-tools/pull/249)
-
-1. SDF from path helper
-    * [Pull request #233](https://github.com/gazebosim/gz-fuel-tools/pull/233)
-
-1.  Add Ubuntu Jammy CI
-    * [Pull request #236](https://github.com/gazebosim/gz-fuel-tools/pull/236)
-
-1. Fix trailing slashes in failing tests
-    * [Pull request #237](https://github.com/gazebosim/gz-fuel-tools/pull/237)
-
-1. Print error when unzipping fails to save a file
-    * [Pull request #235](https://github.com/gazebosim/gz-fuel-tools/pull/235)
-
-1. More checks when manipulating file system in tests
-    * [Pull request #227](https://github.com/gazebosim/gz-fuel-tools/pull/227)
-
-1. Move test cache to build folder
-    * [Pull request #222](https://github.com/gazebosim/gz-fuel-tools/pull/222)
-
-1. Improve and fix `ResultType` tests
-    * [Pull request #225](https://github.com/gazebosim/gz-fuel-tools/pull/225)
-
-1. Fix `cmdfuel` ruby script generation on Windows with MSVC
-    * [Pull request #219](https://github.com/gazebosim/gz-fuel-tools/pull/219)
-
-1. `FuelClient.cc`: include `<deque>`
-    * [Pull request #213](https://github.com/gazebosim/gz-fuel-tools/pull/213)
-
-1. APIs for retrieving models in parallel
-    * [Pull request #199](https://github.com/gazebosim/gz-fuel-tools/pull/199)
->>>>>>> 58865eb5
 
 ### Gazebo Fuel Tools 8.0.0
 
@@ -290,9 +230,6 @@
 1. Fixed test - Download world 2
     * [Pull request 110](https://github.com/gazebosim/gz-fuel-tools/pull/110)
 
-<<<<<<< HEAD
-### Gazebo Fuel Tools 4.5.0 (2022-06-01)
-=======
 ## Gazebo Fuel Tools 4.x
 
 ### Gazebo Fuel Tools 4.6.0 (2022-08-15)
@@ -315,8 +252,7 @@
 1. Disable `staging-fuel.ignitionrobotics.org` test
     * [Pull request #257](https://github.com/gazebosim/gz-fuel-tools/pull/257)
 
-### Ignition Fuel Tools 4.5.0 (2022-06-01)
->>>>>>> 58865eb5
+### Gazebo Fuel Tools 4.5.0 (2022-06-01)
 
 1. APIs for retrieving models in parallel
     * [Pull request #199](https://github.com/gazebosim/gz-fuel-tools/pull/199)

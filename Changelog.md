## Ignition Fuel Tools 5.x

### Ignition Fuel Tools 5.x.x

### Ignition Fuel Tools 5.0.0 (20xx-xx-xx)

## Ignition Fuel Tools 4.x

<<<<<<< HEAD
### Ignition Fuel Tools 4.x.x
=======
1. Set license information based on licenses available from a Fuel server
   and `legal` information in a `metadata.pbtxt` file.
    * [Pull request 69](https://github.com/ignitionrobotics/ign-fuel-tools/pull/69)

1. Added `edit` subcommand to the `ign fuel`. The edit command currently
   supports editing a model's privacy.
    * [Pull request 67](https://github.com/ignitionrobotics/ign-fuel-tools/pull/67)

1. Alphabetical listing of subcommands.
    * [Pull request 65](https://github.com/ignitionrobotics/ign-fuel-tools/pull/65)
>>>>>>> 543a460e

### Ignition Fuel Tools 4.1.0 (20xx-xx-xx)

1. Resource deletion CLI.
    * [BitBucket pull request 119](https://osrf-migration.github.io/ignition-gh-pages/#!/ignitionrobotics/ign-fuel-tools/pull-requests/119)

1. Fetch files
    * [BitBucket pull request 123](https://osrf-migration.github.io/ignition-gh-pages/#!/ignitionrobotics/ign-fuel-tools/pull-requests/123)

1. README and tutorial updates:
    * [BitBucket pull request 113](https://osrf-migration.github.io/ignition-gh-pages/#!/ignitionrobotics/ign-fuel-tools/pull-requests/113)
    * [BitBucket pull request 114](https://osrf-migration.github.io/ignition-gh-pages/#!/ignitionrobotics/ign-fuel-tools/pull-requests/114)
    * [BitBucket pull request 115](https://osrf-migration.github.io/ignition-gh-pages/#!/ignitionrobotics/ign-fuel-tools/pull-requests/115)

### Ignition Fuel Tools 4.0.0 (2019-12-10)

1. Model upload CLI, resource metadata CLI, depend on ign-msgs5.
    * [BitBucket pull request 108](https://osrf-migration.github.io/ignition-gh-pages/#!/ignitionrobotics/ign-fuel-tools/pull-requests/108)

## Ignition Fuel Tools 3.x

### Ignition Fuel Tools 3.x.x (20xx-xx-xx)

### Ignition Fuel Tools 3.2.2 (2020-05-18)

1. Fix URL encodings in RestClient.
    * [Pull request 70](https://github.com/ignitionrobotics/ign-fuel-tools/pull/70)

1. Print message when downloading a resource.
    * [BitBucket pull request 102](https://osrf-migration.github.io/ignition-gh-pages/#!/ignitionrobotics/ign-fuel-tools/pull-requests/102)

1. Use `${YAML_TARGET}` instead of `YAML::YAML` imported target.
    * [BitBucket pull request 103](https://osrf-migration.github.io/ignition-gh-pages/#!/ignitionrobotics/ign-fuel-tools/pull-requests/103)

1. Convert emissive map file path.
    * [BitBucket pull request 105](https://osrf-migration.github.io/ignition-gh-pages/#!/ignitionrobotics/ign-fuel-tools/pull-requests/105)

1. Fix windows build with `popen` and `pclose` macros.
    * [BitBucket pull request 109](https://osrf-migration.github.io/ignition-gh-pages/#!/ignitionrobotics/ign-fuel-tools/pull-requests/109)

1. Remove std::experimental for filesystem (support for VS2019).
    * [BitBucket pull request 120](https://osrf-migration.github.io/ignition-gh-pages/#!/ignitionrobotics/ign-fuel-tools/pull-requests/120)

### Ignition Fuel Tools 3.2.1 (2019-08-12)

1. Support actors
    * [BitBucket pull request 101](https://osrf-migration.github.io/ignition-gh-pages/#!/ignitionrobotics/ign-fuel-tools/pull-requests/101)

### Ignition Fuel Tools 3.2.0 (2019-06-14)

1. FuelClient::DownloadModel accepts HTTP headers, and the `ign fuel
   download` command can accept a single HTTP header.
    * [BitBucket pull request 100](https://osrf-migration.github.io/ignition-gh-pages/#!/ignitionrobotics/ign-fuel-tools/pull-requests/100)

### Ignition Fuel Tools 3.1.0 (2019-05-xx)

1. Fix PBR material URI
    * [BitBucket pull request 95](https://osrf-migration.github.io/ignition-gh-pages/#!/ignitionrobotics/ign-fuel-tools/pull-requests/95)
    * [BitBucket pull request 96](https://osrf-migration.github.io/ignition-gh-pages/#!/ignitionrobotics/ign-fuel-tools/pull-requests/96)

### Ignition Fuel Tools 3.0.0 (2018-02-28)

1. Integration with ign-gazebo. The following set of pull requests update
   fuel-tools to use ign-cmake2, sets api.ignitionfuel.org as the default
   server, fixes codecheck errors, removes old deprecations, and parses
   model.config files using tinyxml2.
    * [BitBucket pull request 82](https://osrf-migration.github.io/ignition-gh-pages/#!/ignitionrobotics/ign-fuel-tools/pull-requests/82)
    * [BitBucket pull request 83](https://osrf-migration.github.io/ignition-gh-pages/#!/ignitionrobotics/ign-fuel-tools/pull-requests/83)
    * [BitBucket pull request 84](https://osrf-migration.github.io/ignition-gh-pages/#!/ignitionrobotics/ign-fuel-tools/pull-requests/84)
    * [BitBucket pull request 85](https://osrf-migration.github.io/ignition-gh-pages/#!/ignitionrobotics/ign-fuel-tools/pull-requests/85)
    * [BitBucket pull request 87](https://osrf-migration.github.io/ignition-gh-pages/#!/ignitionrobotics/ign-fuel-tools/pull-requests/87)
    * [BitBucket pull request 88](https://osrf-migration.github.io/ignition-gh-pages/#!/ignitionrobotics/ign-fuel-tools/pull-requests/88)
    * [BitBucket pull request 89](https://osrf-migration.github.io/ignition-gh-pages/#!/ignitionrobotics/ign-fuel-tools/pull-requests/89)

## Ignition Fuel Tools 1.x

### Ignition Fuel Tools 1.x.x (20xx-xx-xx)

1. Use `${YAML_TARGET}` instead of `YAML::YAML` imported target.
    * [BitBucket pull request 103](https://osrf-migration.github.io/ignition-gh-pages/#!/ignitionrobotics/ign-fuel-tools/pull-requests/103)

### Ignition Fuel Tools 1.2.0 (2018-05-30)

1. Get cached model resource file
    * [BitBucket pull request 63](https://osrf-migration.github.io/ignition-gh-pages/#!/ignitionrobotics/ign-fuel-tools/pull-requests/63)

1. Add some AsString functions
    * [BitBucket pull request 54](https://osrf-migration.github.io/ignition-gh-pages/#!/ignitionrobotics/ign-fuel-tools/pull-requests/54)

1. Change cache directory structure and use it
    * [BitBucket pull request 57](https://osrf-migration.github.io/ignition-gh-pages/#!/ignitionrobotics/ign-fuel-tools/pull-requests/57)
    * [BitBucket pull request 71](https://osrf-migration.github.io/ignition-gh-pages/#!/ignitionrobotics/ign-fuel-tools/pull-requests/71)
    * [BitBucket pull request 73](https://osrf-migration.github.io/ignition-gh-pages/#!/ignitionrobotics/ign-fuel-tools/pull-requests/73)

1. Client return only relevant cached models
    * [BitBucket pull request 62](https://osrf-migration.github.io/ignition-gh-pages/#!/ignitionrobotics/ign-fuel-tools/pull-requests/62)

1. Model version support
    * [BitBucket pull request 65](https://osrf-migration.github.io/ignition-gh-pages/#!/ignitionrobotics/ign-fuel-tools/pull-requests/65)

1. Remove server API version from model unique name
    * [BitBucket pull request 47](https://osrf-migration.github.io/ignition-gh-pages/#!/ignitionrobotics/ign-fuel-tools/pull-requests/47)

1. Client handle unique names and get server info from config
    * [BitBucket pull request 55](https://osrf-migration.github.io/ignition-gh-pages/#!/ignitionrobotics/ign-fuel-tools/pull-requests/55)

1. Changed model list to use headers for paging instead of iterating until
   a 404 is hit. Also added a mechanism to set the user agent
    * [BitBucket pull request 46](https://osrf-migration.github.io/ignition-gh-pages/#!/ignitionrobotics/ign-fuel-tools/pull-requests/46)
    * [BitBucket pull request 61](https://osrf-migration.github.io/ignition-gh-pages/#!/ignitionrobotics/ign-fuel-tools/pull-requests/61)

1. FuelClient: Don't use ServerConfig if there's ModelId
    * [BitBucket pull request 56](https://osrf-migration.github.io/ignition-gh-pages/#!/ignitionrobotics/ign-fuel-tools/pull-requests/56)

1. List models from command line
    * [BitBucket pull request 43](https://osrf-migration.github.io/ignition-gh-pages/#!/ignitionrobotics/ign-fuel-tools/pull-requests/43)
    * [BitBucket pull request 48](https://osrf-migration.github.io/ignition-gh-pages/#!/ignitionrobotics/ign-fuel-tools/pull-requests/48)
    * [BitBucket pull request 44](https://osrf-migration.github.io/ignition-gh-pages/#!/ignitionrobotics/ign-fuel-tools/pull-requests/44)
    * [BitBucket pull request 45](https://osrf-migration.github.io/ignition-gh-pages/#!/ignitionrobotics/ign-fuel-tools/pull-requests/45)

1. Get cached model resource file
    * [BitBucket pull request 63](https://osrf-migration.github.io/ignition-gh-pages/#!/ignitionrobotics/ign-fuel-tools/pull-requests/63)

1. Added const constructors for ModelIter and Model
    * [BitBucket pull request 42](https://osrf-migration.github.io/ignition-gh-pages/#!/ignitionrobotics/ign-fuel-tools/pull-requests/42)

1. Use common::URI for server URL
    * [BitBucket pull request 59](https://osrf-migration.github.io/ignition-gh-pages/#!/ignitionrobotics/ign-fuel-tools/pull-requests/59)

1. Remove server local name
    * [BitBucket pull request 58](https://osrf-migration.github.io/ignition-gh-pages/#!/ignitionrobotics/ign-fuel-tools/pull-requests/58)

1. Encode url path before downloading models
    * [BitBucket pull request 41](https://osrf-migration.github.io/ignition-gh-pages/#!/ignitionrobotics/ign-fuel-tools/pull-requests/41)

1. Download model from command line
    * [BitBucket pull request 68](https://osrf-migration.github.io/ignition-gh-pages/#!/ignitionrobotics/ign-fuel-tools/pull-requests/68)

1. Backport code style changes
    * [BitBucket pull request 69](https://osrf-migration.github.io/ignition-gh-pages/#!/ignitionrobotics/ign-fuel-tools/pull-requests/69)
    * [BitBucket pull request 67](https://osrf-migration.github.io/ignition-gh-pages/#!/ignitionrobotics/ign-fuel-tools/pull-requests/67)

### Ignition Fuel Tools 1.0.0 (2018-01-25)<|MERGE_RESOLUTION|>--- conflicted
+++ resolved
@@ -4,11 +4,8 @@
 
 ### Ignition Fuel Tools 5.0.0 (20xx-xx-xx)
 
-## Ignition Fuel Tools 4.x
+### Ignition Fuel Tools 4.X.X (20xx-xx-xx)
 
-<<<<<<< HEAD
-### Ignition Fuel Tools 4.x.x
-=======
 1. Set license information based on licenses available from a Fuel server
    and `legal` information in a `metadata.pbtxt` file.
     * [Pull request 69](https://github.com/ignitionrobotics/ign-fuel-tools/pull/69)
@@ -19,9 +16,8 @@
 
 1. Alphabetical listing of subcommands.
     * [Pull request 65](https://github.com/ignitionrobotics/ign-fuel-tools/pull/65)
->>>>>>> 543a460e
 
-### Ignition Fuel Tools 4.1.0 (20xx-xx-xx)
+### Ignition Fuel Tools 4.1.0 (2020-02-27)
 
 1. Resource deletion CLI.
     * [BitBucket pull request 119](https://osrf-migration.github.io/ignition-gh-pages/#!/ignitionrobotics/ign-fuel-tools/pull-requests/119)

--- conflicted
+++ resolved
@@ -3,16 +3,12 @@
 1. Remove server API version from model unique name
     * [Pull request 47](https://bitbucket.org/ignitionrobotics/ign-fuel-tools/pull-requests/47)
 
-<<<<<<< HEAD
 1. Changed model list to use headers for paging instead of iterating until
    a 404 is hit. Also added a mechanism to set the user agent
     * [Pull request 46](https://bitbucket.org/ignitionrobotics/ign-fuel-tools/pull-requests/46)
 
-## Ignition Fuel Tools 0.x
-=======
 1. List models from command line
     * [Pull request 43](https://bitbucket.org/ignitionrobotics/ign-fuel-tools/pull-requests/43)
     * [Pull request 48](https://bitbucket.org/ignitionrobotics/ign-fuel-tools/pull-requests/48)
 
 ## Ignition Fuel Tools 0.x.x
->>>>>>> c2f56585

--- conflicted
+++ resolved
@@ -288,7 +288,6 @@
 ### Gazebo Fuel Tools 4.5.0 (2022-06-01)
 
 1. APIs for retrieving models in parallel
-<<<<<<< HEAD
     * [Pull request #199](https://github.com/gazebosim/gz-fuel-tools/pull/199)
 
 1. Add missing header guard for Interface.hh
@@ -308,32 +307,10 @@
 
 1. FuelClient.cc: include <deque>
     * [Pull request #213](https://github.com/gazebosim/gz-fuel-tools/pull/213)
-=======
-    * [Pull request #199](https://gazebosim.org/gazebosim/gz-fuel-tools/pull/199)
-
-1. Add missing header guard for Interface.hh
-    * [Pull request #249](https://gazebosim.org/gazebosim/gz-fuel-tools/pull/249)
-
-1. Print error when unzipping fails to save a file
-    * [Pull request #235](https://gazebosim.org/gazebosim/gz-fuel-tools/pull/235)
-
-1. More checks when manipulating file system in tests
-    * [Pull request #227](https://gazebosim.org/gazebosim/gz-fuel-tools/pull/227)
-
-1. Move test cache to build folder
-    * [Pull request #222](https://gazebosim.org/gazebosim/gz-fuel-tools/pull/222)
-
-1. Improve and fix `ResultType` tests
-    * [Pull request #225](https://gazebosim.org/gazebosim/gz-fuel-tools/pull/225)
-
-1. FuelClient.cc: include <deque>
-    * [Pull request #213](https://gazebosim.org/gazebosim/gz-fuel-tools/pull/213)
->>>>>>> 8099fa67
 
 ### Gazebo Fuel Tools 4.4.0 (2021-06-17)
 
 1. Remove `tools/code_check` and update codecov
-<<<<<<< HEAD
     * [Pull request #187](https://github.com/gazebosim/gz-fuel-tools/pull/187)
 
 1. Fixed windows download
@@ -359,84 +336,34 @@
 
 1. Set keep alive on
     * [Pull request #141](https://github.com/gazebosim/gz-fuel-tools/pull/141)
-=======
-    * [Pull request #187](https://gazebosim.org/gazebosim/gz-fuel-tools/pull/187)
-
-1. Fixed windows download
-    * [Pull request #178](https://gazebosim.org/gazebosim/gz-fuel-tools/pull/178)
-
-1. Master branch updates
-    * [Pull request #170](https://gazebosim.org/gazebosim/gz-fuel-tools/pull/170)
-
-1. Support private-token in `config.yaml`
-    * [Pull request #156](https://gazebosim.org/gazebosim/gz-fuel-tools/pull/156)
-
-1. Add Windows Installation
-    * [Pull request #162](https://gazebosim.org/gazebosim/gz-fuel-tools/pull/162)
-
-1. Use semantic version and prevent crash if version is missing
-    * [Pull request #151](https://gazebosim.org/gazebosim/gz-fuel-tools/pull/151)
-
-1. Document `IGN_FUEL_CACHE_PATH` on command line
-    * [Pull request #149](https://gazebosim.org/gazebosim/gz-fuel-tools/pull/149)
-
-1. Support editing/patching model files
-    * [Pull request #140](https://gazebosim.org/gazebosim/gz-fuel-tools/pull/140)
-
-1. Set keep alive on
-    * [Pull request #141](https://gazebosim.org/gazebosim/gz-fuel-tools/pull/141)
->>>>>>> 8099fa67
 
 ### Gazebo Fuel Tools 4.3.0 (2020-12-01)
 
 1. Improve fork experience.
-<<<<<<< HEAD
     * [Pull request 126](https://github.com/gazebosim/gz-fuel-tools/pull/126)
 
 1. Download dependencies.
     * [Pull request 123](https://github.com/gazebosim/gz-fuel-tools/pull/123)
-=======
-    * [Pull request 126](https://gazebosim.org/gazebosim/gz-fuel-tools/pull/126)
-
-1. Download dependencies.
-    * [Pull request 123](https://gazebosim.org/gazebosim/gz-fuel-tools/pull/123)
->>>>>>> 8099fa67
 
 1. Includes all changes up to version 3.5.0.
 
 ### Gazebo Fuel Tools 4.2.1 (2020-08-26)
 
-<<<<<<< HEAD
 1. Fix `gz fuel download`, which was missing the `-j` option.
     * [Pull request 116](https://github.com/gazebosim/gz-fuel-tools/pull/116)
-=======
-1. Fix `ign fuel download`, which was missing the `-j` option.
-    * [Pull request 116](https://gazebosim.org/gazebosim/gz-fuel-tools/pull/116)
->>>>>>> 8099fa67
 
 ### Gazebo Fuel Tools 4.2.0 (2020-08-26)
 
 1. Set license information based on licenses available from a Fuel server
    and `legal` information in a `metadata.pbtxt` file.
-<<<<<<< HEAD
     * [Pull request 69](https://github.com/gazebosim/gz-fuel-tools/pull/69)
-=======
-    * [Pull request 69](https://gazebosim.org/gazebosim/gz-fuel-tools/pull/69)
->>>>>>> 8099fa67
 
 1. Added `edit` subcommand to the `gz fuel`. The edit command currently
    supports editing a model's privacy.
-<<<<<<< HEAD
     * [Pull request 67](https://github.com/gazebosim/gz-fuel-tools/pull/67)
 
 1. Alphabetical listing of subcommands.
     * [Pull request 65](https://github.com/gazebosim/gz-fuel-tools/pull/65)
-=======
-    * [Pull request 67](https://gazebosim.org/gazebosim/gz-fuel-tools/pull/67)
-
-1. Alphabetical listing of subcommands.
-    * [Pull request 65](https://gazebosim.org/gazebosim/gz-fuel-tools/pull/65)
->>>>>>> 8099fa67
 
 1. All changes up to and including Gazebo Fuel Tools 3.3.0 are included.
 
@@ -465,7 +392,6 @@
 ### Gazebo Fuel Tools 3.5.0 (2020-11-30)
 
 1. Fix windows build.
-<<<<<<< HEAD
     * [Pull request 107](https://github.com/gazebosim/gz-fuel-tools/pull/107)
 
 1. Resolve updated codecheck issues.
@@ -476,23 +402,10 @@
 
 1. Use lowercase resource and owner names when storing assets on disk.
     * [Pull request 130](https://github.com/gazebosim/gz-fuel-tools/pull/130)
-=======
-    * [Pull request 107](https://gazebosim.org/gazebosim/gz-fuel-tools/pull/107)
-
-1. Resolve updated codecheck issues.
-    * [Pull request 129](https://gazebosim.org/gazebosim/gz-fuel-tools/pull/129)
-
-1. Update Backpack model to fix tests.
-    * [Pull request 132](https://gazebosim.org/gazebosim/gz-fuel-tools/pull/132)
-
-1. Use lowercase resource and owner names when storing assets on disk.
-    * [Pull request 130](https://gazebosim.org/gazebosim/gz-fuel-tools/pull/130)
->>>>>>> 8099fa67
 
 ### Gazebo Fuel Tools 3.4.0 (2020-08-19)
 
 1. Modernize github actions by updating to the new style.
-<<<<<<< HEAD
     * [Pull request 94](https://github.com/gazebosim/gz-fuel-tools/pull/94)
 
 1. Fix test worlds.
@@ -503,23 +416,10 @@
 
 1. Fix windows build.t
     * [Pull request 103](https://github.com/gazebosim/gz-fuel-tools/pull/013)
-=======
-    * [Pull request 94](https://gazebosim.org/gazebosim/gz-fuel-tools/pull/94)
-
-1. Fix test worlds.
-    * [Pull request 100](https://gazebosim.org/gazebosim/gz-fuel-tools/pull/100)
-
-1. Add capability for downloading collections.
-    * [Pull request 98](https://gazebosim.org/gazebosim/gz-fuel-tools/pull/98)
-
-1. Fix windows build.t
-    * [Pull request 103](https://gazebosim.org/gazebosim/gz-fuel-tools/pull/013)
->>>>>>> 8099fa67
 
 ### Gazebo Fuel Tools 3.3.0 (2020-07-29)
 
 1. openrobotics to OpenRobotics
-<<<<<<< HEAD
     * [Pull request 75](https://github.com/gazebosim/gz-fuel-tools/pull/75)
 
 1. Fix world tests
@@ -533,30 +433,11 @@
 
 1. Convert model:// to Fuel URLs instead of absolute paths
     * [Pull request 85](https://github.com/gazebosim/gz-fuel-tools/pull/85)
-=======
-    * [Pull request 75](https://gazebosim.org/gazebosim/gz-fuel-tools/pull/75)
-
-1. Fix world tests
-    * [Pull request 76](https://gazebosim.org/gazebosim/gz-fuel-tools/pull/76)
-
-1. Add missing dependency in Actions CI
-    * [Pull request 86](https://gazebosim.org/gazebosim/gz-fuel-tools/pull/86)
-
-1. Backport file fetching
-    * [Pull request 84](https://gazebosim.org/gazebosim/gz-fuel-tools/pull/84)
-
-1. Convert model:// to Fuel URLs instead of absolute paths
-    * [Pull request 85](https://gazebosim.org/gazebosim/gz-fuel-tools/pull/85)
->>>>>>> 8099fa67
 
 ### Gazebo Fuel Tools 3.2.2 (2020-05-18)
 
 1. Fix URL encodings in RestClient.
-<<<<<<< HEAD
     * [Pull request 70](https://github.com/gazebosim/gz-fuel-tools/pull/70)
-=======
-    * [Pull request 70](https://gazebosim.org/gazebosim/gz-fuel-tools/pull/70)
->>>>>>> 8099fa67
 
 1. Print message when downloading a resource.
     * [BitBucket pull request 102](https://osrf-migration.github.io/ignition-gh-pages/#!/ignitionrobotics/ign-fuel-tools/pull-requests/102)

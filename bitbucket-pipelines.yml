image: ubuntu:bionic

pipelines:
  default:
    - step:
        script:
          # Dependencies
          - apt update
          - apt -y install wget lsb-release gnupg
          - sh -c 'echo "deb http://packages.osrfoundation.org/gazebo/ubuntu-stable `lsb_release -cs` main" > /etc/apt/sources.list.d/gazebo-stable.list'
          - sh -c 'echo "deb http://packages.osrfoundation.org/gazebo/ubuntu-prerelease `lsb_release -cs` main" > /etc/apt/sources.list.d/gazebo-prerelease.list'
          - wget http://packages.osrfoundation.org/gazebo.key -O - | apt-key add -
          - apt update
          - apt -y install
            cmake pkg-config python cppcheck doxygen ruby-ronn
            git libcurl4-openssl-dev libjsoncpp-dev libzip-dev libgflags-dev libtinyxml2-dev
            lcov curl libyaml-dev
            libignition-cmake2-dev
            libignition-common3-dev
            libignition-math6-dev
            libignition-msgs6-dev
          # Ignition tools
          - git clone http://github.com/ignitionrobotics/ign-tools
          - cd ign-tools
          - mkdir build
          - cd build
          - cmake ..
          - make -j4 install
          - cd ../..
          # # Ignition msgs
<<<<<<< HEAD
          - apt-get -y install
            libprotobuf-dev protobuf-compiler libprotoc-dev libtinyxml2-dev
          - git clone http://github.com/ignitionrobotics/ign-msgs -b master
          - cd ign-msgs
          - mkdir build
          - cd build
          - cmake ..
          - make -j4 install
          - cd ../..
=======
          # - apt-get -y install
          #   libprotobuf-dev protobuf-compiler libprotoc-dev libtinyxml2-dev
          # - git clone http://github.com/ignitionrobotics/ign-msgs
          # - cd ign-msgs
          # - mkdir build
          # - cd build
          # - cmake ..
          # - make -j4 install
          # - cd ../..
>>>>>>> 4c9b3c79
          # Make sure ign-tools can find installed libs
          - export LD_LIBRARY_PATH=/usr/local/lib/:$LD_LIBRARY_PATH
          # Ignition Fuel Tools
          - mkdir build && cd build
          - cmake .. -DCMAKE_BUILD_TYPE=coverage
          - make codecheck
          - make -j4
          - make install
          - make test ARGS="-VV"
          - make coverage
          - bash <(curl -s https://codecov.io/bash)
          # Build examples
          - cd ../example
          - mkdir build && cd build
          - cmake ..
          - make -j4<|MERGE_RESOLUTION|>--- conflicted
+++ resolved
@@ -28,17 +28,6 @@
           - make -j4 install
           - cd ../..
           # # Ignition msgs
-<<<<<<< HEAD
-          - apt-get -y install
-            libprotobuf-dev protobuf-compiler libprotoc-dev libtinyxml2-dev
-          - git clone http://github.com/ignitionrobotics/ign-msgs -b master
-          - cd ign-msgs
-          - mkdir build
-          - cd build
-          - cmake ..
-          - make -j4 install
-          - cd ../..
-=======
           # - apt-get -y install
           #   libprotobuf-dev protobuf-compiler libprotoc-dev libtinyxml2-dev
           # - git clone http://github.com/ignitionrobotics/ign-msgs
@@ -48,7 +37,6 @@
           # - cmake ..
           # - make -j4 install
           # - cd ../..
->>>>>>> 4c9b3c79
           # Make sure ign-tools can find installed libs
           - export LD_LIBRARY_PATH=/usr/local/lib/:$LD_LIBRARY_PATH
           # Ignition Fuel Tools

/*
 * Copyright (C) 2017 Open Source Robotics Foundation
 *
 * Licensed under the Apache License, Version 2.0 (the "License");
 * you may not use this file except in compliance with the License.
 * You may obtain a copy of the License at
 *
 *     http://www.apache.org/licenses/LICENSE-2.0
 *
 * Unless required by applicable law or agreed to in writing, software
 * distributed under the License is distributed on an "AS IS" BASIS,
 * WITHOUT WARRANTIES OR CONDITIONS OF ANY KIND, either express or implied.
 * See the License for the specific language governing permissions and
 * limitations under the License.
 *
*/

#ifndef GZ_FUEL_TOOLS_CLIENTCONFIG_HH_
#define GZ_FUEL_TOOLS_CLIENTCONFIG_HH_

#include <memory>
#include <string>
#include <vector>

#include <gz/common/URI.hh>

#include "gz/fuel_tools/Export.hh"
#include "gz/fuel_tools/ServerConfig.hh"

#ifdef _WIN32
// Disable warning C4251 which is triggered by
// std::unique_ptr
#pragma warning(push)
#pragma warning(disable: 4251)
#endif

namespace gz::fuel_tools
{
  /// \brief Forward Declaration
  class ClientConfigPrivate;

  /// \brief High level interface to Gazebo Fuel.
  ///
  class GZ_FUEL_TOOLS_VISIBLE ClientConfig
  {
<<<<<<< HEAD
    /// \brief Forward Declaration
    class ClientConfigPrivate;

    /// \brief High level interface to Gazebo Fuel.
    ///
    class GZ_FUEL_TOOLS_VISIBLE ClientConfig
    {
      /// \brief Constructor.
      public: ClientConfig();

      /// \brief Copy constructor.
      /// \param[in] _copy ClientConfig to copy.
      public: ClientConfig(const ClientConfig &_copy);

      /// \brief Assignment operator overload.
      /// \param[in] _copy ClientConfig to copy.
      public: ClientConfig &operator=(const ClientConfig &_copy);

      /// \brief Destructor.
      public: ~ClientConfig();

      /// \brief Clear the client config. This will set all values to empty
      /// strings, except the user agent which will be set to its default
      /// value.
      public: void Clear();

      /// \brief Set the user agent name.
      /// \param[in] _agent User agent name.
      public: void SetUserAgent(const std::string &_agent);

      /// \brief Get the user agent name.
      /// \return Name of the user agent.
      public: const std::string &UserAgent() const;

      /// \brief Load a YAML configuration file.
      /// \param[in] _file Config file to load.
      /// \return True if the configuration was loaded correctly.
      /// \sa ConfigPath
      public: bool LoadConfig(const std::string &_file);

      /// \brief Get the location of the configuration file.
      /// \return Path to the configuration file, which is set via
      /// LoadConfig. The default return value is an empty string.
      /// \sa LoadConfig
      public: std::string ConfigPath() const;

      /// \brief List of servers the client will connect to.
      /// \return The list of servers.
      public: std::vector<ServerConfig> Servers() const;

      /// \brief List of servers the client will connect to.
      /// \return The list of servers.
      public: std::vector<ServerConfig> & MutableServers() const;

      /// \brief Add a server to the list.
      /// \param[in] _srv The server config.
      public: void AddServer(const ServerConfig &_srv);

      /// \brief Where are models and stuff stored locally?
      /// \return The location where assets are stored locally.
      public: std::string CacheLocation() const;

      /// \brief Set where models and stuff are saved.
      /// \param[in] _path path on disk where models are saved.
      public: void SetCacheLocation(const std::string &_path);

      /// \brief Returns all the client information as a string.
      /// \param[in] _prefix Optional prefix for every line of the string.
      /// \return Client information string
      public: std::string AsString(const std::string &_prefix = "") const;

      /// \brief PIMPL
      private: std::unique_ptr<ClientConfigPrivate> dataPtr;
    };
  }
}
=======
    /// \brief Constructor.
    public: ClientConfig();

    /// \brief Copy constructor.
    /// \param[in] _copy ClientConfig to copy.
    public: ClientConfig(const ClientConfig &_copy);

    /// \brief Assignment operator overload.
    /// \param[in] _copy ClientConfig to copy.
    public: ClientConfig &operator=(const ClientConfig &_copy);

    /// \brief Destructor.
    public: ~ClientConfig();

    /// \brief Clear the client config. This will set all values to empty
    /// strings, except the user agent which will be set to its default
    /// value.
    public: void Clear();

    /// \brief Set the user agent name.
    /// \param[in] _agent User agent name.
    public: void SetUserAgent(const std::string &_agent);

    /// \brief Get the user agent name.
    /// \return Name of the user agent.
    public: const std::string &UserAgent() const;

    /// \brief Load a YAML configuration file.
    /// \param[in] _file Config file to load.
    /// \return True if the configuration was loaded correctly.
    /// \sa ConfigPath
    public: bool LoadConfig(const std::string &_file);

    /// \brief Get the location of the configuration file.
    /// \return Path to the configuration file, which is set via
    /// LoadConfig. The default return value is an empty string.
    /// \sa LoadConfig
    public: std::string ConfigPath() const;

    /// \brief List of servers the client will connect to.
    /// \return The list of servers.
    public: std::vector<ServerConfig> Servers() const;

    /// \brief List of servers the client will connect to.
    /// \return The list of servers.
    public: std::vector<ServerConfig> & MutableServers() const;

    /// \brief Add a server to the list.
    /// \param[in] _srv The server config.
    public: void AddServer(const ServerConfig &_srv);

    /// \brief Where are models and stuff stored locally?
    /// \return The location where assets are stored locally.
    public: std::string CacheLocation() const;

    /// \brief Set where models and stuff are saved.
    /// \param[in] _path path on disk where models are saved.
    public: void SetCacheLocation(const std::string &_path);

    /// \brief Returns all the client information as a string.
    /// \param[in] _prefix Optional prefix for every line of the string.
    /// \return Client information string
    public: std::string AsString(const std::string &_prefix = "") const;

    /// \brief PIMPL
    private: std::unique_ptr<ClientConfigPrivate> dataPtr;
  };
}  // namespace gz::fuel_tools
>>>>>>> 93ec03d9

#ifdef _MSC_VER
#pragma warning(pop)
#endif

#endif  // GZ_FUEL_TOOLS_CLIENTCONFIG_HH_<|MERGE_RESOLUTION|>--- conflicted
+++ resolved
@@ -43,84 +43,6 @@
   ///
   class GZ_FUEL_TOOLS_VISIBLE ClientConfig
   {
-<<<<<<< HEAD
-    /// \brief Forward Declaration
-    class ClientConfigPrivate;
-
-    /// \brief High level interface to Gazebo Fuel.
-    ///
-    class GZ_FUEL_TOOLS_VISIBLE ClientConfig
-    {
-      /// \brief Constructor.
-      public: ClientConfig();
-
-      /// \brief Copy constructor.
-      /// \param[in] _copy ClientConfig to copy.
-      public: ClientConfig(const ClientConfig &_copy);
-
-      /// \brief Assignment operator overload.
-      /// \param[in] _copy ClientConfig to copy.
-      public: ClientConfig &operator=(const ClientConfig &_copy);
-
-      /// \brief Destructor.
-      public: ~ClientConfig();
-
-      /// \brief Clear the client config. This will set all values to empty
-      /// strings, except the user agent which will be set to its default
-      /// value.
-      public: void Clear();
-
-      /// \brief Set the user agent name.
-      /// \param[in] _agent User agent name.
-      public: void SetUserAgent(const std::string &_agent);
-
-      /// \brief Get the user agent name.
-      /// \return Name of the user agent.
-      public: const std::string &UserAgent() const;
-
-      /// \brief Load a YAML configuration file.
-      /// \param[in] _file Config file to load.
-      /// \return True if the configuration was loaded correctly.
-      /// \sa ConfigPath
-      public: bool LoadConfig(const std::string &_file);
-
-      /// \brief Get the location of the configuration file.
-      /// \return Path to the configuration file, which is set via
-      /// LoadConfig. The default return value is an empty string.
-      /// \sa LoadConfig
-      public: std::string ConfigPath() const;
-
-      /// \brief List of servers the client will connect to.
-      /// \return The list of servers.
-      public: std::vector<ServerConfig> Servers() const;
-
-      /// \brief List of servers the client will connect to.
-      /// \return The list of servers.
-      public: std::vector<ServerConfig> & MutableServers() const;
-
-      /// \brief Add a server to the list.
-      /// \param[in] _srv The server config.
-      public: void AddServer(const ServerConfig &_srv);
-
-      /// \brief Where are models and stuff stored locally?
-      /// \return The location where assets are stored locally.
-      public: std::string CacheLocation() const;
-
-      /// \brief Set where models and stuff are saved.
-      /// \param[in] _path path on disk where models are saved.
-      public: void SetCacheLocation(const std::string &_path);
-
-      /// \brief Returns all the client information as a string.
-      /// \param[in] _prefix Optional prefix for every line of the string.
-      /// \return Client information string
-      public: std::string AsString(const std::string &_prefix = "") const;
-
-      /// \brief PIMPL
-      private: std::unique_ptr<ClientConfigPrivate> dataPtr;
-    };
-  }
-}
-=======
     /// \brief Constructor.
     public: ClientConfig();
 
@@ -189,7 +111,6 @@
     private: std::unique_ptr<ClientConfigPrivate> dataPtr;
   };
 }  // namespace gz::fuel_tools
->>>>>>> 93ec03d9
 
 #ifdef _MSC_VER
 #pragma warning(pop)

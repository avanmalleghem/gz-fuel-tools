--- conflicted
+++ resolved
@@ -36,18 +36,10 @@
     /// \brief forward declaration
     class FuelClient;
 
-    /// \brief forward declaration
-    class LocalCache;
-
     /// \brief class for iterating through models
     class IGNITION_FUEL_TOOLS_VISIBLE ModelIter
     {
-<<<<<<< HEAD
-      friend FuelClient;
-      friend LocalCache;
-=======
       friend ModelIterFactory;
->>>>>>> 703a3dd6
 
       /// \brief Construct an iterator with the data it needs to function
       protected: ModelIter(std::unique_ptr<ModelIterPrivate> _dptr);

--- conflicted
+++ resolved
@@ -65,16 +65,12 @@
       /// \param[in] _headers All the headers to be included in the HTTP request
       ///            E.g.: {"Accept: application/json"}
       /// \param[in] _data Data to be included in the HTTP request.
-<<<<<<< HEAD
       /// \param[in] _form multi-part / form data to be used with
       ///            Protocol::POST_FORM
-      public: virtual RESTResponse Request(Protocol _protocol,
-          const std::string &_url, const std::string &_path,
-=======
-      public: virtual RESTResponse Request(const std::string &_httpMethod,
-          const std::string &_url, const std::string &_version,
+      public: virtual RESTResponse Request(const Protocol _protocol,
+          const std::string &_url,
+          const std::string &_version,
           const std::string &_path,
->>>>>>> c2ade011
           const std::vector<std::string> &_queryStrings,
           const std::vector<std::string> &_headers,
           const std::string &_data,

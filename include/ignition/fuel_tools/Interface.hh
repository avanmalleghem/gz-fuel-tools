/*
 * Copyright (C) 2022 Open Source Robotics Foundation
 *
 * Licensed under the Apache License, Version 2.0 (the "License");
 * you may not use this file except in compliance with the License.
 * You may obtain a copy of the License at
 *
 *     http://www.apache.org/licenses/LICENSE-2.0
 *
 * Unless required by applicable law or agreed to in writing, software
 * distributed under the License is distributed on an "AS IS" BASIS,
 * WITHOUT WARRANTIES OR CONDITIONS OF ANY KIND, either express or implied.
 * See the License for the specific language governing permissions and
 * limitations under the License.
 *
 */

<<<<<<< HEAD
#ifndef IGNITION_FUEL_TOOLS_INTERFACE_HH_
#define IGNITION_FUEL_TOOLS_INTERFACE_HH_

#include <string>
#include "ignition/fuel_tools/Export.hh"
#include "ignition/fuel_tools/FuelClient.hh"

namespace ignition
{
  namespace fuel_tools
  {
    /// \brief Download the specified resource into the default configuration of
    /// fuel tools. This will place the asset in ~/.ignition/fuel.
    /// \param[in] _uri URI to the asset.
    /// \return Path to the downloaded asset. Empty on error.
    IGNITION_FUEL_TOOLS_VISIBLE std::string fetchResource(
        const std::string &_uri);

    /// \brief Download the specified resource using the ClientConfig
    /// contained in the FuelClient parameter.
    /// \param[in] _uri URI to the asset.
    /// \param[in] _client Custom FuelClient configuration.
    /// \return Path to the downloaded asset. Empty on error.
    IGNITION_FUEL_TOOLS_VISIBLE std::string fetchResourceWithClient(
        const std::string &_uri, ignition::fuel_tools::FuelClient &_client);

    /// \brief Get the SDF file path for a model or world based on a directory
    /// containing a Fuel model or world. Here is a typical use case:
    ///
    ///   1. Fetch a Fuel resource:
    ///   `std::string resourcePath = fetchResource("https://...")`
    ///   2. Get the SDF file for the resource:
    ///   `std::string resourceSdf = sdfFromPath(resourcePath)`
    ///   3. Parse the SDF file using libsdformat.
    ///
    /// This function will determine the SDF file according to the following:
    ///   1. Check for a metadata.pbtxt file, and return the SDF file specified
    /// within the metadata.pbtxt file.
    ///   2. Check for a model.config file, and return the SDF file specified
    /// withing the model.config file.
    ///   3. Return the first file with an `.sdf` extension.
    /// \param[in] _path Filesystem path to a Fuel model or world directory.
    /// \return Full path to the model or world SDF file, or empty string if
    /// the SDF file coult not be determined.
    IGNITION_FUEL_TOOLS_VISIBLE std::string sdfFromPath(
        const std::string &_path);
  }
}

#endif
=======
#include <gz/fuel_tools/Interface.hh>
#include <ignition/fuel_tools/config.hh>
>>>>>>> acb21ad3
<|MERGE_RESOLUTION|>--- conflicted
+++ resolved
@@ -15,58 +15,5 @@
  *
  */
 
-<<<<<<< HEAD
-#ifndef IGNITION_FUEL_TOOLS_INTERFACE_HH_
-#define IGNITION_FUEL_TOOLS_INTERFACE_HH_
-
-#include <string>
-#include "ignition/fuel_tools/Export.hh"
-#include "ignition/fuel_tools/FuelClient.hh"
-
-namespace ignition
-{
-  namespace fuel_tools
-  {
-    /// \brief Download the specified resource into the default configuration of
-    /// fuel tools. This will place the asset in ~/.ignition/fuel.
-    /// \param[in] _uri URI to the asset.
-    /// \return Path to the downloaded asset. Empty on error.
-    IGNITION_FUEL_TOOLS_VISIBLE std::string fetchResource(
-        const std::string &_uri);
-
-    /// \brief Download the specified resource using the ClientConfig
-    /// contained in the FuelClient parameter.
-    /// \param[in] _uri URI to the asset.
-    /// \param[in] _client Custom FuelClient configuration.
-    /// \return Path to the downloaded asset. Empty on error.
-    IGNITION_FUEL_TOOLS_VISIBLE std::string fetchResourceWithClient(
-        const std::string &_uri, ignition::fuel_tools::FuelClient &_client);
-
-    /// \brief Get the SDF file path for a model or world based on a directory
-    /// containing a Fuel model or world. Here is a typical use case:
-    ///
-    ///   1. Fetch a Fuel resource:
-    ///   `std::string resourcePath = fetchResource("https://...")`
-    ///   2. Get the SDF file for the resource:
-    ///   `std::string resourceSdf = sdfFromPath(resourcePath)`
-    ///   3. Parse the SDF file using libsdformat.
-    ///
-    /// This function will determine the SDF file according to the following:
-    ///   1. Check for a metadata.pbtxt file, and return the SDF file specified
-    /// within the metadata.pbtxt file.
-    ///   2. Check for a model.config file, and return the SDF file specified
-    /// withing the model.config file.
-    ///   3. Return the first file with an `.sdf` extension.
-    /// \param[in] _path Filesystem path to a Fuel model or world directory.
-    /// \return Full path to the model or world SDF file, or empty string if
-    /// the SDF file coult not be determined.
-    IGNITION_FUEL_TOOLS_VISIBLE std::string sdfFromPath(
-        const std::string &_path);
-  }
-}
-
-#endif
-=======
 #include <gz/fuel_tools/Interface.hh>
-#include <ignition/fuel_tools/config.hh>
->>>>>>> acb21ad3
+#include <ignition/fuel_tools/config.hh>
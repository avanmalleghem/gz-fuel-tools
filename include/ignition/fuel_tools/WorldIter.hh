--- conflicted
+++ resolved
@@ -15,78 +15,5 @@
  *
  */
 
-<<<<<<< HEAD
-#ifndef IGNITION_FUEL_TOOLS_WORLDITER_HH_
-#define IGNITION_FUEL_TOOLS_WORLDITER_HH_
-
-#include <memory>
-
-#include "ignition/fuel_tools/Helpers.hh"
-
-#ifdef _WIN32
-// Disable warning C4251 which is triggered by
-// std::unique_ptr
-#pragma warning(push)
-#pragma warning(disable: 4251)
-#endif
-
-namespace ignition
-{
-  namespace fuel_tools
-  {
-    /// \brief Forward declarations
-    class WorldIdentifier;
-    class WorldIterPrivate;
-    class WorldIterFactory;
-
-    /// \brief class for iterating through worlds
-    class IGNITION_FUEL_TOOLS_VISIBLE WorldIter
-    {
-      friend WorldIterFactory;
-
-      /// \brief Construct an iterator with the data it needs to function
-      /// \param[in] _dptr Pointer to private data to copy
-      protected: explicit WorldIter(std::unique_ptr<WorldIterPrivate> _dptr);
-
-      /// \brief Move constructor
-      /// \param[in] _old Iter to move
-      public: WorldIter(WorldIter && _old);
-
-      /// \brief Default destructor.
-      public: ~WorldIter();
-
-      /// \brief Conversion operator
-      /// \return False once the iterator is one past the end of the worlds
-      public: operator bool() const;
-
-      /// \brief Conversion operator
-      /// \return Internal world identifier.
-      public: operator WorldIdentifier() const;
-
-      /// \brief Prefix increment
-      /// \return Next iteration
-      public: WorldIter &operator++();
-
-      /// \brief -> operator
-      /// \return Internal world identifier
-      public: WorldIdentifier *operator->();
-
-      /// \brief Derefence operator
-      /// \return Internal world identifier
-      public: WorldIdentifier &operator*();
-
-      /// \brief Private data pointer.
-      private: std::unique_ptr<WorldIterPrivate> dataPtr;
-    };
-  }
-}
-
-#ifdef _MSC_VER
-#pragma warning(pop)
-#endif
-
-#endif
-=======
 #include <gz/fuel_tools/WorldIter.hh>
-#include <ignition/fuel_tools/config.hh>
->>>>>>> acb21ad3
+#include <ignition/fuel_tools/config.hh>
/*
 * Copyright (C) 2022 Open Source Robotics Foundation
 *
 * Licensed under the Apache License, Version 2.0 (the "License");
 * you may not use this file except in compliance with the License.
 * You may obtain a copy of the License at
 *
 *     http://www.apache.org/licenses/LICENSE-2.0
 *
 * Unless required by applicable law or agreed to in writing, software
 * distributed under the License is distributed on an "AS IS" BASIS,
 * WITHOUT WARRANTIES OR CONDITIONS OF ANY KIND, either express or implied.
 * See the License for the specific language governing permissions and
 * limitations under the License.
 *
 */

<<<<<<< HEAD
#include <map>
#include <memory>
#include <string>
#include <vector>

#include "ignition/fuel_tools/Export.hh"

#ifdef _WIN32
// Disable warning C4251 which is triggered by
// std::string
#pragma warning(push)
#pragma warning(disable: 4251)
// TODO(jrivero): rename the DELETE method which is a reserved word in Windows
#undef DELETE
#endif

namespace ignition
{
  namespace fuel_tools
  {
    /// \brief Stores a response to a RESTful request
    struct IGNITION_FUEL_TOOLS_VISIBLE RestResponse
    {
      /// \brief The returned status code. E.g.: 200
      // cppcheck-suppress unusedStructMember
      public: int statusCode = 0;

      /// \brief The data received.
      public: std::string data = "";

      /// \brief Map of headers where the key is the header type.
      /// For example, a raw header of the form "Content-Type: json" would
      /// use "Content-Type" as a key and "json" as the key's data.
      public: std::map<std::string, std::string> headers;
    };

    /// \brief the types of HTTP methods
    enum class HttpMethod
    {
      /// \brief Get method.
      GET,

      /// \brief Post method.
      POST,

      /// \brief Delete method.
      DELETE,

      /// \brief Put method.
      PUT,

      /// \brief Patch method.
      PATCH,

      /// \brief Post form method.
      POST_FORM,

      /// \brief Patch form method.
      PATCH_FORM
    };

    /// \brief A helper class for making REST requests.
    class IGNITION_FUEL_TOOLS_VISIBLE Rest
    {
      /// \brief Default constructor.
      public: Rest() = default;

      /// \brief Trigger a REST request.
      /// \param[in] _method The HTTP method. Use all uppercase letters.
      ///            E.g.: "GET"
      /// \param[in] _url The url to request.
      ///            E.g.: "http://localhost:8000/"
      /// \param[in] _version The protocol version.
      ///            E.g.: "1.0"
      /// \param[in] _path The path to request.
      ///            E.g.: "collection"
      /// \param[in] _queryStrings All the query strings to be requested.
      ///            E.g.: {"sort=name", "sortdir=1"}
      /// \param[in] _headers All the headers to be included in the HTTP request
      ///            E.g.: {"Accept: application/json"}
      /// \param[in] _data Data to be included in the HTTP request.
      /// \param[in] _form Multi-part / form data to be used with
      /// Method::POST_FORM. Files can be transferred by using a value of
      /// "@<local_file_path>;<upload_filename>". For example, to transfer the
      /// local file "/tmp/test.txt" and upload the file as "changed.txt"
      /// in a form with the field name "file", then insert
      /// the following key-value pair into the _form parameter:
      /// `{"file", "@/tmp/test.txt;changed.txt"}`. The ";<upload_filename>"
      /// portion is optional. If this part is absent, then the basename of
      /// provided "<local_file_path>" is used. For example,
      /// "@/tmp/text.txt" will be uploaded as "text.txt".
      public: virtual RestResponse Request(const HttpMethod _method,
          const std::string &_url,
          const std::string &_version,
          const std::string &_path,
          const std::vector<std::string> &_queryStrings,
          const std::vector<std::string> &_headers,
          const std::string &_data,
          const std::multimap<std::string, std::string> &_form =
          std::multimap<std::string, std::string>()) const;

      /// \brief Set the user agent name.
      /// \param[in] _agent User agent name.
      public: void SetUserAgent(const std::string &_agent);

      /// \brief Get the user agent name.
      /// \return Name of the user agent.
      public: const std::string &UserAgent() const;

      /// \brief The user agent name.
      private: std::string userAgent;
    };
  }
}

#ifdef _MSC_VER
#pragma warning(pop)
#endif

#endif
=======
#include <gz/fuel_tools/RestClient.hh>
#include <ignition/fuel_tools/config.hh>
>>>>>>> acb21ad3
<|MERGE_RESOLUTION|>--- conflicted
+++ resolved
@@ -15,128 +15,5 @@
  *
  */
 
-<<<<<<< HEAD
-#include <map>
-#include <memory>
-#include <string>
-#include <vector>
-
-#include "ignition/fuel_tools/Export.hh"
-
-#ifdef _WIN32
-// Disable warning C4251 which is triggered by
-// std::string
-#pragma warning(push)
-#pragma warning(disable: 4251)
-// TODO(jrivero): rename the DELETE method which is a reserved word in Windows
-#undef DELETE
-#endif
-
-namespace ignition
-{
-  namespace fuel_tools
-  {
-    /// \brief Stores a response to a RESTful request
-    struct IGNITION_FUEL_TOOLS_VISIBLE RestResponse
-    {
-      /// \brief The returned status code. E.g.: 200
-      // cppcheck-suppress unusedStructMember
-      public: int statusCode = 0;
-
-      /// \brief The data received.
-      public: std::string data = "";
-
-      /// \brief Map of headers where the key is the header type.
-      /// For example, a raw header of the form "Content-Type: json" would
-      /// use "Content-Type" as a key and "json" as the key's data.
-      public: std::map<std::string, std::string> headers;
-    };
-
-    /// \brief the types of HTTP methods
-    enum class HttpMethod
-    {
-      /// \brief Get method.
-      GET,
-
-      /// \brief Post method.
-      POST,
-
-      /// \brief Delete method.
-      DELETE,
-
-      /// \brief Put method.
-      PUT,
-
-      /// \brief Patch method.
-      PATCH,
-
-      /// \brief Post form method.
-      POST_FORM,
-
-      /// \brief Patch form method.
-      PATCH_FORM
-    };
-
-    /// \brief A helper class for making REST requests.
-    class IGNITION_FUEL_TOOLS_VISIBLE Rest
-    {
-      /// \brief Default constructor.
-      public: Rest() = default;
-
-      /// \brief Trigger a REST request.
-      /// \param[in] _method The HTTP method. Use all uppercase letters.
-      ///            E.g.: "GET"
-      /// \param[in] _url The url to request.
-      ///            E.g.: "http://localhost:8000/"
-      /// \param[in] _version The protocol version.
-      ///            E.g.: "1.0"
-      /// \param[in] _path The path to request.
-      ///            E.g.: "collection"
-      /// \param[in] _queryStrings All the query strings to be requested.
-      ///            E.g.: {"sort=name", "sortdir=1"}
-      /// \param[in] _headers All the headers to be included in the HTTP request
-      ///            E.g.: {"Accept: application/json"}
-      /// \param[in] _data Data to be included in the HTTP request.
-      /// \param[in] _form Multi-part / form data to be used with
-      /// Method::POST_FORM. Files can be transferred by using a value of
-      /// "@<local_file_path>;<upload_filename>". For example, to transfer the
-      /// local file "/tmp/test.txt" and upload the file as "changed.txt"
-      /// in a form with the field name "file", then insert
-      /// the following key-value pair into the _form parameter:
-      /// `{"file", "@/tmp/test.txt;changed.txt"}`. The ";<upload_filename>"
-      /// portion is optional. If this part is absent, then the basename of
-      /// provided "<local_file_path>" is used. For example,
-      /// "@/tmp/text.txt" will be uploaded as "text.txt".
-      public: virtual RestResponse Request(const HttpMethod _method,
-          const std::string &_url,
-          const std::string &_version,
-          const std::string &_path,
-          const std::vector<std::string> &_queryStrings,
-          const std::vector<std::string> &_headers,
-          const std::string &_data,
-          const std::multimap<std::string, std::string> &_form =
-          std::multimap<std::string, std::string>()) const;
-
-      /// \brief Set the user agent name.
-      /// \param[in] _agent User agent name.
-      public: void SetUserAgent(const std::string &_agent);
-
-      /// \brief Get the user agent name.
-      /// \return Name of the user agent.
-      public: const std::string &UserAgent() const;
-
-      /// \brief The user agent name.
-      private: std::string userAgent;
-    };
-  }
-}
-
-#ifdef _MSC_VER
-#pragma warning(pop)
-#endif
-
-#endif
-=======
 #include <gz/fuel_tools/RestClient.hh>
-#include <ignition/fuel_tools/config.hh>
->>>>>>> acb21ad3
+#include <ignition/fuel_tools/config.hh>
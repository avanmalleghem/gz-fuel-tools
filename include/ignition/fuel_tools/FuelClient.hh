--- conflicted
+++ resolved
@@ -114,15 +114,10 @@
       public: Result DeleteModel(const ServerConfig &_server,
                                  const ModelIdentifier &_id);
 
-<<<<<<< HEAD
       /// \brief Download a model from ignition fuel. This will override an
       /// existing local copy of the model.
-      /// \param[in] _server The server to request the operation.
-=======
-      /// \brief Download a model from ignition fuel
       /// \param[in] _server Deprecated: this will be ignored, set _id.Server()
       /// instead.
->>>>>>> f8d18201
       /// \param[in] _id The model identifier.
       /// \return Result of the download operation
       public: Result DownloadModel(const ServerConfig &_server,
@@ -137,7 +132,6 @@
       public: Result DownloadModel(const std::string &_modelURL,
                                    std::string &_path);
 
-<<<<<<< HEAD
       /// \brief Check if a model is already present in the local cache.
       /// \param[in] _modelURL The unique URL of the model on a Fuel server.
       /// E.g.: https://api.ignitionfuel.org/1.0/caguero/models/Beer
@@ -149,16 +143,11 @@
       /// \brief Parse server and model identifer from model URL or unique name.
       /// \param[in] _modelURL The unique URL of a model. It may also be a
       /// unique name, which is a URL without the server version.
-      /// \param[out] _srv The server which contains the model. It may contain
-      /// incomplete information based on the passed URL and the current client
-      /// config.
-=======
-      /// \brief Parse server and model identifer from model URL.
-      /// \param[in] _modelURL The unique URL of the model to download.
       /// \param[in] _server Deprecated: this will be ignored, get _id.Server()
       /// instead.
->>>>>>> f8d18201
-      /// \param[out] _id The model identifier.
+      /// \param[out] _id The model identifier. It may contain incomplete
+      /// information based on the passed URL and the current client
+      /// config.
       /// \return True if parsed successfully.
       public: bool ParseModelURL(const std::string &_modelURL,
                                  ServerConfig &_srv,

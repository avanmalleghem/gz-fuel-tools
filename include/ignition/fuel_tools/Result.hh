--- conflicted
+++ resolved
@@ -15,132 +15,5 @@
  *
  */
 
-<<<<<<< HEAD
-#ifndef IGNITION_FUEL_TOOLS_RESULT_HH_
-#define IGNITION_FUEL_TOOLS_RESULT_HH_
-
-#include <memory>
-#include <string>
-
-#include "ignition/fuel_tools/Export.hh"
-
-#ifdef _WIN32
-// Disable warning C4251 which is triggered by
-// std::unique_ptr
-#pragma warning(push)
-#pragma warning(disable: 4251)
-// TODO(jrivero): rename the DELETE method which is a reserved word in Windows
-#undef DELETE
-#endif
-
-namespace ignition
-{
-  namespace fuel_tools
-  {
-    // forward declaration
-    class ResultPrivate;
-    class Model;
-
-    /// Result type.
-    enum class ResultType
-    {
-      /// \brief Uninitialized type.
-      UNKNOWN = 0,
-
-      /// \brief Delete successful.
-      DELETE,
-
-      /// \brief Model not found.
-      DELETE_NOT_FOUND,
-
-      /// \brief Delete failed. Other errors.
-      /// \sa ReadableResult
-      DELETE_ERROR,
-
-      /// \brief Fetch successful.
-      FETCH,
-
-      /// \brief Model already exists.
-      FETCH_ALREADY_EXISTS,
-
-      /// \brief Model not found.
-      FETCH_NOT_FOUND,
-
-      /// \brief Fetch failed. Other errors.
-      /// \sa ReadableResult
-      FETCH_ERROR,
-
-      /// \brief Upload successful.
-      UPLOAD,
-
-      /// \brief Model already exists.
-      UPLOAD_ALREADY_EXISTS,
-
-      /// \brief Upload failed. Other errors.
-      /// \sa ReadableResult
-      UPLOAD_ERROR,
-
-      /// \brief Patch failed.
-      PATCH_ERROR,
-
-      /// \brief Patch successful.
-      PATCH,
-    };
-
-    /// \brief Class describing a result of an operation.
-    class IGNITION_FUEL_TOOLS_VISIBLE Result
-    {
-      /// \brief Default constructor
-      public: Result();
-
-      /// \brief Destructor.
-      public: ~Result();
-
-      /// \brief Constructor
-      /// \param[in] _type Result type
-      public: explicit Result(const ResultType _type);
-
-      /// \brief Copy constructor.
-      /// \param[in] _result Result to copy.
-      public: Result(const Result &_result);
-
-      /// \brief Move constructor
-      /// \param[in] _result Result to move.
-      public: Result(Result &&_result) noexcept;  // NOLINT
-
-      /// \brief Copy assignment operator.
-      /// \param[in] _result Result to copy.
-      public: Result &operator=(const Result &_result);
-
-      /// \brief Move assignment operator.
-      /// \param[in] _result Result component to move.
-      /// \return Reference to this.
-      public: Result &operator=(Result &&_result) noexcept;  // NOLINT
-
-      /// \brief Get the type of result
-      /// \return The type of result.
-      public: ResultType Type() const;
-
-      /// \brief Operator bool returns true if operation was successful.
-      /// \return True if the operation was successful.
-      public: virtual operator bool() const;
-
-      /// \brief Get human readable result string.
-      /// \return The result string.
-      public: virtual std::string ReadableResult() const;
-
-      /// brief Pointer to private data
-      private: std::unique_ptr<ResultPrivate> dataPtr;
-    };
-  }
-}
-
-#ifdef _MSC_VER
-#pragma warning(pop)
-#endif
-
-#endif
-=======
 #include <gz/fuel_tools/Result.hh>
-#include <ignition/fuel_tools/config.hh>
->>>>>>> acb21ad3
+#include <ignition/fuel_tools/config.hh>
--- conflicted
+++ resolved
@@ -54,11 +54,7 @@
       public: ~ServerConfig();
 
       /// \brief Clear the server config. This will set all values to empty
-<<<<<<< HEAD
-      /// strings, excpect the version string will be set to it's default
-=======
       /// strings, except the version string which will be set to its default
->>>>>>> 7d4a7147
       /// value.
       public: void Clear();
 

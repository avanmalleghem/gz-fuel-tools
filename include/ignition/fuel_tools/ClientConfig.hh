/*
 * Copyright (C) 2017 Open Source Robotics Foundation
 *
 * Licensed under the Apache License, Version 2.0 (the "License");
 * you may not use this file except in compliance with the License.
 * You may obtain a copy of the License at
 *
 *     http://www.apache.org/licenses/LICENSE-2.0
 *
 * Unless required by applicable law or agreed to in writing, software
 * distributed under the License is distributed on an "AS IS" BASIS,
 * WITHOUT WARRANTIES OR CONDITIONS OF ANY KIND, either express or implied.
 * See the License for the specific language governing permissions and
 * limitations under the License.
 *
*/

#ifndef IGNITION_FUEL_TOOLS_CLIENTCONFIG_HH_
#define IGNITION_FUEL_TOOLS_CLIENTCONFIG_HH_

#include <memory>
#include <string>
#include <vector>

#include "ignition/fuel_tools/Helpers.hh"

namespace ignition
{
  namespace fuel_tools
  {
    /// \brief forward declaration
    class ServerConfigPrivate;

    /// \brief Forward Declaration
    class ClientConfigPrivate;

    /// \brief Describes options needed for a server
    class IGNITION_FUEL_TOOLS_VISIBLE ServerConfig
    {
      /// \brief constructor
      public: ServerConfig();

      /// \brief copy constructor
      public: ServerConfig(const ServerConfig &_orig);

      /// \brief destructor
      public: ~ServerConfig();

      /// \brief get the URL to access the server
      public: std::string URL() const;

      /// \brief set the URL of this server
      public: void URL(const std::string &_url);

      /// \brief get folder name for server on disk
      public: std::string LocalName() const;

      /// \brief set folder name for server on disk
      public: void LocalName(const std::string &_name);

      /// \brief Get the API key to auth with the server
      public: std::string APIKey() const;

      /// \brief Set the API key to auth with the server
      public: void APIKey(const std::string &_key);

      /// \brief Get the protocol version used with this server.
      /// \return The version. E.g.: "1.0".
      public: std::string Version() const;

      /// \brief Set the protocol version used with this server.
      /// \param[in] _version The version. E.g.: "1.0".
      public: void Version(const std::string &_version);

<<<<<<< HEAD
      /// \brief Returns a string with server information.
      /// \return Server information
      public: std::string DebugString() const;

      /// \brief Assignment operator overload
      public: ServerConfig &operator=(const ServerConfig &_orig);
=======
      /// \brief Returns all the server information as a string.
      /// \param[in] _prefix Optional prefix for every line of the string.
      /// \return Server information string
      public: std::string AsString(const std::string &_prefix = "") const;
>>>>>>> 06e3cf36

      /// \brief PIMPL
      private: std::unique_ptr<ServerConfigPrivate> dataPtr;
    };

    /// \brief High level interface to ignition fuel
    ///
    class IGNITION_FUEL_TOOLS_VISIBLE ClientConfig
    {
      /// \brief constructor
      public: ClientConfig();

      /// \brief copy constructor
      public: ClientConfig(const ClientConfig &_copy);

      /// \brief Assignment operator overload
      public: ClientConfig &operator=(const ClientConfig &_copy);

      /// \brief destructor
      public: ~ClientConfig();

      /// \brief Load the YAML configuration file.
      /// If SetConfigPath() is not used, this function will try to load the
      /// default configuration path.
      /// \return True if the configuration was loaded correctly.
      /// \sa SetConfigPath
      public: bool LoadConfig();

      /// \brief Set the location of the configuration file.
      /// \param[in] _path Path to the configuration file.
      /// \sa LoadConfig
      /// \sa ConfigPath
      public: void SetConfigPath(const std::string &_path);

      /// \brief Get the location of the configuration file.
      /// \return Path to the configuration file.
      /// \sa LoadConfig
      /// \sa SetConfigPath
      public: std::string ConfigPath() const;

      /// \brief List of servers the client will connect to
      /// \return The list of servers
      public: std::vector<ServerConfig> Servers() const;

      /// \brief Add a server to the list
      /// \param[in] _srv The server config
      public: void AddServer(const ServerConfig &_srv);

      /// \brief Where are models and stuff stored locally?
      public: std::string CacheLocation() const;

      /// \brief Set where models and stuff are saved
      /// \param[in] _path path on disk where models are saved
      public: void CacheLocation(const std::string &_path);

      /// \brief Returns all the client information as a string.
      /// \param[in] _prefix Optional prefix for every line of the string.
      /// \return Client information string
      public: std::string AsString(const std::string &_prefix = "") const;

      /// \brief PIMPL
      private: std::unique_ptr<ClientConfigPrivate> dataPtr;
    };
  }
}

#endif<|MERGE_RESOLUTION|>--- conflicted
+++ resolved
@@ -43,6 +43,9 @@
       /// \brief copy constructor
       public: ServerConfig(const ServerConfig &_orig);
 
+      /// \brief Assignment operator overload
+      public: ServerConfig &operator=(const ServerConfig &_orig);
+
       /// \brief destructor
       public: ~ServerConfig();
 
@@ -72,19 +75,10 @@
       /// \param[in] _version The version. E.g.: "1.0".
       public: void Version(const std::string &_version);
 
-<<<<<<< HEAD
-      /// \brief Returns a string with server information.
-      /// \return Server information
-      public: std::string DebugString() const;
-
-      /// \brief Assignment operator overload
-      public: ServerConfig &operator=(const ServerConfig &_orig);
-=======
       /// \brief Returns all the server information as a string.
       /// \param[in] _prefix Optional prefix for every line of the string.
       /// \return Server information string
       public: std::string AsString(const std::string &_prefix = "") const;
->>>>>>> 06e3cf36
 
       /// \brief PIMPL
       private: std::unique_ptr<ServerConfigPrivate> dataPtr;

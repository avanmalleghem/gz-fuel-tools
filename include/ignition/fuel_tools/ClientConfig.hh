/*
 * Copyright (C) 2017 Open Source Robotics Foundation
 *
 * Licensed under the Apache License, Version 2.0 (the "License");
 * you may not use this file except in compliance with the License.
 * You may obtain a copy of the License at
 *
 *     http://www.apache.org/licenses/LICENSE-2.0
 *
 * Unless required by applicable law or agreed to in writing, software
 * distributed under the License is distributed on an "AS IS" BASIS,
 * WITHOUT WARRANTIES OR CONDITIONS OF ANY KIND, either express or implied.
 * See the License for the specific language governing permissions and
 * limitations under the License.
 *
*/

#ifndef IGNITION_FUEL_TOOLS_CLIENTCONFIG_HH_
#define IGNITION_FUEL_TOOLS_CLIENTCONFIG_HH_

#include <memory>
#include <string>
#include <vector>

#include <ignition/common/URI.hh>

#include "ignition/fuel_tools/Export.hh"

namespace ignition
{
  namespace fuel_tools
  {
    /// \brief forward declaration
    class ServerConfigPrivate;

    /// \brief Forward Declaration
    class ClientConfigPrivate;

    /// \brief Describes options needed for a server.
    class IGNITION_FUEL_TOOLS_VISIBLE ServerConfig
    {
      /// \brief Constructor.
      public: ServerConfig();

      /// \brief Copy constructor.
      /// \param[in] _orig The server config to copy.
      public: ServerConfig(const ServerConfig &_orig);

      /// \brief Assignment operator overload.
      /// \param[in] _orig The server config to copy.
      public: ServerConfig &operator=(const ServerConfig &_orig);

      /// \brief Destructor.
      public: ~ServerConfig();

<<<<<<< HEAD
      /// \brief Clear the server config. This will set all values to empty
      /// strings, excpect the version string will be set to it's default
      /// value.
      public: void Clear();

=======
>>>>>>> 32f1db6f
      /// \brief Get the URL to access the server.
      /// \return The URL of this server.
      public: common::URI Url() const;

      /// \brief Set the URL of this server.
      /// \param[in] _url URL of this server.
      public: void SetUrl(const common::URI &_url);

      /// \brief Get the API key to auth with the server.
      /// \return The API key.
      public: std::string ApiKey() const;

      /// \brief Set the API key to auth with the server.
      /// \param[in] _key The API key.
      public: void SetApiKey(const std::string &_key);

      /// \brief Get the protocol version used with this server.
      /// \return The version. E.g.: "1.0".
      public: std::string Version() const;

      /// \brief Set the protocol version used with this server.
      /// \param[in] _version The version. E.g.: "1.0".
      public: void SetVersion(const std::string &_version);

      /// \brief Returns all the server information as a string.
      /// \param[in] _prefix Optional prefix for every line of the string.
      /// \return Server information string
      public: std::string AsString(const std::string &_prefix = "") const;

      /// \brief Returns all the available model information as a string using
      /// colors for better human parsing.
      /// \param[in] _prefix Optional prefix for every line of the string.
      /// \return Model information string
      public: std::string AsPrettyString(const std::string &_prefix = "") const;

      /// \brief PIMPL
      private: std::unique_ptr<ServerConfigPrivate> dataPtr;
    };

    /// \brief High level interface to ignition fuel.
    ///
    class IGNITION_FUEL_TOOLS_VISIBLE ClientConfig
    {
      /// \brief Constructor.
      public: ClientConfig();

      /// \brief Copy constructor.
      /// \param[in] _copy ClientConfig to copy.
      public: ClientConfig(const ClientConfig &_copy);

      /// \brief Assignment operator overload.
      /// \param[in] _copy ClientConfig to copy.
      public: ClientConfig &operator=(const ClientConfig &_copy);

      /// \brief Destructor.
      public: ~ClientConfig();

      /// \brief Clear the client config. This will set all values to empty
      /// strings, except the user agent which will be set to its default
      /// value.
      public: void Clear();

      /// \brief Set the user agent name.
      /// \param[in] _agent User agent name.
      public: void SetUserAgent(const std::string &_agent);

      /// \brief Get the user agent name.
      /// \return Name of the user agent.
      public: const std::string &UserAgent() const;

      /// \brief Load the YAML configuration file.
      /// If SetConfigPath() is not used, this function will try to load the
      /// default configuration path.
      /// \return True if the configuration was loaded correctly.
      /// \sa SetConfigPath
      public: bool LoadConfig();

      /// \brief Set the location of the configuration file.
      /// \param[in] _path Path to the configuration file.
      /// \sa LoadConfig
      /// \sa ConfigPath
      public: void SetConfigPath(const std::string &_path);

      /// \brief Get the location of the configuration file.
      /// \return Path to the configuration file.
      /// \sa LoadConfig
      /// \sa SetConfigPath
      public: std::string ConfigPath() const;

      /// \brief List of servers the client will connect to.
      /// \return The list of servers.
      public: std::vector<ServerConfig> Servers() const;

      /// \brief Add a server to the list.
      /// \param[in] _srv The server config.
      public: void AddServer(const ServerConfig &_srv);

      /// \brief Where are models and stuff stored locally?
      /// \return The location where assets are stored locally.
      public: std::string CacheLocation() const;

      /// \brief Set where models and stuff are saved.
      /// \param[in] _path path on disk where models are saved.
      public: void SetCacheLocation(const std::string &_path);

      /// \brief Returns all the client information as a string.
      /// \param[in] _prefix Optional prefix for every line of the string.
      /// \return Client information string
      public: std::string AsString(const std::string &_prefix = "") const;

      /// \brief PIMPL
      private: std::unique_ptr<ClientConfigPrivate> dataPtr;
    };
  }
}

#endif<|MERGE_RESOLUTION|>--- conflicted
+++ resolved
@@ -53,14 +53,11 @@
       /// \brief Destructor.
       public: ~ServerConfig();
 
-<<<<<<< HEAD
       /// \brief Clear the server config. This will set all values to empty
       /// strings, excpect the version string will be set to it's default
       /// value.
       public: void Clear();
 
-=======
->>>>>>> 32f1db6f
       /// \brief Get the URL to access the server.
       /// \return The URL of this server.
       public: common::URI Url() const;

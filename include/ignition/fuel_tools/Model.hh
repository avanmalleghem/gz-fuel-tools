/*
 * Copyright (C) 2017 Open Source Robotics Foundation
 *
 * Licensed under the Apache License, Version 2.0 (the "License");
 * you may not use this file except in compliance with the License.
 * You may obtain a copy of the License at
 *
 *     http://www.apache.org/licenses/LICENSE-2.0
 *
 * Unless required by applicable law or agreed to in writing, software
 * distributed under the License is distributed on an "AS IS" BASIS,
 * WITHOUT WARRANTIES OR CONDITIONS OF ANY KIND, either express or implied.
 * See the License for the specific language governing permissions and
 * limitations under the License.
 *
*/

#ifndef IGNITION_FUEL_TOOLS_MODEL_HH_
#define IGNITION_FUEL_TOOLS_MODEL_HH_

#include <memory>
#include <string>

#include "ignition/fuel_tools/Helpers.hh"
#include "ignition/fuel_tools/Result.hh"
#include "ignition/fuel_tools/ModelIdentifier.hh"


namespace ignition
{
  namespace fuel_tools
  {
    // Forward Declarations
    class ModelPrivate;
    class ModelIter;
    class ModelIterPrivate;
    class LocalCache;
    class LocalCachePrivate;
    class IterIds;
    class IterRESTIds;
    class IterRestIds;
    class ModelIterTest;

    /// \brief Defines how to identify a model.
    class IGNITION_FUEL_TOOLS_VISIBLE Model
    {
      friend IterIds;
      friend IterRESTIds;
      friend IterRestIds;
      friend ModelIter;
      friend ModelIterPrivate;
      friend ModelIterTest;
      friend LocalCache;
      friend LocalCachePrivate;

      /// \brief Default constructor
      public: Model();

      /// \brief Copy constructor
      /// \param[in] _orig Model to copy.
      public: Model(const Model &_orig) = default;

      /// \brief Protected constructor
      /// \param[in] _dPtr Model private data to copy.
      protected: explicit Model(std::shared_ptr<ModelPrivate> _dptr);

      /// \brief Returns false if model was constructed via Model()
      public: operator bool() const;

<<<<<<< HEAD
      /// \brief Returns false if model was constructed via Model().
      /// \return False if model was constructed via Model().
=======
      /// \brief Returns false if model was constructed via Model()
>>>>>>> 46fc44d8
      public: operator bool();

      /// \brief Returns information identifying the model.
      /// \return Information that can identify the model.
      public: ModelIdentifier Identification() const;

      /// \brief Make sure this model is in the local cache
      /// \remarks this downloads the model and saves it locally if necessary
      /// \returns The result of fetching
      public: Result Fetch() const;

      /// \brief Returns a path to the model on disk if it is already
      /// cached.
      /// \returns path, or empty string if the model is not cached.
      public: std::string PathToModel() const;

      /// \brief PIMPL
      private: std::shared_ptr<ModelPrivate> dataPtr;
    };
  }
}

#endif<|MERGE_RESOLUTION|>--- conflicted
+++ resolved
@@ -30,15 +30,31 @@
 {
   namespace fuel_tools
   {
-    // Forward Declarations
+    /// \brief Forward Declaration
     class ModelPrivate;
+
+    /// \brief Forward declaration
     class ModelIter;
+
+    /// \brief Forward declaration
     class ModelIterPrivate;
+
+    /// \brief forward declaration
     class LocalCache;
+
+    /// \brief forward declaration
     class LocalCachePrivate;
+
+    /// \brief Forward declaration
     class IterIds;
+
+    /// \brief Forward declaration
     class IterRESTIds;
+
+    /// \brief Forward declaration
     class IterRestIds;
+
+    /// \brief Forward declaration
     class ModelIterTest;
 
     /// \brief Defines how to identify a model.
@@ -67,12 +83,8 @@
       /// \brief Returns false if model was constructed via Model()
       public: operator bool() const;
 
-<<<<<<< HEAD
       /// \brief Returns false if model was constructed via Model().
       /// \return False if model was constructed via Model().
-=======
-      /// \brief Returns false if model was constructed via Model()
->>>>>>> 46fc44d8
       public: operator bool();
 
       /// \brief Returns information identifying the model.

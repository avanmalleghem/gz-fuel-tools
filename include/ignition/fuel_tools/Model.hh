/*
 * Copyright (C) 2017 Open Source Robotics Foundation
 *
 * Licensed under the Apache License, Version 2.0 (the "License");
 * you may not use this file except in compliance with the License.
 * You may obtain a copy of the License at
 *
 *     http://www.apache.org/licenses/LICENSE-2.0
 *
 * Unless required by applicable law or agreed to in writing, software
 * distributed under the License is distributed on an "AS IS" BASIS,
 * WITHOUT WARRANTIES OR CONDITIONS OF ANY KIND, either express or implied.
 * See the License for the specific language governing permissions and
 * limitations under the License.
 *
*/

#ifndef IGNITION_FUEL_TOOLS_MODEL_HH_
#define IGNITION_FUEL_TOOLS_MODEL_HH_

#include <memory>
#include <string>

#include "ignition/fuel_tools/Helpers.hh"
#include "ignition/fuel_tools/Result.hh"
#include "ignition/fuel_tools/ModelIdentifier.hh"


namespace ignition
{
  namespace fuel_tools
  {
<<<<<<< HEAD
    // Forward Declaration
=======
    // Forward Declarations
>>>>>>> d9c62eda
    class ModelPrivate;
    class ModelIter;
    class ModelIterPrivate;
    class LocalCache;
    class LocalCachePrivate;
    class IterIds;
    class IterRESTIds;
<<<<<<< HEAD
    class IterRestIds;
=======
>>>>>>> d9c62eda
    class ModelIterTest;

    /// \brief Defines how to identify a model.
    class IGNITION_FUEL_TOOLS_VISIBLE Model
    {
      friend IterIds;
      friend IterRESTIds;
      friend IterRestIds;
      friend ModelIter;
      friend ModelIterPrivate;
      friend ModelIterTest;
      friend LocalCache;
      friend LocalCachePrivate;

      /// \brief Default constructor
      public: Model();

      /// \brief Copy constructor
      /// \param[in] _orig Model to copy.
      public: Model(const Model &_orig) = default;

      /// \brief Protected constructor
      /// \param[in] _dPtr Model private data to copy.
      protected: explicit Model(std::shared_ptr<ModelPrivate> _dptr);

      /// \brief Returns false if model was constructed via Model().
      /// \return False if model was constructed via Model().
      public: operator bool();

      /// \brief Returns information identifying the model.
      /// \return Information that can identify the model.
      public: ModelIdentifier Identification() const;

      /// \brief Make sure this model is in the local cache
      /// \remarks this downloads the model and saves it locally if necessary
      /// \returns The result of fetching
      public: Result Fetch() const;

      /// \brief Returns a path to the model on disk if it is already
      /// cached.
      /// \returns path, or empty string if the model is not cached.
      public: std::string PathToModel() const;

      /// \brief PIMPL
      private: std::shared_ptr<ModelPrivate> dataPtr;
    };
  }
}

#endif<|MERGE_RESOLUTION|>--- conflicted
+++ resolved
@@ -30,11 +30,7 @@
 {
   namespace fuel_tools
   {
-<<<<<<< HEAD
-    // Forward Declaration
-=======
     // Forward Declarations
->>>>>>> d9c62eda
     class ModelPrivate;
     class ModelIter;
     class ModelIterPrivate;
@@ -42,10 +38,7 @@
     class LocalCachePrivate;
     class IterIds;
     class IterRESTIds;
-<<<<<<< HEAD
     class IterRestIds;
-=======
->>>>>>> d9c62eda
     class ModelIterTest;
 
     /// \brief Defines how to identify a model.

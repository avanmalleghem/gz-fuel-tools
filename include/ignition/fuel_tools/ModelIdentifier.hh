--- conflicted
+++ resolved
@@ -79,7 +79,6 @@
       /// \param[in] _name The name to set. Must be ascii and pass [-_a-z0-9]+.
       /// \return true if successful.
       /// \deprecated See bool SetName(const std::string &_name).
-<<<<<<< HEAD
       public: bool IGN_DEPRECATED(2.0) Name(const std::string &_name);
 
       /// \brief set the name of the model.
@@ -92,24 +91,6 @@
       /// \return true if successful
       /// \deprecated See bool SetOwner(const std::string &_name).
       public: bool IGN_DEPRECATED(2.0) Owner(const std::string &_name);
-=======
-      public: bool Name(const std::string &_name);
->>>>>>> 46fc44d8
-
-      /// \brief set the name of the model.
-      /// \param[in] _name The name to set. Must be ascii and pass [-_a-z0-9]+.
-      /// \return true if successful.
-      public: bool SetName(const std::string &_name);
-
-      /// \brief Set the owner of the model
-      /// \param[in] _name The name to set. Must be ascii and pass [-_a-z0-9]+
-      /// \return true if successful
-<<<<<<< HEAD
-      public: bool SetOwner(const std::string &_name);
-=======
-      /// \deprecated See bool SetOwner(const std::string &_name).
-      public: bool Owner(const std::string &_name);
->>>>>>> 46fc44d8
 
       /// \brief Set the owner of the model
       /// \param[in] _name The name to set. Must be ascii and pass [-_a-z0-9]+
@@ -120,11 +101,7 @@
       /// \param[in] _server The server to retrieve the model from
       /// \return true if successful
       /// \deprecated See bool SetServer(const ServerConfig &_server)
-<<<<<<< HEAD
       public: bool IGN_DEPRECATED(2.0) Server(const ServerConfig &_server);
-=======
-      public: bool Server(const ServerConfig &_server);
->>>>>>> 46fc44d8
 
       /// \brief Set the server from which this model comes.
       /// \param[in] _server The server to retrieve the model from.
@@ -150,11 +127,7 @@
       /// \brief Returns the category of the model.
       /// \return Model category.
       /// \deprecated This concept is not relevant.
-<<<<<<< HEAD
       public: std::string IGN_DEPRECATED(2.0) Category() const;
-=======
-      public: std::string Category() const;
->>>>>>> 46fc44d8
 
       /// \brief Returns the uuid of the model.
       /// \return Model uuid.
@@ -163,16 +136,11 @@
       /// \brief Returns the number of "likes" for the model.
       /// \return Number of "likes".
       /// \deprecated See uint32_t LikeCount() const
-<<<<<<< HEAD
       public: uint32_t IGN_DEPRECATED(2.0) Likes() const;
-=======
-      public: uint32_t Likes() const;
->>>>>>> 46fc44d8
 
       /// \brief Returns the number of "likes" for the model.
       /// \return Number of "likes".
       public: uint32_t LikeCount() const;
-<<<<<<< HEAD
 
       /// \brief Returns the number of downloads for the model.
       /// \return Number of downloads.
@@ -313,168 +281,17 @@
       /// \deprecated bool SetLicenseImageUrl(const std::string &_url).
       public: bool IGN_DEPRECATED(2.0) LicenseImageURL(const std::string &_url);
 
-=======
-
-      /// \brief Returns the number of downloads for the model.
-      /// \return Number of downloads.
-      /// \deprecated See uint32_t DownloadCount() const;
-      public: uint32_t Downloads() const;
-
-      /// \brief Returns the number of downloads for the model.
-      /// \return Number of downloads.
-      public: uint32_t DownloadCount() const;
-
-      /// \brief Returns the license name.
-      /// \return License name.
-      public: std::string LicenseName() const;
-
-      /// \brief Returns the license URL.
-      /// \return License URL.
-      /// \deprecated See std::string LicenseUrl() const
-      public: std::string LicenseURL() const;
-
-      /// \brief Returns the license URL.
-      /// \return License URL.
-      public: std::string LicenseUrl() const;
-
-      /// \brief Returns the license image URL.
-      /// \return License image URL.
-      /// \deprecated See std::string LicenseImageUrl() const
-      public: std::string LicenseImageURL() const;
-
-      /// \brief Returns the license image URL.
-      /// \return License image URL.
-      public: std::string LicenseImageUrl() const;
-
-      /// \brief Returns the collection of tags.
-      /// \return The collection of tags.
-      public: std::vector<std::string> Tags() const;
-
-      /// \brief Set the description of the model.
-      /// \return True if successful.
-      /// \deprecated See bool SetDescription(const std::string &_desc)
-      public: bool Description(const std::string &_desc);
-
-      /// \brief Set the description of the model.
-      /// \param[in] _desc The description
-      /// \return True if successful.
-      public: bool SetDescription(const std::string &_desc);
-
-      /// \brief Set the file size of the model.
-      /// \return True if successful.
-      /// \deprecated See bool SetFileSize(const unsigned int _filesize)
-      public: bool FileSize(const unsigned int _filesize);
-
-      /// \brief Set the file size of the model in bytes.
-      /// \param[in] _filesize The model's file size in bytes.
-      /// \return True if successful.
-      public: bool SetFileSize(const unsigned int _filesize);
-
-      /// \brief Set the upload date
-      /// \return True if successful
-      /// \deprecated See bool SetUploadDate(const std::time_t &_date)
-      public: bool UploadDate(const std::time_t &_date);
-
-      /// \brief Set the upload date.
-      /// \param[in] _date Upload date.
-      /// \return True if successful.
-      public: bool SetUploadDate(const std::time_t &_date);
-
-      /// \brief Set the modify date
-      /// \return True if successful
-      /// \deprecated See bool SetModifyDate(const std::time_t &_date);
-      public: bool ModifyDate(const std::time_t &_date);
-
-      /// \brief Set the modify date
-      /// \return True if successful
-      public: bool SetModifyDate(const std::time_t &_date);
-
-      /// \brief Set the category of the model.
-      /// \return True if successful.
-      /// \deprecated This concept is not relevant.
-      public: bool Category(const std::string &_cat);
-
-      /// \brief Set the uuid of the model.
-      /// \return True if successful.
-      /// \deprecated See bool SetUuid(const std::string &_uuid)
-      public: bool Uuid(const std::string &_uuid);
-
-      /// \brief Set the uuid of the model.
-      /// \param[in] _uuid The model's uuid.
-      /// \return True if successful.
-      public: bool SetUuid(const std::string &_uuid);
-
-      /// \brief Set the number of "likes" of the model.
-      /// \param[in] _likes Number of "likes".
-      /// \return True if successful.
-      /// \deprecated See bool SetLikeCount(const uint32_t _likes).
-      public: bool Likes(const uint32_t _likes);
-
-      /// \brief Set the number of "likes" of the model.
-      /// \param[in] _likes Number of "likes".
-      /// \return True if successful.
-      public: bool SetLikeCount(const uint32_t _likes);
-
-      /// \brief Set the number of downloads of the model.
-      /// \param[in] _downloads Number of downloads.
-      /// \return True if successful.
-      /// \deprecated See bool SetDownloadCount(const uint32_t _downloads).
-      public: bool Downloads(const uint32_t _downloads);
-
-      /// \brief Set the number of downloads of the model.
-      /// \param[in] _downloads Number of downloads.
-      /// \return True if successful.
-      public: bool SetDownloadCount(const uint32_t _downloads);
-
-      /// \brief Set the license name of the model.
-      /// \param[in] _name The name.
-      /// \return True if successful.
-      /// \deprecated See bool SetLicenseName(const std::string &_name).
-      public: bool LicenseName(const std::string &_name);
-
-      /// \brief Set the license name of the model.
-      /// \param[in] _name The name.
-      /// \return True if successful.
-      public: bool SetLicenseName(const std::string &_name);
-
-      /// \brief Set the license URL of the model.
-      /// \param[in] _url The URL.
-      /// \return True if successful.
-      /// \deprecated See bool SetLicenseUrl(const std::string &_url).
-      public: bool LicenseURL(const std::string &_url);
-
-      /// \brief Set the license URL of the model.
-      /// \param[in] _url The URL.
-      /// \return True if successful.
-      public: bool SetLicenseUrl(const std::string &_url);
-
       /// \brief Set the license image URL of the model.
       /// \param[in] _url The URL.
       /// \return True if successful.
-      /// \deprecated bool SetLicenseImageUrl(const std::string &_url).
-      public: bool LicenseImageURL(const std::string &_url);
-
->>>>>>> 46fc44d8
-      /// \brief Set the license image URL of the model.
-      /// \param[in] _url The URL.
-      /// \return True if successful.
       public: bool SetLicenseImageUrl(const std::string &_url);
 
       /// \brief Set the list of tags of the model.
       /// \param[in] _tags The tags.
       /// \return True if successful.
       /// \deprecated See bool SetTags(const std::vector<std::string> &_tags).
-<<<<<<< HEAD
       public: bool IGN_DEPRECATED(2.0) Tags(
                   const std::vector<std::string> &_tags);
-
-      /// \brief Set the list of tags of the model.
-      /// \param[in] _tags The tags.
-      /// \return True if successful.
-      public: bool SetTags(const std::vector<std::string> &_tags);
-=======
-      public: bool Tags(const std::vector<std::string> &_tags);
->>>>>>> 46fc44d8
 
       /// \brief Set the list of tags of the model.
       /// \param[in] _tags The tags.
@@ -520,25 +337,18 @@
       // /// \returns true if successful
       // public: bool SHA_256(const std::array<std::uint8_t, 32> &_hash);
 
-<<<<<<< HEAD
-      /// \brief Returns all the model information as a string.
-=======
       /// \brief Returns all the model information as a string. Convenient for
       /// debugging.
->>>>>>> 46fc44d8
       /// \param[in] _prefix Optional prefix for every line of the string.
       /// \return Model information string
       public: std::string AsString(const std::string &_prefix = "") const;
 
-<<<<<<< HEAD
-=======
       /// \brief Returns all the available model information as a string using
       /// colors for better human parsing.
       /// \param[in] _prefix Optional prefix for every line of the string.
       /// \return Model information string
       public: std::string AsPrettyString(const std::string &_prefix = "") const;
 
->>>>>>> 46fc44d8
       /// \brief PIMPL
       private: std::unique_ptr<ModelIdentifierPrivate> dataPtr;
     };

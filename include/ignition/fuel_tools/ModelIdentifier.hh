--- conflicted
+++ resolved
@@ -132,7 +132,7 @@
       /// \brief Returns the uuid of the model.
       /// \return Model uuid.
       /// \deprecated This concept is not relevant
-      public: std::string Uuid() const;
+      public: std::string IGN_DEPRECATED(2.0) Uuid() const;
 
       /// \brief Returns the number of "likes" for the model.
       /// \return Number of "likes".
@@ -224,19 +224,14 @@
 
       /// \brief Set the uuid of the model.
       /// \return True if successful.
-<<<<<<< HEAD
-      /// \deprecated See bool SetUuid(const std::string &_uuid)
+      /// \deprecated This concept is not relevant
       public: bool IGN_DEPRECATED(2.0) Uuid(const std::string &_uuid);
-=======
-      /// \deprecated This concept is not relevant
-      public: bool Uuid(const std::string &_uuid);
->>>>>>> 5d7fd8bf
 
       /// \brief Set the uuid of the model.
       /// \param[in] _uuid The model's uuid.
       /// \return True if successful.
       /// \deprecated This concept is not relevant
-      public: bool SetUuid(const std::string &_uuid);
+      public: bool IGN_DEPRECATED(2.0) SetUuid(const std::string &_uuid);
 
       /// \brief Set the number of "likes" of the model.
       /// \param[in] _likes Number of "likes".

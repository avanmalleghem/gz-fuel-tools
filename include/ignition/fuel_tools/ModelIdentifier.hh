--- conflicted
+++ resolved
@@ -106,19 +106,6 @@
       /// \return Model modify date.
       public: std::time_t ModifyDate() const;
 
-<<<<<<< HEAD
-      /// \brief Returns the category of the model.
-      /// \return Model category.
-      /// \deprecated This concept is not relevant.
-      public: std::string IGN_DEPRECATED(2.0) Category() const;
-
-      /// \brief Returns the uuid of the model.
-      /// \return Model uuid.
-      /// \deprecated This concept is not relevant
-      public: std::string IGN_DEPRECATED(2.0) Uuid() const;
-
-=======
->>>>>>> 32f1db6f
       /// \brief Returns the number of "likes" for the model.
       /// \return Number of "likes".
       public: uint32_t LikeCount() const;

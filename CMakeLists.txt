cmake_minimum_required(VERSION 3.5.1 FATAL_ERROR)

#============================================================================
# Initialize the project
#============================================================================
project(ignition-fuel_tools3 VERSION 3.0.0)

#============================================================================
# Find ignition-cmake
#============================================================================
# If you get an error at this line, you need to install ignition-cmake
find_package(ignition-cmake2 REQUIRED)

#============================================================================
# Configure the project
#============================================================================
ign_configure_project()

#============================================================================
# Set project-specific options
#============================================================================

<<<<<<< HEAD
#--------------------------------------
# Option: Should we use our internal copy of tinyxml2?
if(UNIX OR APPLE)
  option(USE_EXTERNAL_TINYXML2 "Use a system-installed version of tinyxml2" ON)
elseif(WIN32)
  # This is always false for Windows, so we can avoid trying to search for a
  # system installation of tinyxml2.
  set(USE_EXTERNAL_TINYXML2 false)
endif()

=======
>>>>>>> afe3389e
#============================================================================
# Search for project-specific dependencies
#============================================================================

#--------------------------------------
# Find Tinyxml2
ign_find_package(TINYXML2 REQUIRED PRIVATE PRETTY tinyxml2)

#--------------------------------------
# Find libcurl
ign_find_package(IgnCURL REQUIRED PRIVATE)

#--------------------------------------
# Find jsoncpp
ign_find_package(JSONCPP REQUIRED PRIVATE)

#--------------------------------------
# Find libyaml
ign_find_package(YAML REQUIRED PRIVATE)

#--------------------------------------
# Find libzip
ign_find_package(ZIP REQUIRED PRIVATE)

#--------------------------------------
# Find ignition-common
ign_find_package(ignition-common3 REQUIRED PRIVATE)
set(IGN_COMMON_MAJOR_VER ${ignition-common3_VERSION_MAJOR})

#--------------------------------------
# Find ignition-tools
ign_find_package(ignition-tools QUIET)
if (ignition-tools_FOUND)
  set (HAVE_IGN_TOOLS TRUE)
endif()

#--------------------------------------
# Find Tinyxml2
if(USE_EXTERNAL_TINYXML2)
  ign_find_package(TINYXML2 PRETTY tinyxml2
    REQUIRED_BY graphics
    PRIVATE_FOR graphics)
else()
  message(STATUS "Skipping search for tinyxml2 and using an internal version\n")
endif()

#============================================================================
# Configure the build
#============================================================================
ign_configure_build(QUIT_IF_BUILD_ERRORS)

#============================================================================
# ign command line support
#============================================================================
add_subdirectory(conf)

#============================================================================
# Create package information
#============================================================================
ign_create_packages()

#============================================================================
# Configure documentation
#============================================================================
configure_file(${CMAKE_SOURCE_DIR}/api.md.in ${CMAKE_BINARY_DIR}/api.md)
configure_file(${CMAKE_SOURCE_DIR}/tutorials.md.in ${CMAKE_BINARY_DIR}/tutorials.md)

ign_create_docs(
  API_MAINPAGE_MD "${CMAKE_BINARY_DIR}/api.md"
  TUTORIALS_MAINPAGE_MD "${CMAKE_BINARY_DIR}/tutorials.md")<|MERGE_RESOLUTION|>--- conflicted
+++ resolved
@@ -20,19 +20,6 @@
 # Set project-specific options
 #============================================================================
 
-<<<<<<< HEAD
-#--------------------------------------
-# Option: Should we use our internal copy of tinyxml2?
-if(UNIX OR APPLE)
-  option(USE_EXTERNAL_TINYXML2 "Use a system-installed version of tinyxml2" ON)
-elseif(WIN32)
-  # This is always false for Windows, so we can avoid trying to search for a
-  # system installation of tinyxml2.
-  set(USE_EXTERNAL_TINYXML2 false)
-endif()
-
-=======
->>>>>>> afe3389e
 #============================================================================
 # Search for project-specific dependencies
 #============================================================================
@@ -69,16 +56,6 @@
   set (HAVE_IGN_TOOLS TRUE)
 endif()
 
-#--------------------------------------
-# Find Tinyxml2
-if(USE_EXTERNAL_TINYXML2)
-  ign_find_package(TINYXML2 PRETTY tinyxml2
-    REQUIRED_BY graphics
-    PRIVATE_FOR graphics)
-else()
-  message(STATUS "Skipping search for tinyxml2 and using an internal version\n")
-endif()
-
 #============================================================================
 # Configure the build
 #============================================================================
